# 0.4.0 [unreleased]
<<<<<<< HEAD
- refactor: Make `Repo` independent [PR 92]
=======
- feat: Basic record key/prefix validator and basic ipns publisher/resolver [PR 88]
>>>>>>> 598ebd87
- chore: Update dependencies [PR 91]
- chore: Update libp2p to 0.52 [PR 76]
- chore: Add `UninitializedIpfs::listen_as_external_addr` to use listened addresses as external addresses [PR 90]

<<<<<<< HEAD
[PR 92]: https://github.com/dariusc93/rust-ipfs/pull/92
=======
[PR 88]: https://github.com/dariusc93/rust-ipfs/pull/88
>>>>>>> 598ebd87
[PR 91]: https://github.com/dariusc93/rust-ipfs/pull/91
[PR 76]: https://github.com/dariusc93/rust-ipfs/pull/76
[PR 90]: https://github.com/dariusc93/rust-ipfs/pull/90

# 0.3.19
- refactor: Update libipld and switch to using quick-protobuf [PR 87]

[PR 87]: https://github.com/dariusc93/rust-ipfs/pull/87

# 0.3.18
- fix: Add Sync + Send to custom transport signature

# 0.3.17
- feat: Support custom transport [PR 84]
- chore: Implement functions to add session to bitswap [PR 83]
- refactor: Use channels instead of Subscription [PR 82]
- feat: Ability to add custom behaviour [PR 81]
- feat: Implement Ipfs::connection_events [PR 80]
- chore: Remove the initial notify and add Ipfs::listener_addresses and Ipfs::external_addresses [PR 79]
- fix: Properly emit pubsub event of a given topic [PR 77]
- refactor: Confirm event from swarm when disconnecting from peer [PR 75]
- feat: Implement Keystore [PR 74]
- feat: Added Ipfs::remove_peer and Ipfs::remove_peer_address [PR 73]
- feat: Implements MultiaddrExt and remove wrapper [PR 72]
- feat: Basic AddressBook implementation [PR 71]
- feat: Added Ipfs::pubsub_events to receive subscribe and unsubscribe events to a subscribed topic [PR 70]
- feat: Implement RepoProvider [PR 69]
- refactor: Switch bitswap implementation [PR 66]

[PR 66]: https://github.com/dariusc93/rust-ipfs/pull/66
[PR 69]: https://github.com/dariusc93/rust-ipfs/pull/69
[PR 70]: https://github.com/dariusc93/rust-ipfs/pull/70
[PR 71]: https://github.com/dariusc93/rust-ipfs/pull/71
[PR 72]: https://github.com/dariusc93/rust-ipfs/pull/72
[PR 73]: https://github.com/dariusc93/rust-ipfs/pull/73
[PR 74]: https://github.com/dariusc93/rust-ipfs/pull/74
[PR 75]: https://github.com/dariusc93/rust-ipfs/pull/75
[PR 77]: https://github.com/dariusc93/rust-ipfs/pull/77
[PR 79]: https://github.com/dariusc93/rust-ipfs/pull/79
[PR 80]: https://github.com/dariusc93/rust-ipfs/pull/80
[PR 81]: https://github.com/dariusc93/rust-ipfs/pull/81
[PR 82]: https://github.com/dariusc93/rust-ipfs/pull/82
[PR 83]: https://github.com/dariusc93/rust-ipfs/pull/83
[PR 84]: https://github.com/dariusc93/rust-ipfs/pull/84

# 0.3.16
- fix: Return events from gossipsub stream [PR 68]
- chore: Update transport and configuration

[PR 68]: https://github.com/dariusc93/rust-ipfs/pull/68

# 0.3.15
- fix: Remove item from want list [PR 64] 
- chore: Impl sled datastore, split stores into own modules [PR 63]
- feat: Added AddOption::wrap [PR 62]
- chore: Update configuration and behaviour cleanup [PR 60]
- chore: Update libp2p to 0.51.3 [PR 61]

[PR 60]: https://github.com/dariusc93/rust-ipfs/pull/60
[PR 61]: https://github.com/dariusc93/rust-ipfs/pull/61
[PR 62]: https://github.com/dariusc93/rust-ipfs/pull/62
[PR 63]: https://github.com/dariusc93/rust-ipfs/pull/63
[PR 64]: https://github.com/dariusc93/rust-ipfs/pull/64

# 0.3.14
- chore: Downgrade libp2p-gossipsub (temporarily)

# 0.3.13
- chore: Remove condition that prevents storing rtt [PR 58]
- chore: Reduce allocation in bitswap and pubsub [PR 59]

[PR 58]: https://github.com/dariusc93/rust-ipfs/pull/58
[PR 59]: https://github.com/dariusc93/rust-ipfs/pull/59

# 0.3.12
- chore: Update libp2p to 0.51.2 and add message_id_fn

# 0.3.11
- chore: Lock libp2p to 0.51.1

# 0.3.10
- chore: Reexport transport items

# 0.3.9
- fix: Use peer_connections for peers function [PR 54]
- chore(repo): Added field to only check locally [PR 55]
- refactor: Remove Column from DataStore [PR 56]
- feat: Add IpfsUnixfs [PR: 57]

[PR 54]: https://github.com/dariusc93/rust-ipfs/pull/54
[PR 55]: https://github.com/dariusc93/rust-ipfs/pull/55
[PR 56]: https://github.com/dariusc93/rust-ipfs/pull/56
[PR 57]: https://github.com/dariusc93/rust-ipfs/pull/57

# 0.3.8
- chore: Wait on identify before returning connection [PR 47]
- feat(repo): Allow custom repo store [PR 46]
- chore: Make kademlia optional [PR 45]
- chore: Make mplex optional [PR 51]
- refactor: Provide peers when obtaining blocks [PR 52]
- refactor: Remove Keypair from IpfsOptions [PR 53]
- refactor: Remove SwarmApi [PR 50]

[PR 47]: https://github.com/dariusc93/rust-ipfs/pull/47
[PR 46]: https://github.com/dariusc93/rust-ipfs/pull/46
[PR 45]: https://github.com/dariusc93/rust-ipfs/pull/45
[PR 51]: https://github.com/dariusc93/rust-ipfs/pull/51
[PR 52]: https://github.com/dariusc93/rust-ipfs/pull/52
[PR 53]: https://github.com/dariusc93/rust-ipfs/pull/53
[PR 50]: https://github.com/dariusc93/rust-ipfs/pull/50

# 0.3.7
- chore: Cleanup deprecation [PR 44]

[PR 44]: https://github.com/dariusc93/rust-ipfs/pull/44

# 0.3.6
- fix: Change condition when attempting to clear out cache

# 0.3.5
- fix: Export KadInserts

# 0.3.4
- refactor: Changes to connection and listening functions [PR 41]
- chore: Add KadConfig [PR 42]

[PR 41]: https://github.com/dariusc93/rust-ipfs/pull/41
[PR 42]: https://github.com/dariusc93/rust-ipfs/pull/42

# 0.3.3
- chore: Reenable relay configuration

# 0.3.2
- refactor: Use async-broadcast for pubsub stream [PR 39]

[PR 39]: https://github.com/dariusc93/rust-ipfs/pull/39

# 0.3.1
- chore: Minor Config for Pubsub [PR 38]

[PR 38]: https://github.com/dariusc93/rust-ipfs/pull/38

# 0.3.0
- chore: Update to libp2p 0.51.0 [PR 31]
This also re-enables quic-v1 that was disabled due to versioning issues after the release of 0.51.0
- refactor/transport: Simplify TransportConfig and added additional options [PR 32]
- feat: basic PeerBook implementation [PR 34]
- refactor(repo): Remove RepoTypes and IpfsTypes [PR 35]

[PR 31]: https://github.com/dariusc93/rust-ipfs/pull/31
[PR 32]: https://github.com/dariusc93/rust-ipfs/pull/32
[PR 34]: https://github.com/dariusc93/rust-ipfs/pull/34
[PR 35]: https://github.com/dariusc93/rust-ipfs/pull/35
# 0.3.0-alpha.6
- chore: Disable quic-v1 until 0.51 update

# 0.3.0-alpha.5
- fix/: Add debug derive to FDLimit

# 0.3.0-alpha.4
- chore/: Add small delay before processing events [PR 29]

[PR 29]: https://github.com/dariusc93/rust-ipfs/pull/29

# 0.3.0-alpha.3
- refactor/opt: Expanded UninitializedIpfs functionality [PR 21]
- feat/upnp: Use libp2p-nat for handling port forwarding [PR 23]
- refactor/task: Move swarm and events into a task [PR 25]
- chore/: Remove async from event handling functions [PR 27]
- refactor/subscription: Use channels instead of subscription [PR 28]

[PR 23]: https://github.com/dariusc93/rust-ipfs/pull/23
[PR 21]: https://github.com/dariusc93/rust-ipfs/pull/21
[PR 25]: https://github.com/dariusc93/rust-ipfs/pull/25
[PR 27]: https://github.com/dariusc93/rust-ipfs/pull/27
[PR 28]: https://github.com/dariusc93/rust-ipfs/pull/28

# 0.3.0-alpha.2
- fix: Poll receiving oneshot channel directly [PR 20]

[PR 20]: https://github.com/dariusc93/rust-ipfs/pull/20

# 0.3.0-alpha.1
- See commit history<|MERGE_RESOLUTION|>--- conflicted
+++ resolved
@@ -1,18 +1,12 @@
 # 0.4.0 [unreleased]
-<<<<<<< HEAD
 - refactor: Make `Repo` independent [PR 92]
-=======
 - feat: Basic record key/prefix validator and basic ipns publisher/resolver [PR 88]
->>>>>>> 598ebd87
 - chore: Update dependencies [PR 91]
 - chore: Update libp2p to 0.52 [PR 76]
 - chore: Add `UninitializedIpfs::listen_as_external_addr` to use listened addresses as external addresses [PR 90]
 
-<<<<<<< HEAD
 [PR 92]: https://github.com/dariusc93/rust-ipfs/pull/92
-=======
 [PR 88]: https://github.com/dariusc93/rust-ipfs/pull/88
->>>>>>> 598ebd87
 [PR 91]: https://github.com/dariusc93/rust-ipfs/pull/91
 [PR 76]: https://github.com/dariusc93/rust-ipfs/pull/76
 [PR 90]: https://github.com/dariusc93/rust-ipfs/pull/90
