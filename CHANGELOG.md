--- conflicted
+++ resolved
@@ -1,12 +1,9 @@
 # 0.3.17 [unreleased]
-<<<<<<< HEAD
-- refactor: Switch bitswap implementation [PR 66]
-=======
 - feat: Implements MultiaddrExt and remove wrapper [PR 72]
 - feat: Basic AddressBook implementation [PR 71]
->>>>>>> e5638814
 - feat: Added Ipfs::pubsub_events to receive subscribe and unsubscribe events to a subscribed topic [PR 70]
 - feat: Implement RepoProvider [PR 69]
+- refactor: Switch bitswap implementation [PR 66]
 
 [PR 66]: https://github.com/dariusc93/rust-ipfs/pull/66
 [PR 69]: https://github.com/dariusc93/rust-ipfs/pull/69
