--- conflicted
+++ resolved
@@ -1,10 +1,8 @@
-<<<<<<< HEAD
 # next
 - chore: Cleanup Keystore logic and implementation. [PR 222](https://github.com/dariusc93/rust-ipfs/pull/222)
-=======
+
 # 0.11.19
 - chore: Pin getrandom to 0.2.14 due to libc 0.2.154 being yanked. 
->>>>>>> 5036f1d9
 
 # 0.11.18
 - chore: Use simple_x509 for certificate generation. [PR 219](https://github.com/dariusc93/rust-ipfs/pull/219)
