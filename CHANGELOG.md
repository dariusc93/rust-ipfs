<<<<<<< HEAD
# 0.4.3 [unreleased]
- refactor: Use channels directly instead of broadcast [PR 99]
=======
# 0.6.0 [unreleased]
- refactor: Disable primary protocols by default [PR 109]  
- refactor: Move repo logic into a single task [PR 108]

[PR 109]: https://github.com/dariusc93/rust-ipfs/pull/109
[PR 108]: https://github.com/dariusc93/rust-ipfs/pull/108

# 0.5.0
- feat: Implement timeout while resolving blocks [PR 106]

[PR 106]: https://github.com/dariusc93/rust-ipfs/pull/106

# 0.4.6
- chore: Updated libp2p-relay-manager

# 0.4.5
- chore: Add json and cbor feature

# 0.4.4
- chore: Use new method over deprecated and internal behaviours [PR 104]
- fix: Set dns resolver as a field, and fix resolved path [PR 103]
- chore: Remove experimental feature flag

[PR 104]: https://github.com/dariusc93/rust-ipfs/pull/104
[PR 103]: https://github.com/dariusc93/rust-ipfs/pull/103

# 0.4.3
>>>>>>> ef357934
- feat: Implement rendezvous protocol [PR 101]
- chore: Cleanup future task [PR 102]

[PR 99]: https://github.com/dariusc93/rust-ipfs/pull/99
[PR 101]: https://github.com/dariusc93/rust-ipfs/pull/101
[PR 102]: https://github.com/dariusc93/rust-ipfs/pull/102

# 0.4.2
- feat: Implemented relay manager [PR 96]
- feat: Implement idle connections timeout [PR 98]
- chore: Add UninitializedIpfs::set_listening_addrs and minor changes
- chore: Add peer to dht when discovered over mdns

[PR 96]: https://github.com/dariusc93/rust-ipfs/pull/96
[PR 98]: https://github.com/dariusc93/rust-ipfs/pull/98

# 0.4.1
-  fix: Dont close connections on ping error [PR 95]

[PR 95]: https://github.com/dariusc93/rust-ipfs/pull/95

# 0.4.0
- chore: Uncomment and update relay configuration [PR 94]
- chore: Minor Optimizations [PR 93]
- refactor: Make `Repo` independent [PR 92]
- feat: Basic record key/prefix validator and basic ipns publisher/resolver [PR 88]
- chore: Update dependencies [PR 91]
- chore: Update libp2p to 0.52 [PR 76]
- chore: Add `UninitializedIpfs::listen_as_external_addr` to use listened addresses as external addresses [PR 90]

[PR 94]: https://github.com/dariusc93/rust-ipfs/pull/94
[PR 93]: https://github.com/dariusc93/rust-ipfs/pull/93
[PR 92]: https://github.com/dariusc93/rust-ipfs/pull/92
[PR 88]: https://github.com/dariusc93/rust-ipfs/pull/88
[PR 91]: https://github.com/dariusc93/rust-ipfs/pull/91
[PR 76]: https://github.com/dariusc93/rust-ipfs/pull/76
[PR 90]: https://github.com/dariusc93/rust-ipfs/pull/90

# 0.3.19
- refactor: Update libipld and switch to using quick-protobuf [PR 87]

[PR 87]: https://github.com/dariusc93/rust-ipfs/pull/87

# 0.3.18
- fix: Add Sync + Send to custom transport signature

# 0.3.17
- feat: Support custom transport [PR 84]
- chore: Implement functions to add session to bitswap [PR 83]
- refactor: Use channels instead of Subscription [PR 82]
- feat: Ability to add custom behaviour [PR 81]
- feat: Implement Ipfs::connection_events [PR 80]
- chore: Remove the initial notify and add Ipfs::listener_addresses and Ipfs::external_addresses [PR 79]
- fix: Properly emit pubsub event of a given topic [PR 77]
- refactor: Confirm event from swarm when disconnecting from peer [PR 75]
- feat: Implement Keystore [PR 74]
- feat: Added Ipfs::remove_peer and Ipfs::remove_peer_address [PR 73]
- feat: Implements MultiaddrExt and remove wrapper [PR 72]
- feat: Basic AddressBook implementation [PR 71]
- feat: Added Ipfs::pubsub_events to receive subscribe and unsubscribe events to a subscribed topic [PR 70]
- feat: Implement RepoProvider [PR 69]
- refactor: Switch bitswap implementation [PR 66]

[PR 66]: https://github.com/dariusc93/rust-ipfs/pull/66
[PR 69]: https://github.com/dariusc93/rust-ipfs/pull/69
[PR 70]: https://github.com/dariusc93/rust-ipfs/pull/70
[PR 71]: https://github.com/dariusc93/rust-ipfs/pull/71
[PR 72]: https://github.com/dariusc93/rust-ipfs/pull/72
[PR 73]: https://github.com/dariusc93/rust-ipfs/pull/73
[PR 74]: https://github.com/dariusc93/rust-ipfs/pull/74
[PR 75]: https://github.com/dariusc93/rust-ipfs/pull/75
[PR 77]: https://github.com/dariusc93/rust-ipfs/pull/77
[PR 79]: https://github.com/dariusc93/rust-ipfs/pull/79
[PR 80]: https://github.com/dariusc93/rust-ipfs/pull/80
[PR 81]: https://github.com/dariusc93/rust-ipfs/pull/81
[PR 82]: https://github.com/dariusc93/rust-ipfs/pull/82
[PR 83]: https://github.com/dariusc93/rust-ipfs/pull/83
[PR 84]: https://github.com/dariusc93/rust-ipfs/pull/84

# 0.3.16
- fix: Return events from gossipsub stream [PR 68]
- chore: Update transport and configuration

[PR 68]: https://github.com/dariusc93/rust-ipfs/pull/68

# 0.3.15
- fix: Remove item from want list [PR 64] 
- chore: Impl sled datastore, split stores into own modules [PR 63]
- feat: Added AddOption::wrap [PR 62]
- chore: Update configuration and behaviour cleanup [PR 60]
- chore: Update libp2p to 0.51.3 [PR 61]

[PR 60]: https://github.com/dariusc93/rust-ipfs/pull/60
[PR 61]: https://github.com/dariusc93/rust-ipfs/pull/61
[PR 62]: https://github.com/dariusc93/rust-ipfs/pull/62
[PR 63]: https://github.com/dariusc93/rust-ipfs/pull/63
[PR 64]: https://github.com/dariusc93/rust-ipfs/pull/64

# 0.3.14
- chore: Downgrade libp2p-gossipsub (temporarily)

# 0.3.13
- chore: Remove condition that prevents storing rtt [PR 58]
- chore: Reduce allocation in bitswap and pubsub [PR 59]

[PR 58]: https://github.com/dariusc93/rust-ipfs/pull/58
[PR 59]: https://github.com/dariusc93/rust-ipfs/pull/59

# 0.3.12
- chore: Update libp2p to 0.51.2 and add message_id_fn

# 0.3.11
- chore: Lock libp2p to 0.51.1

# 0.3.10
- chore: Reexport transport items

# 0.3.9
- fix: Use peer_connections for peers function [PR 54]
- chore(repo): Added field to only check locally [PR 55]
- refactor: Remove Column from DataStore [PR 56]
- feat: Add IpfsUnixfs [PR: 57]

[PR 54]: https://github.com/dariusc93/rust-ipfs/pull/54
[PR 55]: https://github.com/dariusc93/rust-ipfs/pull/55
[PR 56]: https://github.com/dariusc93/rust-ipfs/pull/56
[PR 57]: https://github.com/dariusc93/rust-ipfs/pull/57

# 0.3.8
- chore: Wait on identify before returning connection [PR 47]
- feat(repo): Allow custom repo store [PR 46]
- chore: Make kademlia optional [PR 45]
- chore: Make mplex optional [PR 51]
- refactor: Provide peers when obtaining blocks [PR 52]
- refactor: Remove Keypair from IpfsOptions [PR 53]
- refactor: Remove SwarmApi [PR 50]

[PR 47]: https://github.com/dariusc93/rust-ipfs/pull/47
[PR 46]: https://github.com/dariusc93/rust-ipfs/pull/46
[PR 45]: https://github.com/dariusc93/rust-ipfs/pull/45
[PR 51]: https://github.com/dariusc93/rust-ipfs/pull/51
[PR 52]: https://github.com/dariusc93/rust-ipfs/pull/52
[PR 53]: https://github.com/dariusc93/rust-ipfs/pull/53
[PR 50]: https://github.com/dariusc93/rust-ipfs/pull/50

# 0.3.7
- chore: Cleanup deprecation [PR 44]

[PR 44]: https://github.com/dariusc93/rust-ipfs/pull/44

# 0.3.6
- fix: Change condition when attempting to clear out cache

# 0.3.5
- fix: Export KadInserts

# 0.3.4
- refactor: Changes to connection and listening functions [PR 41]
- chore: Add KadConfig [PR 42]

[PR 41]: https://github.com/dariusc93/rust-ipfs/pull/41
[PR 42]: https://github.com/dariusc93/rust-ipfs/pull/42

# 0.3.3
- chore: Reenable relay configuration

# 0.3.2
- refactor: Use async-broadcast for pubsub stream [PR 39]

[PR 39]: https://github.com/dariusc93/rust-ipfs/pull/39

# 0.3.1
- chore: Minor Config for Pubsub [PR 38]

[PR 38]: https://github.com/dariusc93/rust-ipfs/pull/38

# 0.3.0
- chore: Update to libp2p 0.51.0 [PR 31]
This also re-enables quic-v1 that was disabled due to versioning issues after the release of 0.51.0
- refactor/transport: Simplify TransportConfig and added additional options [PR 32]
- feat: basic PeerBook implementation [PR 34]
- refactor(repo): Remove RepoTypes and IpfsTypes [PR 35]

[PR 31]: https://github.com/dariusc93/rust-ipfs/pull/31
[PR 32]: https://github.com/dariusc93/rust-ipfs/pull/32
[PR 34]: https://github.com/dariusc93/rust-ipfs/pull/34
[PR 35]: https://github.com/dariusc93/rust-ipfs/pull/35
# 0.3.0-alpha.6
- chore: Disable quic-v1 until 0.51 update

# 0.3.0-alpha.5
- fix/: Add debug derive to FDLimit

# 0.3.0-alpha.4
- chore/: Add small delay before processing events [PR 29]

[PR 29]: https://github.com/dariusc93/rust-ipfs/pull/29

# 0.3.0-alpha.3
- refactor/opt: Expanded UninitializedIpfs functionality [PR 21]
- feat/upnp: Use libp2p-nat for handling port forwarding [PR 23]
- refactor/task: Move swarm and events into a task [PR 25]
- chore/: Remove async from event handling functions [PR 27]
- refactor/subscription: Use channels instead of subscription [PR 28]

[PR 23]: https://github.com/dariusc93/rust-ipfs/pull/23
[PR 21]: https://github.com/dariusc93/rust-ipfs/pull/21
[PR 25]: https://github.com/dariusc93/rust-ipfs/pull/25
[PR 27]: https://github.com/dariusc93/rust-ipfs/pull/27
[PR 28]: https://github.com/dariusc93/rust-ipfs/pull/28

# 0.3.0-alpha.2
- fix: Poll receiving oneshot channel directly [PR 20]

[PR 20]: https://github.com/dariusc93/rust-ipfs/pull/20

# 0.3.0-alpha.1
- See commit history<|MERGE_RESOLUTION|>--- conflicted
+++ resolved
@@ -1,11 +1,9 @@
-<<<<<<< HEAD
-# 0.4.3 [unreleased]
+# 0.6.0 [unreleased]
 - refactor: Use channels directly instead of broadcast [PR 99]
-=======
-# 0.6.0 [unreleased]
 - refactor: Disable primary protocols by default [PR 109]  
 - refactor: Move repo logic into a single task [PR 108]
 
+[PR 99]: https://github.com/dariusc93/rust-ipfs/pull/99
 [PR 109]: https://github.com/dariusc93/rust-ipfs/pull/109
 [PR 108]: https://github.com/dariusc93/rust-ipfs/pull/108
 
@@ -29,11 +27,9 @@
 [PR 103]: https://github.com/dariusc93/rust-ipfs/pull/103
 
 # 0.4.3
->>>>>>> ef357934
 - feat: Implement rendezvous protocol [PR 101]
 - chore: Cleanup future task [PR 102]
 
-[PR 99]: https://github.com/dariusc93/rust-ipfs/pull/99
 [PR 101]: https://github.com/dariusc93/rust-ipfs/pull/101
 [PR 102]: https://github.com/dariusc93/rust-ipfs/pull/102
 
