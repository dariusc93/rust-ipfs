# 0.11.8
<<<<<<< HEAD
- feat: Add an optional max length to read from the file via UnixfsCat. [PR 190](https://github.com/dariusc93/rust-ipfs/pull/190)
=======
- feat: Add `full` to `BitswapMessage` to indicate if message is full. [PR 191](https://github.com/dariusc93/rust-ipfs/pull/191)
>>>>>>> c5756fe6

# 0.11.7
- fix: Use rt import path when using beetle bitswap feature.
- feat: Add in-memory transport.
- feat: Add options to disable dns transport.
- refactor: Spawn local task for idb operation instead of using channels. [PR 182](https://github.com/dariusc93/rust-ipfs/pull/182)
- fix: Improve performance by collecting the pinned blocks then compare.
- feat: Add logic to FsDataStore for K/V storage. [PR 183](https://github.com/dariusc93/rust-ipfs/pull/183)
- feat: Implemented basic idb datastore. [PR 185](https://github.com/dariusc93/rust-ipfs/pull/185)

# 0.11.6
- feat: Add RepoInsertPin::provider and RepoInsertPin::providers. [PR 180](https://github.com/dariusc93/rust-ipfs/pull/180)
- chore: Add RelayConfig::unbounded. [PR 181](https://github.com/dariusc93/rust-ipfs/pull/181)
- fix: Timeout when fetching initial block

# 0.11.5
- fix: Check for relay when storing address based on connection. [PR 170](https://github.com/dariusc93/rust-ipfs/pull/170)
- chore: Add conversions for references
- chore: Remove `Result<T>` from Repo::recursive_collections.
- chore: Split requests into their own sessiosn. [PR 172](https://github.com/dariusc93/rust-ipfs/pull/172)
- chore: Optimize bitswap sessions to reduce messages and memory footprint. [PR 173](https://github.com/dariusc93/rust-ipfs/pull/173)
- chore: Use futures-timeout in-place of tokio::time::timeout. [PR 175](https://github.com/dariusc93/rust-ipfs/pull/175)
- chore: Update Cargo.toml to gate non-wasm dependencies. [PR 176](https://github.com/dariusc93/rust-ipfs/pull/176)
- chore: Reenable websocket support and add support for secured websockets.
- feat: Implmenets webrtc transport and add a new feature. [PR 177](https://github.com/dariusc93/rust-ipfs/pull/177)
- refactor: Remove async-broadcast and stream clones. [PR 174](https://github.com/dariusc93/rust-ipfs/pull/174)
- refactor: Add wasm support. [PR 178](https://github.com/dariusc93/rust-ipfs/pull/178)

# 0.11.4
- fix: Send a wantlist of missing blocks.

# 0.11.3
- fix: Use peer wantlist when notifying peers of blocks and misc cleanup
- chore: Send cancel request on error or timeout

# 0.11.2
- fix: Emit event if no peers dont have a specific block.
- feat: Implement basic bitswap ledger for tracking wantlist and requests. [PR 169](https://github.com/dariusc93/rust-ipfs/pull/169)

# 0.11.1
- chore: Add logging to bitswap protocol and additional checks.
- feat: Implemented Ipfs::fetch. 

# 0.11.0
- feat: Implemented basic bitswap protocol internally. [PR 156](https://github.com/dariusc93/rust-ipfs/pull/156)
- chore: Feature gate sled and redb datastores. [PR 162](https://github.com/dariusc93/rust-ipfs/pull/162)
- refactor: Revamp Repo and BlockStore API. [PR 163](https://github.com/dariusc93/rust-ipfs/pull/163)
- refactor: Remove deprecated yamux fields.

# 0.10.4
- fix: Check the files of each block directly for Repo::get_total_size. [PR 140](https://github.com/dariusc93/rust-ipfs/pull/140)

# 0.10.3
- feat: Add set_local to Unixfs* functions

# 0.10.2
- feat: Add DagGet::set_local and RepoInsertPin::set_local

# 0.10.1
- fix: Export `Entry` for UnixfsLs

# 0.10.0
- refactor: Removed unixfs free functions and use Unixfs* directly. [PR 136](https://github.com/dariusc93/rust-ipfs/pull/136)
- feat: Add implementation for `libp2p-stream`. [PR 135](https://github.com/dariusc93/rust-ipfs/pull/135)
- refactor: Serialize dag internally, remove redundant dependencies and code and minor optimizations. [PR 134](https://github.com/dariusc93/rust-ipfs/pull/134)
- chore: Cancel gc task when ipfs drops. [PR 133](https://github.com/dariusc93/rust-ipfs/pull/133)
- chore: Reduce allocation when initializing Repo and misc cleanup. [PR 132](https://github.com/dariusc93/rust-ipfs/pull/132)
- refactor: Use `Bytes` apart of unixfs operations. [PR 131](https://github.com/dariusc93/rust-ipfs/pull/131)
- refactor: Remove option and use configuration directly. [PR 129](https://github.com/dariusc93/rust-ipfs/pull/129)
- refactor: Remove option around chunker and use conversion for option arguments.
- chore: Switch from libp2p-nat to libp2p-upnp. [PR 128](https://github.com/dariusc93/rust-ipfs/pull/128)

# 0.9.0
- feat: Add libp2p-bitswap and feature gate both implementation. [PR 126](https://github.com/dariusc93/rust-ipfs/pull/126)
- feat: Add `Repo::pin`, `Repo::remove_pin` and expanded options [PR 122](https://github.com/dariusc93/rust-ipfs/pull/122)
- chore: Update `rust-ipns` [PR 121](https://github.com/dariusc93/rust-ipfs/pull/121)

# 0.8.1
- chore: Add timeout in transport config for quic `max_idle_timeout` 
 
# 0.8.0
- feat: Implements garbage collector. [PR 120](https://github.com/dariusc93/rust-ipfs/pull/120)
- refactor: Revise peerbook and move connect/disconnect operations to main task [PR 119](https://github.com/dariusc93/rust-ipfs/pull/119)

# 0.7.1
- chore: Deprecate UninitalizedIpfs::empty and UninitalizedIpfs::with_opt for UnitializedIpfs::new [PR 118](https://github.com/dariusc93/rust-ipfs/pull/118)
- feat: Implement redb datastore backend [PR 117](https://github.com/dariusc93/rust-ipfs/pull/117)
- chore: Implement conversion for IpfsPath

# 0.7.0
- chore: Update libp2p to 0.53 [PR 116]
- feat: Implement Repo::get_blocks [PR 113]
- feat: Allow recursive removal of blocks [PR 114]
- chore: Ignore deprecation warnings [PR 112]
- feat: Implement custom future for unixfs and dag functions [PR 111]

[PR 116]: https://github.com/dariusc93/rust-ipfs/pull/116
[PR 113]: https://github.com/dariusc93/rust-ipfs/pull/113
[PR 114]: https://github.com/dariusc93/rust-ipfs/pull/114
[PR 112]: https://github.com/dariusc93/rust-ipfs/pull/112
[PR 111]: https://github.com/dariusc93/rust-ipfs/pull/111

# 0.6.0
- chore: Update libp2p to 0.52.4 [PR 110]
- refactor: Disable primary protocols by default [PR 109]  
- refactor: Move repo logic into a single task [PR 108]

[PR 110]: https://github.com/dariusc93/rust-ipfs/pull/110
[PR 109]: https://github.com/dariusc93/rust-ipfs/pull/109
[PR 108]: https://github.com/dariusc93/rust-ipfs/pull/108

# 0.5.0
- feat: Implement timeout while resolving blocks [PR 106]

[PR 106]: https://github.com/dariusc93/rust-ipfs/pull/106

# 0.4.6
- chore: Updated libp2p-relay-manager

# 0.4.5
- chore: Add json and cbor feature

# 0.4.4
- chore: Use new method over deprecated and internal behaviours [PR 104]
- fix: Set dns resolver as a field, and fix resolved path [PR 103]
- chore: Remove experimental feature flag

[PR 104]: https://github.com/dariusc93/rust-ipfs/pull/104
[PR 103]: https://github.com/dariusc93/rust-ipfs/pull/103

# 0.4.3
- feat: Implement rendezvous protocol [PR 101]
- chore: Cleanup future task [PR 102]

[PR 101]: https://github.com/dariusc93/rust-ipfs/pull/101
[PR 102]: https://github.com/dariusc93/rust-ipfs/pull/102

# 0.4.2
- feat: Implemented relay manager [PR 96]
- feat: Implement idle connections timeout [PR 98]
- chore: Add UninitializedIpfs::set_listening_addrs and minor changes
- chore: Add peer to dht when discovered over mdns

[PR 96]: https://github.com/dariusc93/rust-ipfs/pull/96
[PR 98]: https://github.com/dariusc93/rust-ipfs/pull/98

# 0.4.1
-  fix: Dont close connections on ping error [PR 95]

[PR 95]: https://github.com/dariusc93/rust-ipfs/pull/95

# 0.4.0
- chore: Uncomment and update relay configuration [PR 94]
- chore: Minor Optimizations [PR 93]
- refactor: Make `Repo` independent [PR 92]
- feat: Basic record key/prefix validator and basic ipns publisher/resolver [PR 88]
- chore: Update dependencies [PR 91]
- chore: Update libp2p to 0.52 [PR 76]
- chore: Add `UninitializedIpfs::listen_as_external_addr` to use listened addresses as external addresses [PR 90]

[PR 94]: https://github.com/dariusc93/rust-ipfs/pull/94
[PR 93]: https://github.com/dariusc93/rust-ipfs/pull/93
[PR 92]: https://github.com/dariusc93/rust-ipfs/pull/92
[PR 88]: https://github.com/dariusc93/rust-ipfs/pull/88
[PR 91]: https://github.com/dariusc93/rust-ipfs/pull/91
[PR 76]: https://github.com/dariusc93/rust-ipfs/pull/76
[PR 90]: https://github.com/dariusc93/rust-ipfs/pull/90

# 0.3.19
- refactor: Update libipld and switch to using quick-protobuf [PR 87]

[PR 87]: https://github.com/dariusc93/rust-ipfs/pull/87

# 0.3.18
- fix: Add Sync + Send to custom transport signature

# 0.3.17
- feat: Support custom transport [PR 84]
- chore: Implement functions to add session to bitswap [PR 83]
- refactor: Use channels instead of Subscription [PR 82]
- feat: Ability to add custom behaviour [PR 81]
- feat: Implement Ipfs::connection_events [PR 80]
- chore: Remove the initial notify and add Ipfs::listener_addresses and Ipfs::external_addresses [PR 79]
- fix: Properly emit pubsub event of a given topic [PR 77]
- refactor: Confirm event from swarm when disconnecting from peer [PR 75]
- feat: Implement Keystore [PR 74]
- feat: Added Ipfs::remove_peer and Ipfs::remove_peer_address [PR 73]
- feat: Implements MultiaddrExt and remove wrapper [PR 72]
- feat: Basic AddressBook implementation [PR 71]
- feat: Added Ipfs::pubsub_events to receive subscribe and unsubscribe events to a subscribed topic [PR 70]
- feat: Implement RepoProvider [PR 69]
- refactor: Switch bitswap implementation [PR 66]

[PR 66]: https://github.com/dariusc93/rust-ipfs/pull/66
[PR 69]: https://github.com/dariusc93/rust-ipfs/pull/69
[PR 70]: https://github.com/dariusc93/rust-ipfs/pull/70
[PR 71]: https://github.com/dariusc93/rust-ipfs/pull/71
[PR 72]: https://github.com/dariusc93/rust-ipfs/pull/72
[PR 73]: https://github.com/dariusc93/rust-ipfs/pull/73
[PR 74]: https://github.com/dariusc93/rust-ipfs/pull/74
[PR 75]: https://github.com/dariusc93/rust-ipfs/pull/75
[PR 77]: https://github.com/dariusc93/rust-ipfs/pull/77
[PR 79]: https://github.com/dariusc93/rust-ipfs/pull/79
[PR 80]: https://github.com/dariusc93/rust-ipfs/pull/80
[PR 81]: https://github.com/dariusc93/rust-ipfs/pull/81
[PR 82]: https://github.com/dariusc93/rust-ipfs/pull/82
[PR 83]: https://github.com/dariusc93/rust-ipfs/pull/83
[PR 84]: https://github.com/dariusc93/rust-ipfs/pull/84

# 0.3.16
- fix: Return events from gossipsub stream [PR 68]
- chore: Update transport and configuration

[PR 68]: https://github.com/dariusc93/rust-ipfs/pull/68

# 0.3.15
- fix: Remove item from want list [PR 64] 
- chore: Impl sled datastore, split stores into own modules [PR 63]
- feat: Added AddOption::wrap [PR 62]
- chore: Update configuration and behaviour cleanup [PR 60]
- chore: Update libp2p to 0.51.3 [PR 61]

[PR 60]: https://github.com/dariusc93/rust-ipfs/pull/60
[PR 61]: https://github.com/dariusc93/rust-ipfs/pull/61
[PR 62]: https://github.com/dariusc93/rust-ipfs/pull/62
[PR 63]: https://github.com/dariusc93/rust-ipfs/pull/63
[PR 64]: https://github.com/dariusc93/rust-ipfs/pull/64

# 0.3.14
- chore: Downgrade libp2p-gossipsub (temporarily)

# 0.3.13
- chore: Remove condition that prevents storing rtt [PR 58]
- chore: Reduce allocation in bitswap and pubsub [PR 59]

[PR 58]: https://github.com/dariusc93/rust-ipfs/pull/58
[PR 59]: https://github.com/dariusc93/rust-ipfs/pull/59

# 0.3.12
- chore: Update libp2p to 0.51.2 and add message_id_fn

# 0.3.11
- chore: Lock libp2p to 0.51.1

# 0.3.10
- chore: Reexport transport items

# 0.3.9
- fix: Use peer_connections for peers function [PR 54]
- chore(repo): Added field to only check locally [PR 55]
- refactor: Remove Column from DataStore [PR 56]
- feat: Add IpfsUnixfs [PR: 57]

[PR 54]: https://github.com/dariusc93/rust-ipfs/pull/54
[PR 55]: https://github.com/dariusc93/rust-ipfs/pull/55
[PR 56]: https://github.com/dariusc93/rust-ipfs/pull/56
[PR 57]: https://github.com/dariusc93/rust-ipfs/pull/57

# 0.3.8
- chore: Wait on identify before returning connection [PR 47]
- feat(repo): Allow custom repo store [PR 46]
- chore: Make kademlia optional [PR 45]
- chore: Make mplex optional [PR 51]
- refactor: Provide peers when obtaining blocks [PR 52]
- refactor: Remove Keypair from IpfsOptions [PR 53]
- refactor: Remove SwarmApi [PR 50]

[PR 47]: https://github.com/dariusc93/rust-ipfs/pull/47
[PR 46]: https://github.com/dariusc93/rust-ipfs/pull/46
[PR 45]: https://github.com/dariusc93/rust-ipfs/pull/45
[PR 51]: https://github.com/dariusc93/rust-ipfs/pull/51
[PR 52]: https://github.com/dariusc93/rust-ipfs/pull/52
[PR 53]: https://github.com/dariusc93/rust-ipfs/pull/53
[PR 50]: https://github.com/dariusc93/rust-ipfs/pull/50

# 0.3.7
- chore: Cleanup deprecation [PR 44]

[PR 44]: https://github.com/dariusc93/rust-ipfs/pull/44

# 0.3.6
- fix: Change condition when attempting to clear out cache

# 0.3.5
- fix: Export KadInserts

# 0.3.4
- refactor: Changes to connection and listening functions [PR 41]
- chore: Add KadConfig [PR 42]

[PR 41]: https://github.com/dariusc93/rust-ipfs/pull/41
[PR 42]: https://github.com/dariusc93/rust-ipfs/pull/42

# 0.3.3
- chore: Reenable relay configuration

# 0.3.2
- refactor: Use async-broadcast for pubsub stream [PR 39]

[PR 39]: https://github.com/dariusc93/rust-ipfs/pull/39

# 0.3.1
- chore: Minor Config for Pubsub [PR 38]

[PR 38]: https://github.com/dariusc93/rust-ipfs/pull/38

# 0.3.0
- chore: Update to libp2p 0.51.0 [PR 31]
This also re-enables quic-v1 that was disabled due to versioning issues after the release of 0.51.0
- refactor/transport: Simplify TransportConfig and added additional options [PR 32]
- feat: basic PeerBook implementation [PR 34]
- refactor(repo): Remove RepoTypes and IpfsTypes [PR 35]

[PR 31]: https://github.com/dariusc93/rust-ipfs/pull/31
[PR 32]: https://github.com/dariusc93/rust-ipfs/pull/32
[PR 34]: https://github.com/dariusc93/rust-ipfs/pull/34
[PR 35]: https://github.com/dariusc93/rust-ipfs/pull/35
# 0.3.0-alpha.6
- chore: Disable quic-v1 until 0.51 update

# 0.3.0-alpha.5
- fix/: Add debug derive to FDLimit

# 0.3.0-alpha.4
- chore/: Add small delay before processing events [PR 29]

[PR 29]: https://github.com/dariusc93/rust-ipfs/pull/29

# 0.3.0-alpha.3
- refactor/opt: Expanded UninitializedIpfs functionality [PR 21]
- feat/upnp: Use libp2p-nat for handling port forwarding [PR 23]
- refactor/task: Move swarm and events into a task [PR 25]
- chore/: Remove async from event handling functions [PR 27]
- refactor/subscription: Use channels instead of subscription [PR 28]

[PR 23]: https://github.com/dariusc93/rust-ipfs/pull/23
[PR 21]: https://github.com/dariusc93/rust-ipfs/pull/21
[PR 25]: https://github.com/dariusc93/rust-ipfs/pull/25
[PR 27]: https://github.com/dariusc93/rust-ipfs/pull/27
[PR 28]: https://github.com/dariusc93/rust-ipfs/pull/28

# 0.3.0-alpha.2
- fix: Poll receiving oneshot channel directly [PR 20]

[PR 20]: https://github.com/dariusc93/rust-ipfs/pull/20

# 0.3.0-alpha.1
- See commit history<|MERGE_RESOLUTION|>--- conflicted
+++ resolved
@@ -1,9 +1,6 @@
 # 0.11.8
-<<<<<<< HEAD
 - feat: Add an optional max length to read from the file via UnixfsCat. [PR 190](https://github.com/dariusc93/rust-ipfs/pull/190)
-=======
 - feat: Add `full` to `BitswapMessage` to indicate if message is full. [PR 191](https://github.com/dariusc93/rust-ipfs/pull/191)
->>>>>>> c5756fe6
 
 # 0.11.7
 - fix: Use rt import path when using beetle bitswap feature.
