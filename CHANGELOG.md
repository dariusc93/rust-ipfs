# 0.10.0
<<<<<<< HEAD
- feat: Retry fetching block after timeout. [PR 130](https://github.com/dariusc93/rust-ipfs/pull/130)
=======
- refactor: Remove option around chunker and use conversion for option arguments
- chore: Switch from libp2p-nat to libp2p-upnp. [PR 128](https://github.com/dariusc93/rust-ipfs/pull/128)
>>>>>>> 37363a09

# 0.9.0
- feat: Add libp2p-bitswap and feature gate both implementation. [PR 126](https://github.com/dariusc93/rust-ipfs/pull/126)
- feat: Add `Repo::pin`, `Repo::remove_pin` and expanded options [PR 122](https://github.com/dariusc93/rust-ipfs/pull/122)
- chore: Update `rust-ipns` [PR 121](https://github.com/dariusc93/rust-ipfs/pull/121)

# 0.8.1
- chore: Add timeout in transport config for quic `max_idle_timeout` 
 
# 0.8.0
- feat: Implements garbage collector. [PR 120](https://github.com/dariusc93/rust-ipfs/pull/120)
- refactor: Revise peerbook and move connect/disconnect operations to main task [PR 119](https://github.com/dariusc93/rust-ipfs/pull/119)

# 0.7.1
- chore: Deprecate UninitalizedIpfs::empty and UninitalizedIpfs::with_opt for UnitializedIpfs::new [PR 118](https://github.com/dariusc93/rust-ipfs/pull/118)
- feat: Implement redb datastore backend [PR 117](https://github.com/dariusc93/rust-ipfs/pull/117)
- chore: Implement conversion for IpfsPath

# 0.7.0
- chore: Update libp2p to 0.53 [PR 116]
- feat: Implement Repo::get_blocks [PR 113]
- feat: Allow recursive removal of blocks [PR 114]
- chore: Ignore deprecation warnings [PR 112]
- feat: Implement custom future for unixfs and dag functions [PR 111]

[PR 116]: https://github.com/dariusc93/rust-ipfs/pull/116
[PR 113]: https://github.com/dariusc93/rust-ipfs/pull/113
[PR 114]: https://github.com/dariusc93/rust-ipfs/pull/114
[PR 112]: https://github.com/dariusc93/rust-ipfs/pull/112
[PR 111]: https://github.com/dariusc93/rust-ipfs/pull/111

# 0.6.0
- chore: Update libp2p to 0.52.4 [PR 110]
- refactor: Disable primary protocols by default [PR 109]  
- refactor: Move repo logic into a single task [PR 108]

[PR 110]: https://github.com/dariusc93/rust-ipfs/pull/110
[PR 109]: https://github.com/dariusc93/rust-ipfs/pull/109
[PR 108]: https://github.com/dariusc93/rust-ipfs/pull/108

# 0.5.0
- feat: Implement timeout while resolving blocks [PR 106]

[PR 106]: https://github.com/dariusc93/rust-ipfs/pull/106

# 0.4.6
- chore: Updated libp2p-relay-manager

# 0.4.5
- chore: Add json and cbor feature

# 0.4.4
- chore: Use new method over deprecated and internal behaviours [PR 104]
- fix: Set dns resolver as a field, and fix resolved path [PR 103]
- chore: Remove experimental feature flag

[PR 104]: https://github.com/dariusc93/rust-ipfs/pull/104
[PR 103]: https://github.com/dariusc93/rust-ipfs/pull/103

# 0.4.3
- feat: Implement rendezvous protocol [PR 101]
- chore: Cleanup future task [PR 102]

[PR 101]: https://github.com/dariusc93/rust-ipfs/pull/101
[PR 102]: https://github.com/dariusc93/rust-ipfs/pull/102

# 0.4.2
- feat: Implemented relay manager [PR 96]
- feat: Implement idle connections timeout [PR 98]
- chore: Add UninitializedIpfs::set_listening_addrs and minor changes
- chore: Add peer to dht when discovered over mdns

[PR 96]: https://github.com/dariusc93/rust-ipfs/pull/96
[PR 98]: https://github.com/dariusc93/rust-ipfs/pull/98

# 0.4.1
-  fix: Dont close connections on ping error [PR 95]

[PR 95]: https://github.com/dariusc93/rust-ipfs/pull/95

# 0.4.0
- chore: Uncomment and update relay configuration [PR 94]
- chore: Minor Optimizations [PR 93]
- refactor: Make `Repo` independent [PR 92]
- feat: Basic record key/prefix validator and basic ipns publisher/resolver [PR 88]
- chore: Update dependencies [PR 91]
- chore: Update libp2p to 0.52 [PR 76]
- chore: Add `UninitializedIpfs::listen_as_external_addr` to use listened addresses as external addresses [PR 90]

[PR 94]: https://github.com/dariusc93/rust-ipfs/pull/94
[PR 93]: https://github.com/dariusc93/rust-ipfs/pull/93
[PR 92]: https://github.com/dariusc93/rust-ipfs/pull/92
[PR 88]: https://github.com/dariusc93/rust-ipfs/pull/88
[PR 91]: https://github.com/dariusc93/rust-ipfs/pull/91
[PR 76]: https://github.com/dariusc93/rust-ipfs/pull/76
[PR 90]: https://github.com/dariusc93/rust-ipfs/pull/90

# 0.3.19
- refactor: Update libipld and switch to using quick-protobuf [PR 87]

[PR 87]: https://github.com/dariusc93/rust-ipfs/pull/87

# 0.3.18
- fix: Add Sync + Send to custom transport signature

# 0.3.17
- feat: Support custom transport [PR 84]
- chore: Implement functions to add session to bitswap [PR 83]
- refactor: Use channels instead of Subscription [PR 82]
- feat: Ability to add custom behaviour [PR 81]
- feat: Implement Ipfs::connection_events [PR 80]
- chore: Remove the initial notify and add Ipfs::listener_addresses and Ipfs::external_addresses [PR 79]
- fix: Properly emit pubsub event of a given topic [PR 77]
- refactor: Confirm event from swarm when disconnecting from peer [PR 75]
- feat: Implement Keystore [PR 74]
- feat: Added Ipfs::remove_peer and Ipfs::remove_peer_address [PR 73]
- feat: Implements MultiaddrExt and remove wrapper [PR 72]
- feat: Basic AddressBook implementation [PR 71]
- feat: Added Ipfs::pubsub_events to receive subscribe and unsubscribe events to a subscribed topic [PR 70]
- feat: Implement RepoProvider [PR 69]
- refactor: Switch bitswap implementation [PR 66]

[PR 66]: https://github.com/dariusc93/rust-ipfs/pull/66
[PR 69]: https://github.com/dariusc93/rust-ipfs/pull/69
[PR 70]: https://github.com/dariusc93/rust-ipfs/pull/70
[PR 71]: https://github.com/dariusc93/rust-ipfs/pull/71
[PR 72]: https://github.com/dariusc93/rust-ipfs/pull/72
[PR 73]: https://github.com/dariusc93/rust-ipfs/pull/73
[PR 74]: https://github.com/dariusc93/rust-ipfs/pull/74
[PR 75]: https://github.com/dariusc93/rust-ipfs/pull/75
[PR 77]: https://github.com/dariusc93/rust-ipfs/pull/77
[PR 79]: https://github.com/dariusc93/rust-ipfs/pull/79
[PR 80]: https://github.com/dariusc93/rust-ipfs/pull/80
[PR 81]: https://github.com/dariusc93/rust-ipfs/pull/81
[PR 82]: https://github.com/dariusc93/rust-ipfs/pull/82
[PR 83]: https://github.com/dariusc93/rust-ipfs/pull/83
[PR 84]: https://github.com/dariusc93/rust-ipfs/pull/84

# 0.3.16
- fix: Return events from gossipsub stream [PR 68]
- chore: Update transport and configuration

[PR 68]: https://github.com/dariusc93/rust-ipfs/pull/68

# 0.3.15
- fix: Remove item from want list [PR 64] 
- chore: Impl sled datastore, split stores into own modules [PR 63]
- feat: Added AddOption::wrap [PR 62]
- chore: Update configuration and behaviour cleanup [PR 60]
- chore: Update libp2p to 0.51.3 [PR 61]

[PR 60]: https://github.com/dariusc93/rust-ipfs/pull/60
[PR 61]: https://github.com/dariusc93/rust-ipfs/pull/61
[PR 62]: https://github.com/dariusc93/rust-ipfs/pull/62
[PR 63]: https://github.com/dariusc93/rust-ipfs/pull/63
[PR 64]: https://github.com/dariusc93/rust-ipfs/pull/64

# 0.3.14
- chore: Downgrade libp2p-gossipsub (temporarily)

# 0.3.13
- chore: Remove condition that prevents storing rtt [PR 58]
- chore: Reduce allocation in bitswap and pubsub [PR 59]

[PR 58]: https://github.com/dariusc93/rust-ipfs/pull/58
[PR 59]: https://github.com/dariusc93/rust-ipfs/pull/59

# 0.3.12
- chore: Update libp2p to 0.51.2 and add message_id_fn

# 0.3.11
- chore: Lock libp2p to 0.51.1

# 0.3.10
- chore: Reexport transport items

# 0.3.9
- fix: Use peer_connections for peers function [PR 54]
- chore(repo): Added field to only check locally [PR 55]
- refactor: Remove Column from DataStore [PR 56]
- feat: Add IpfsUnixfs [PR: 57]

[PR 54]: https://github.com/dariusc93/rust-ipfs/pull/54
[PR 55]: https://github.com/dariusc93/rust-ipfs/pull/55
[PR 56]: https://github.com/dariusc93/rust-ipfs/pull/56
[PR 57]: https://github.com/dariusc93/rust-ipfs/pull/57

# 0.3.8
- chore: Wait on identify before returning connection [PR 47]
- feat(repo): Allow custom repo store [PR 46]
- chore: Make kademlia optional [PR 45]
- chore: Make mplex optional [PR 51]
- refactor: Provide peers when obtaining blocks [PR 52]
- refactor: Remove Keypair from IpfsOptions [PR 53]
- refactor: Remove SwarmApi [PR 50]

[PR 47]: https://github.com/dariusc93/rust-ipfs/pull/47
[PR 46]: https://github.com/dariusc93/rust-ipfs/pull/46
[PR 45]: https://github.com/dariusc93/rust-ipfs/pull/45
[PR 51]: https://github.com/dariusc93/rust-ipfs/pull/51
[PR 52]: https://github.com/dariusc93/rust-ipfs/pull/52
[PR 53]: https://github.com/dariusc93/rust-ipfs/pull/53
[PR 50]: https://github.com/dariusc93/rust-ipfs/pull/50

# 0.3.7
- chore: Cleanup deprecation [PR 44]

[PR 44]: https://github.com/dariusc93/rust-ipfs/pull/44

# 0.3.6
- fix: Change condition when attempting to clear out cache

# 0.3.5
- fix: Export KadInserts

# 0.3.4
- refactor: Changes to connection and listening functions [PR 41]
- chore: Add KadConfig [PR 42]

[PR 41]: https://github.com/dariusc93/rust-ipfs/pull/41
[PR 42]: https://github.com/dariusc93/rust-ipfs/pull/42

# 0.3.3
- chore: Reenable relay configuration

# 0.3.2
- refactor: Use async-broadcast for pubsub stream [PR 39]

[PR 39]: https://github.com/dariusc93/rust-ipfs/pull/39

# 0.3.1
- chore: Minor Config for Pubsub [PR 38]

[PR 38]: https://github.com/dariusc93/rust-ipfs/pull/38

# 0.3.0
- chore: Update to libp2p 0.51.0 [PR 31]
This also re-enables quic-v1 that was disabled due to versioning issues after the release of 0.51.0
- refactor/transport: Simplify TransportConfig and added additional options [PR 32]
- feat: basic PeerBook implementation [PR 34]
- refactor(repo): Remove RepoTypes and IpfsTypes [PR 35]

[PR 31]: https://github.com/dariusc93/rust-ipfs/pull/31
[PR 32]: https://github.com/dariusc93/rust-ipfs/pull/32
[PR 34]: https://github.com/dariusc93/rust-ipfs/pull/34
[PR 35]: https://github.com/dariusc93/rust-ipfs/pull/35
# 0.3.0-alpha.6
- chore: Disable quic-v1 until 0.51 update

# 0.3.0-alpha.5
- fix/: Add debug derive to FDLimit

# 0.3.0-alpha.4
- chore/: Add small delay before processing events [PR 29]

[PR 29]: https://github.com/dariusc93/rust-ipfs/pull/29

# 0.3.0-alpha.3
- refactor/opt: Expanded UninitializedIpfs functionality [PR 21]
- feat/upnp: Use libp2p-nat for handling port forwarding [PR 23]
- refactor/task: Move swarm and events into a task [PR 25]
- chore/: Remove async from event handling functions [PR 27]
- refactor/subscription: Use channels instead of subscription [PR 28]

[PR 23]: https://github.com/dariusc93/rust-ipfs/pull/23
[PR 21]: https://github.com/dariusc93/rust-ipfs/pull/21
[PR 25]: https://github.com/dariusc93/rust-ipfs/pull/25
[PR 27]: https://github.com/dariusc93/rust-ipfs/pull/27
[PR 28]: https://github.com/dariusc93/rust-ipfs/pull/28

# 0.3.0-alpha.2
- fix: Poll receiving oneshot channel directly [PR 20]

[PR 20]: https://github.com/dariusc93/rust-ipfs/pull/20

# 0.3.0-alpha.1
- See commit history<|MERGE_RESOLUTION|>--- conflicted
+++ resolved
@@ -1,10 +1,7 @@
 # 0.10.0
-<<<<<<< HEAD
 - feat: Retry fetching block after timeout. [PR 130](https://github.com/dariusc93/rust-ipfs/pull/130)
-=======
 - refactor: Remove option around chunker and use conversion for option arguments
 - chore: Switch from libp2p-nat to libp2p-upnp. [PR 128](https://github.com/dariusc93/rust-ipfs/pull/128)
->>>>>>> 37363a09
 
 # 0.9.0
 - feat: Add libp2p-bitswap and feature gate both implementation. [PR 126](https://github.com/dariusc93/rust-ipfs/pull/126)
