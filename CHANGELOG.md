<<<<<<< HEAD
# 0.10.5
- chore: Feature gate sled and redb datastores. [PR 162](https://github.com/dariusc93/rust-ipfs/pull/162)
=======
# 0.11.0
- feat: Implemented basic bitswap protocol internally. [PR 156](httops://github.com/dariusc93/rust-ipfs/pull/156)
>>>>>>> 3b63608e

# 0.10.4
- fix: Check the files of each block directly for Repo::get_total_size. [PR 140](https://github.com/dariusc93/rust-ipfs/pull/140)

# 0.10.3
- feat: Add set_local to Unixfs* functions

# 0.10.2
- feat: Add DagGet::set_local and RepoInsertPin::set_local

# 0.10.1
- fix: Export `Entry` for UnixfsLs

# 0.10.0
- refactor: Removed unixfs free functions and use Unixfs* directly. [PR 136](https://github.com/dariusc93/rust-ipfs/pull/136)
- feat: Add implementation for `libp2p-stream`. [PR 135](https://github.com/dariusc93/rust-ipfs/pull/135)
- refactor: Serialize dag internally, remove redundant dependencies and code and minor optimizations. [PR 134](https://github.com/dariusc93/rust-ipfs/pull/134)
- chore: Cancel gc task when ipfs drops. [PR 133](https://github.com/dariusc93/rust-ipfs/pull/133)
- chore: Reduce allocation when initializing Repo and misc cleanup. [PR 132](https://github.com/dariusc93/rust-ipfs/pull/132)
- refactor: Use `Bytes` apart of unixfs operations. [PR 131](https://github.com/dariusc93/rust-ipfs/pull/131)
- refactor: Remove option and use configuration directly. [PR 129](https://github.com/dariusc93/rust-ipfs/pull/129)
- refactor: Remove option around chunker and use conversion for option arguments.
- chore: Switch from libp2p-nat to libp2p-upnp. [PR 128](https://github.com/dariusc93/rust-ipfs/pull/128)

# 0.9.0
- feat: Add libp2p-bitswap and feature gate both implementation. [PR 126](https://github.com/dariusc93/rust-ipfs/pull/126)
- feat: Add `Repo::pin`, `Repo::remove_pin` and expanded options [PR 122](https://github.com/dariusc93/rust-ipfs/pull/122)
- chore: Update `rust-ipns` [PR 121](https://github.com/dariusc93/rust-ipfs/pull/121)

# 0.8.1
- chore: Add timeout in transport config for quic `max_idle_timeout` 
 
# 0.8.0
- feat: Implements garbage collector. [PR 120](https://github.com/dariusc93/rust-ipfs/pull/120)
- refactor: Revise peerbook and move connect/disconnect operations to main task [PR 119](https://github.com/dariusc93/rust-ipfs/pull/119)

# 0.7.1
- chore: Deprecate UninitalizedIpfs::empty and UninitalizedIpfs::with_opt for UnitializedIpfs::new [PR 118](https://github.com/dariusc93/rust-ipfs/pull/118)
- feat: Implement redb datastore backend [PR 117](https://github.com/dariusc93/rust-ipfs/pull/117)
- chore: Implement conversion for IpfsPath

# 0.7.0
- chore: Update libp2p to 0.53 [PR 116]
- feat: Implement Repo::get_blocks [PR 113]
- feat: Allow recursive removal of blocks [PR 114]
- chore: Ignore deprecation warnings [PR 112]
- feat: Implement custom future for unixfs and dag functions [PR 111]

[PR 116]: https://github.com/dariusc93/rust-ipfs/pull/116
[PR 113]: https://github.com/dariusc93/rust-ipfs/pull/113
[PR 114]: https://github.com/dariusc93/rust-ipfs/pull/114
[PR 112]: https://github.com/dariusc93/rust-ipfs/pull/112
[PR 111]: https://github.com/dariusc93/rust-ipfs/pull/111

# 0.6.0
- chore: Update libp2p to 0.52.4 [PR 110]
- refactor: Disable primary protocols by default [PR 109]  
- refactor: Move repo logic into a single task [PR 108]

[PR 110]: https://github.com/dariusc93/rust-ipfs/pull/110
[PR 109]: https://github.com/dariusc93/rust-ipfs/pull/109
[PR 108]: https://github.com/dariusc93/rust-ipfs/pull/108

# 0.5.0
- feat: Implement timeout while resolving blocks [PR 106]

[PR 106]: https://github.com/dariusc93/rust-ipfs/pull/106

# 0.4.6
- chore: Updated libp2p-relay-manager

# 0.4.5
- chore: Add json and cbor feature

# 0.4.4
- chore: Use new method over deprecated and internal behaviours [PR 104]
- fix: Set dns resolver as a field, and fix resolved path [PR 103]
- chore: Remove experimental feature flag

[PR 104]: https://github.com/dariusc93/rust-ipfs/pull/104
[PR 103]: https://github.com/dariusc93/rust-ipfs/pull/103

# 0.4.3
- feat: Implement rendezvous protocol [PR 101]
- chore: Cleanup future task [PR 102]

[PR 101]: https://github.com/dariusc93/rust-ipfs/pull/101
[PR 102]: https://github.com/dariusc93/rust-ipfs/pull/102

# 0.4.2
- feat: Implemented relay manager [PR 96]
- feat: Implement idle connections timeout [PR 98]
- chore: Add UninitializedIpfs::set_listening_addrs and minor changes
- chore: Add peer to dht when discovered over mdns

[PR 96]: https://github.com/dariusc93/rust-ipfs/pull/96
[PR 98]: https://github.com/dariusc93/rust-ipfs/pull/98

# 0.4.1
-  fix: Dont close connections on ping error [PR 95]

[PR 95]: https://github.com/dariusc93/rust-ipfs/pull/95

# 0.4.0
- chore: Uncomment and update relay configuration [PR 94]
- chore: Minor Optimizations [PR 93]
- refactor: Make `Repo` independent [PR 92]
- feat: Basic record key/prefix validator and basic ipns publisher/resolver [PR 88]
- chore: Update dependencies [PR 91]
- chore: Update libp2p to 0.52 [PR 76]
- chore: Add `UninitializedIpfs::listen_as_external_addr` to use listened addresses as external addresses [PR 90]

[PR 94]: https://github.com/dariusc93/rust-ipfs/pull/94
[PR 93]: https://github.com/dariusc93/rust-ipfs/pull/93
[PR 92]: https://github.com/dariusc93/rust-ipfs/pull/92
[PR 88]: https://github.com/dariusc93/rust-ipfs/pull/88
[PR 91]: https://github.com/dariusc93/rust-ipfs/pull/91
[PR 76]: https://github.com/dariusc93/rust-ipfs/pull/76
[PR 90]: https://github.com/dariusc93/rust-ipfs/pull/90

# 0.3.19
- refactor: Update libipld and switch to using quick-protobuf [PR 87]

[PR 87]: https://github.com/dariusc93/rust-ipfs/pull/87

# 0.3.18
- fix: Add Sync + Send to custom transport signature

# 0.3.17
- feat: Support custom transport [PR 84]
- chore: Implement functions to add session to bitswap [PR 83]
- refactor: Use channels instead of Subscription [PR 82]
- feat: Ability to add custom behaviour [PR 81]
- feat: Implement Ipfs::connection_events [PR 80]
- chore: Remove the initial notify and add Ipfs::listener_addresses and Ipfs::external_addresses [PR 79]
- fix: Properly emit pubsub event of a given topic [PR 77]
- refactor: Confirm event from swarm when disconnecting from peer [PR 75]
- feat: Implement Keystore [PR 74]
- feat: Added Ipfs::remove_peer and Ipfs::remove_peer_address [PR 73]
- feat: Implements MultiaddrExt and remove wrapper [PR 72]
- feat: Basic AddressBook implementation [PR 71]
- feat: Added Ipfs::pubsub_events to receive subscribe and unsubscribe events to a subscribed topic [PR 70]
- feat: Implement RepoProvider [PR 69]
- refactor: Switch bitswap implementation [PR 66]

[PR 66]: https://github.com/dariusc93/rust-ipfs/pull/66
[PR 69]: https://github.com/dariusc93/rust-ipfs/pull/69
[PR 70]: https://github.com/dariusc93/rust-ipfs/pull/70
[PR 71]: https://github.com/dariusc93/rust-ipfs/pull/71
[PR 72]: https://github.com/dariusc93/rust-ipfs/pull/72
[PR 73]: https://github.com/dariusc93/rust-ipfs/pull/73
[PR 74]: https://github.com/dariusc93/rust-ipfs/pull/74
[PR 75]: https://github.com/dariusc93/rust-ipfs/pull/75
[PR 77]: https://github.com/dariusc93/rust-ipfs/pull/77
[PR 79]: https://github.com/dariusc93/rust-ipfs/pull/79
[PR 80]: https://github.com/dariusc93/rust-ipfs/pull/80
[PR 81]: https://github.com/dariusc93/rust-ipfs/pull/81
[PR 82]: https://github.com/dariusc93/rust-ipfs/pull/82
[PR 83]: https://github.com/dariusc93/rust-ipfs/pull/83
[PR 84]: https://github.com/dariusc93/rust-ipfs/pull/84

# 0.3.16
- fix: Return events from gossipsub stream [PR 68]
- chore: Update transport and configuration

[PR 68]: https://github.com/dariusc93/rust-ipfs/pull/68

# 0.3.15
- fix: Remove item from want list [PR 64] 
- chore: Impl sled datastore, split stores into own modules [PR 63]
- feat: Added AddOption::wrap [PR 62]
- chore: Update configuration and behaviour cleanup [PR 60]
- chore: Update libp2p to 0.51.3 [PR 61]

[PR 60]: https://github.com/dariusc93/rust-ipfs/pull/60
[PR 61]: https://github.com/dariusc93/rust-ipfs/pull/61
[PR 62]: https://github.com/dariusc93/rust-ipfs/pull/62
[PR 63]: https://github.com/dariusc93/rust-ipfs/pull/63
[PR 64]: https://github.com/dariusc93/rust-ipfs/pull/64

# 0.3.14
- chore: Downgrade libp2p-gossipsub (temporarily)

# 0.3.13
- chore: Remove condition that prevents storing rtt [PR 58]
- chore: Reduce allocation in bitswap and pubsub [PR 59]

[PR 58]: https://github.com/dariusc93/rust-ipfs/pull/58
[PR 59]: https://github.com/dariusc93/rust-ipfs/pull/59

# 0.3.12
- chore: Update libp2p to 0.51.2 and add message_id_fn

# 0.3.11
- chore: Lock libp2p to 0.51.1

# 0.3.10
- chore: Reexport transport items

# 0.3.9
- fix: Use peer_connections for peers function [PR 54]
- chore(repo): Added field to only check locally [PR 55]
- refactor: Remove Column from DataStore [PR 56]
- feat: Add IpfsUnixfs [PR: 57]

[PR 54]: https://github.com/dariusc93/rust-ipfs/pull/54
[PR 55]: https://github.com/dariusc93/rust-ipfs/pull/55
[PR 56]: https://github.com/dariusc93/rust-ipfs/pull/56
[PR 57]: https://github.com/dariusc93/rust-ipfs/pull/57

# 0.3.8
- chore: Wait on identify before returning connection [PR 47]
- feat(repo): Allow custom repo store [PR 46]
- chore: Make kademlia optional [PR 45]
- chore: Make mplex optional [PR 51]
- refactor: Provide peers when obtaining blocks [PR 52]
- refactor: Remove Keypair from IpfsOptions [PR 53]
- refactor: Remove SwarmApi [PR 50]

[PR 47]: https://github.com/dariusc93/rust-ipfs/pull/47
[PR 46]: https://github.com/dariusc93/rust-ipfs/pull/46
[PR 45]: https://github.com/dariusc93/rust-ipfs/pull/45
[PR 51]: https://github.com/dariusc93/rust-ipfs/pull/51
[PR 52]: https://github.com/dariusc93/rust-ipfs/pull/52
[PR 53]: https://github.com/dariusc93/rust-ipfs/pull/53
[PR 50]: https://github.com/dariusc93/rust-ipfs/pull/50

# 0.3.7
- chore: Cleanup deprecation [PR 44]

[PR 44]: https://github.com/dariusc93/rust-ipfs/pull/44

# 0.3.6
- fix: Change condition when attempting to clear out cache

# 0.3.5
- fix: Export KadInserts

# 0.3.4
- refactor: Changes to connection and listening functions [PR 41]
- chore: Add KadConfig [PR 42]

[PR 41]: https://github.com/dariusc93/rust-ipfs/pull/41
[PR 42]: https://github.com/dariusc93/rust-ipfs/pull/42

# 0.3.3
- chore: Reenable relay configuration

# 0.3.2
- refactor: Use async-broadcast for pubsub stream [PR 39]

[PR 39]: https://github.com/dariusc93/rust-ipfs/pull/39

# 0.3.1
- chore: Minor Config for Pubsub [PR 38]

[PR 38]: https://github.com/dariusc93/rust-ipfs/pull/38

# 0.3.0
- chore: Update to libp2p 0.51.0 [PR 31]
This also re-enables quic-v1 that was disabled due to versioning issues after the release of 0.51.0
- refactor/transport: Simplify TransportConfig and added additional options [PR 32]
- feat: basic PeerBook implementation [PR 34]
- refactor(repo): Remove RepoTypes and IpfsTypes [PR 35]

[PR 31]: https://github.com/dariusc93/rust-ipfs/pull/31
[PR 32]: https://github.com/dariusc93/rust-ipfs/pull/32
[PR 34]: https://github.com/dariusc93/rust-ipfs/pull/34
[PR 35]: https://github.com/dariusc93/rust-ipfs/pull/35
# 0.3.0-alpha.6
- chore: Disable quic-v1 until 0.51 update

# 0.3.0-alpha.5
- fix/: Add debug derive to FDLimit

# 0.3.0-alpha.4
- chore/: Add small delay before processing events [PR 29]

[PR 29]: https://github.com/dariusc93/rust-ipfs/pull/29

# 0.3.0-alpha.3
- refactor/opt: Expanded UninitializedIpfs functionality [PR 21]
- feat/upnp: Use libp2p-nat for handling port forwarding [PR 23]
- refactor/task: Move swarm and events into a task [PR 25]
- chore/: Remove async from event handling functions [PR 27]
- refactor/subscription: Use channels instead of subscription [PR 28]

[PR 23]: https://github.com/dariusc93/rust-ipfs/pull/23
[PR 21]: https://github.com/dariusc93/rust-ipfs/pull/21
[PR 25]: https://github.com/dariusc93/rust-ipfs/pull/25
[PR 27]: https://github.com/dariusc93/rust-ipfs/pull/27
[PR 28]: https://github.com/dariusc93/rust-ipfs/pull/28

# 0.3.0-alpha.2
- fix: Poll receiving oneshot channel directly [PR 20]

[PR 20]: https://github.com/dariusc93/rust-ipfs/pull/20

# 0.3.0-alpha.1
- See commit history<|MERGE_RESOLUTION|>--- conflicted
+++ resolved
@@ -1,10 +1,6 @@
-<<<<<<< HEAD
-# 0.10.5
+# 0.11.0
 - chore: Feature gate sled and redb datastores. [PR 162](https://github.com/dariusc93/rust-ipfs/pull/162)
-=======
-# 0.11.0
 - feat: Implemented basic bitswap protocol internally. [PR 156](httops://github.com/dariusc93/rust-ipfs/pull/156)
->>>>>>> 3b63608e
 
 # 0.10.4
 - fix: Check the files of each block directly for Repo::get_total_size. [PR 140](https://github.com/dariusc93/rust-ipfs/pull/140)
