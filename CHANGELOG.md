# 0.4.2 [unreleased]
<<<<<<< HEAD
- refactor: Use channels directly instead of broadcast [PR 99]
=======
- feat: Implemented relay manager [PR 96]
>>>>>>> 6923d2ae
- feat: Implement idle connections timeout [PR 98]
- chore: Add UninitializedIpfs::set_listening_addrs and minor changes
- chore: Add peer to dht when discovered over mdns

<<<<<<< HEAD
[PR 99]: https://github.com/dariusc93/rust-ipfs/pull/99
=======
[PR 96]: https://github.com/dariusc93/rust-ipfs/pull/96
>>>>>>> 6923d2ae
[PR 98]: https://github.com/dariusc93/rust-ipfs/pull/98

# 0.4.1
-  fix: Dont close connections on ping error [PR 95]

[PR 95]: https://github.com/dariusc93/rust-ipfs/pull/95

# 0.4.0
- chore: Uncomment and update relay configuration [PR 94]
- chore: Minor Optimizations [PR 93]
- refactor: Make `Repo` independent [PR 92]
- feat: Basic record key/prefix validator and basic ipns publisher/resolver [PR 88]
- chore: Update dependencies [PR 91]
- chore: Update libp2p to 0.52 [PR 76]
- chore: Add `UninitializedIpfs::listen_as_external_addr` to use listened addresses as external addresses [PR 90]

[PR 94]: https://github.com/dariusc93/rust-ipfs/pull/94
[PR 93]: https://github.com/dariusc93/rust-ipfs/pull/93
[PR 92]: https://github.com/dariusc93/rust-ipfs/pull/92
[PR 88]: https://github.com/dariusc93/rust-ipfs/pull/88
[PR 91]: https://github.com/dariusc93/rust-ipfs/pull/91
[PR 76]: https://github.com/dariusc93/rust-ipfs/pull/76
[PR 90]: https://github.com/dariusc93/rust-ipfs/pull/90

# 0.3.19
- refactor: Update libipld and switch to using quick-protobuf [PR 87]

[PR 87]: https://github.com/dariusc93/rust-ipfs/pull/87

# 0.3.18
- fix: Add Sync + Send to custom transport signature

# 0.3.17
- feat: Support custom transport [PR 84]
- chore: Implement functions to add session to bitswap [PR 83]
- refactor: Use channels instead of Subscription [PR 82]
- feat: Ability to add custom behaviour [PR 81]
- feat: Implement Ipfs::connection_events [PR 80]
- chore: Remove the initial notify and add Ipfs::listener_addresses and Ipfs::external_addresses [PR 79]
- fix: Properly emit pubsub event of a given topic [PR 77]
- refactor: Confirm event from swarm when disconnecting from peer [PR 75]
- feat: Implement Keystore [PR 74]
- feat: Added Ipfs::remove_peer and Ipfs::remove_peer_address [PR 73]
- feat: Implements MultiaddrExt and remove wrapper [PR 72]
- feat: Basic AddressBook implementation [PR 71]
- feat: Added Ipfs::pubsub_events to receive subscribe and unsubscribe events to a subscribed topic [PR 70]
- feat: Implement RepoProvider [PR 69]
- refactor: Switch bitswap implementation [PR 66]

[PR 66]: https://github.com/dariusc93/rust-ipfs/pull/66
[PR 69]: https://github.com/dariusc93/rust-ipfs/pull/69
[PR 70]: https://github.com/dariusc93/rust-ipfs/pull/70
[PR 71]: https://github.com/dariusc93/rust-ipfs/pull/71
[PR 72]: https://github.com/dariusc93/rust-ipfs/pull/72
[PR 73]: https://github.com/dariusc93/rust-ipfs/pull/73
[PR 74]: https://github.com/dariusc93/rust-ipfs/pull/74
[PR 75]: https://github.com/dariusc93/rust-ipfs/pull/75
[PR 77]: https://github.com/dariusc93/rust-ipfs/pull/77
[PR 79]: https://github.com/dariusc93/rust-ipfs/pull/79
[PR 80]: https://github.com/dariusc93/rust-ipfs/pull/80
[PR 81]: https://github.com/dariusc93/rust-ipfs/pull/81
[PR 82]: https://github.com/dariusc93/rust-ipfs/pull/82
[PR 83]: https://github.com/dariusc93/rust-ipfs/pull/83
[PR 84]: https://github.com/dariusc93/rust-ipfs/pull/84

# 0.3.16
- fix: Return events from gossipsub stream [PR 68]
- chore: Update transport and configuration

[PR 68]: https://github.com/dariusc93/rust-ipfs/pull/68

# 0.3.15
- fix: Remove item from want list [PR 64] 
- chore: Impl sled datastore, split stores into own modules [PR 63]
- feat: Added AddOption::wrap [PR 62]
- chore: Update configuration and behaviour cleanup [PR 60]
- chore: Update libp2p to 0.51.3 [PR 61]

[PR 60]: https://github.com/dariusc93/rust-ipfs/pull/60
[PR 61]: https://github.com/dariusc93/rust-ipfs/pull/61
[PR 62]: https://github.com/dariusc93/rust-ipfs/pull/62
[PR 63]: https://github.com/dariusc93/rust-ipfs/pull/63
[PR 64]: https://github.com/dariusc93/rust-ipfs/pull/64

# 0.3.14
- chore: Downgrade libp2p-gossipsub (temporarily)

# 0.3.13
- chore: Remove condition that prevents storing rtt [PR 58]
- chore: Reduce allocation in bitswap and pubsub [PR 59]

[PR 58]: https://github.com/dariusc93/rust-ipfs/pull/58
[PR 59]: https://github.com/dariusc93/rust-ipfs/pull/59

# 0.3.12
- chore: Update libp2p to 0.51.2 and add message_id_fn

# 0.3.11
- chore: Lock libp2p to 0.51.1

# 0.3.10
- chore: Reexport transport items

# 0.3.9
- fix: Use peer_connections for peers function [PR 54]
- chore(repo): Added field to only check locally [PR 55]
- refactor: Remove Column from DataStore [PR 56]
- feat: Add IpfsUnixfs [PR: 57]

[PR 54]: https://github.com/dariusc93/rust-ipfs/pull/54
[PR 55]: https://github.com/dariusc93/rust-ipfs/pull/55
[PR 56]: https://github.com/dariusc93/rust-ipfs/pull/56
[PR 57]: https://github.com/dariusc93/rust-ipfs/pull/57

# 0.3.8
- chore: Wait on identify before returning connection [PR 47]
- feat(repo): Allow custom repo store [PR 46]
- chore: Make kademlia optional [PR 45]
- chore: Make mplex optional [PR 51]
- refactor: Provide peers when obtaining blocks [PR 52]
- refactor: Remove Keypair from IpfsOptions [PR 53]
- refactor: Remove SwarmApi [PR 50]

[PR 47]: https://github.com/dariusc93/rust-ipfs/pull/47
[PR 46]: https://github.com/dariusc93/rust-ipfs/pull/46
[PR 45]: https://github.com/dariusc93/rust-ipfs/pull/45
[PR 51]: https://github.com/dariusc93/rust-ipfs/pull/51
[PR 52]: https://github.com/dariusc93/rust-ipfs/pull/52
[PR 53]: https://github.com/dariusc93/rust-ipfs/pull/53
[PR 50]: https://github.com/dariusc93/rust-ipfs/pull/50

# 0.3.7
- chore: Cleanup deprecation [PR 44]

[PR 44]: https://github.com/dariusc93/rust-ipfs/pull/44

# 0.3.6
- fix: Change condition when attempting to clear out cache

# 0.3.5
- fix: Export KadInserts

# 0.3.4
- refactor: Changes to connection and listening functions [PR 41]
- chore: Add KadConfig [PR 42]

[PR 41]: https://github.com/dariusc93/rust-ipfs/pull/41
[PR 42]: https://github.com/dariusc93/rust-ipfs/pull/42

# 0.3.3
- chore: Reenable relay configuration

# 0.3.2
- refactor: Use async-broadcast for pubsub stream [PR 39]

[PR 39]: https://github.com/dariusc93/rust-ipfs/pull/39

# 0.3.1
- chore: Minor Config for Pubsub [PR 38]

[PR 38]: https://github.com/dariusc93/rust-ipfs/pull/38

# 0.3.0
- chore: Update to libp2p 0.51.0 [PR 31]
This also re-enables quic-v1 that was disabled due to versioning issues after the release of 0.51.0
- refactor/transport: Simplify TransportConfig and added additional options [PR 32]
- feat: basic PeerBook implementation [PR 34]
- refactor(repo): Remove RepoTypes and IpfsTypes [PR 35]

[PR 31]: https://github.com/dariusc93/rust-ipfs/pull/31
[PR 32]: https://github.com/dariusc93/rust-ipfs/pull/32
[PR 34]: https://github.com/dariusc93/rust-ipfs/pull/34
[PR 35]: https://github.com/dariusc93/rust-ipfs/pull/35
# 0.3.0-alpha.6
- chore: Disable quic-v1 until 0.51 update

# 0.3.0-alpha.5
- fix/: Add debug derive to FDLimit

# 0.3.0-alpha.4
- chore/: Add small delay before processing events [PR 29]

[PR 29]: https://github.com/dariusc93/rust-ipfs/pull/29

# 0.3.0-alpha.3
- refactor/opt: Expanded UninitializedIpfs functionality [PR 21]
- feat/upnp: Use libp2p-nat for handling port forwarding [PR 23]
- refactor/task: Move swarm and events into a task [PR 25]
- chore/: Remove async from event handling functions [PR 27]
- refactor/subscription: Use channels instead of subscription [PR 28]

[PR 23]: https://github.com/dariusc93/rust-ipfs/pull/23
[PR 21]: https://github.com/dariusc93/rust-ipfs/pull/21
[PR 25]: https://github.com/dariusc93/rust-ipfs/pull/25
[PR 27]: https://github.com/dariusc93/rust-ipfs/pull/27
[PR 28]: https://github.com/dariusc93/rust-ipfs/pull/28

# 0.3.0-alpha.2
- fix: Poll receiving oneshot channel directly [PR 20]

[PR 20]: https://github.com/dariusc93/rust-ipfs/pull/20

# 0.3.0-alpha.1
- See commit history<|MERGE_RESOLUTION|>--- conflicted
+++ resolved
@@ -1,18 +1,12 @@
 # 0.4.2 [unreleased]
-<<<<<<< HEAD
 - refactor: Use channels directly instead of broadcast [PR 99]
-=======
 - feat: Implemented relay manager [PR 96]
->>>>>>> 6923d2ae
 - feat: Implement idle connections timeout [PR 98]
 - chore: Add UninitializedIpfs::set_listening_addrs and minor changes
 - chore: Add peer to dht when discovered over mdns
 
-<<<<<<< HEAD
 [PR 99]: https://github.com/dariusc93/rust-ipfs/pull/99
-=======
 [PR 96]: https://github.com/dariusc93/rust-ipfs/pull/96
->>>>>>> 6923d2ae
 [PR 98]: https://github.com/dariusc93/rust-ipfs/pull/98
 
 # 0.4.1
