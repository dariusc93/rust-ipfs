# 0.3.17 [unreleased]
<<<<<<< HEAD
- feat: Implement Keystore [PR 74]
=======
- feat: Added Ipfs::remove_peer and Ipfs::remove_peer_address [PR 73]
>>>>>>> b574dfa4
- feat: Implements MultiaddrExt and remove wrapper [PR 72]
- feat: Basic AddressBook implementation [PR 71]
- feat: Added Ipfs::pubsub_events to receive subscribe and unsubscribe events to a subscribed topic [PR 70]
- feat: Implement RepoProvider [PR 69]
- refactor: Switch bitswap implementation [PR 66]

[PR 66]: https://github.com/dariusc93/rust-ipfs/pull/66
[PR 69]: https://github.com/dariusc93/rust-ipfs/pull/69
[PR 70]: https://github.com/dariusc93/rust-ipfs/pull/70
[PR 71]: https://github.com/dariusc93/rust-ipfs/pull/71
[PR 72]: https://github.com/dariusc93/rust-ipfs/pull/72
<<<<<<< HEAD
[PR 74]: https://github.com/dariusc93/rust-ipfs/pull/74
=======
[PR 73]: https://github.com/dariusc93/rust-ipfs/pull/73
>>>>>>> b574dfa4

# 0.3.16
- fix: Return events from gossipsub stream [PR 68]
- chore: Update transport and configuration

[PR 68]: https://github.com/dariusc93/rust-ipfs/pull/68

# 0.3.15
- fix: Remove item from want list [PR 64] 
- chore: Impl sled datastore, split stores into own modules [PR 63]
- feat: Added AddOption::wrap [PR 62]
- chore: Update configuration and behaviour cleanup [PR 60]
- chore: Update libp2p to 0.51.3 [PR 61]

[PR 60]: https://github.com/dariusc93/rust-ipfs/pull/60
[PR 61]: https://github.com/dariusc93/rust-ipfs/pull/61
[PR 62]: https://github.com/dariusc93/rust-ipfs/pull/62
[PR 63]: https://github.com/dariusc93/rust-ipfs/pull/63
[PR 64]: https://github.com/dariusc93/rust-ipfs/pull/64

# 0.3.14
- chore: Downgrade libp2p-gossipsub (temporarily)

# 0.3.13
- chore: Remove condition that prevents storing rtt [PR 58]
- chore: Reduce allocation in bitswap and pubsub [PR 59]

[PR 58]: https://github.com/dariusc93/rust-ipfs/pull/58
[PR 59]: https://github.com/dariusc93/rust-ipfs/pull/59

# 0.3.12
- chore: Update libp2p to 0.51.2 and add message_id_fn

# 0.3.11
- chore: Lock libp2p to 0.51.1

# 0.3.10
- chore: Reexport transport items

# 0.3.9
- fix: Use peer_connections for peers function [PR 54]
- chore(repo): Added field to only check locally [PR 55]
- refactor: Remove Column from DataStore [PR 56]
- feat: Add IpfsUnixfs [PR: 57]

[PR 54]: https://github.com/dariusc93/rust-ipfs/pull/54
[PR 55]: https://github.com/dariusc93/rust-ipfs/pull/55
[PR 56]: https://github.com/dariusc93/rust-ipfs/pull/56
[PR 57]: https://github.com/dariusc93/rust-ipfs/pull/57

# 0.3.8
- chore: Wait on identify before returning connection [PR 47]
- feat(repo): Allow custom repo store [PR 46]
- chore: Make kademlia optional [PR 45]
- chore: Make mplex optional [PR 51]
- refactor: Provide peers when obtaining blocks [PR 52]
- refactor: Remove Keypair from IpfsOptions [PR 53]
- refactor: Remove SwarmApi [PR 50]

[PR 47]: https://github.com/dariusc93/rust-ipfs/pull/47
[PR 46]: https://github.com/dariusc93/rust-ipfs/pull/46
[PR 45]: https://github.com/dariusc93/rust-ipfs/pull/45
[PR 51]: https://github.com/dariusc93/rust-ipfs/pull/51
[PR 52]: https://github.com/dariusc93/rust-ipfs/pull/52
[PR 53]: https://github.com/dariusc93/rust-ipfs/pull/53
[PR 50]: https://github.com/dariusc93/rust-ipfs/pull/50

# 0.3.7
- chore: Cleanup deprecation [PR 44]

[PR 44]: https://github.com/dariusc93/rust-ipfs/pull/44

# 0.3.6
- fix: Change condition when attempting to clear out cache

# 0.3.5
- fix: Export KadInserts

# 0.3.4
- refactor: Changes to connection and listening functions [PR 41]
- chore: Add KadConfig [PR 42]

[PR 41]: https://github.com/dariusc93/rust-ipfs/pull/41
[PR 42]: https://github.com/dariusc93/rust-ipfs/pull/42

# 0.3.3
- chore: Reenable relay configuration

# 0.3.2
- refactor: Use async-broadcast for pubsub stream [PR 39]

[PR 39]: https://github.com/dariusc93/rust-ipfs/pull/39

# 0.3.1
- chore: Minor Config for Pubsub [PR 38]

[PR 38]: https://github.com/dariusc93/rust-ipfs/pull/38

# 0.3.0
- chore: Update to libp2p 0.51.0 [PR 31]
This also re-enables quic-v1 that was disabled due to versioning issues after the release of 0.51.0
- refactor/transport: Simplify TransportConfig and added additional options [PR 32]
- feat: basic PeerBook implementation [PR 34]
- refactor(repo): Remove RepoTypes and IpfsTypes [PR 35]

[PR 31]: https://github.com/dariusc93/rust-ipfs/pull/31
[PR 32]: https://github.com/dariusc93/rust-ipfs/pull/32
[PR 34]: https://github.com/dariusc93/rust-ipfs/pull/34
[PR 35]: https://github.com/dariusc93/rust-ipfs/pull/35
# 0.3.0-alpha.6
- chore: Disable quic-v1 until 0.51 update

# 0.3.0-alpha.5
- fix/: Add debug derive to FDLimit

# 0.3.0-alpha.4
- chore/: Add small delay before processing events [PR 29]

[PR 29]: https://github.com/dariusc93/rust-ipfs/pull/29

# 0.3.0-alpha.3
- refactor/opt: Expanded UninitializedIpfs functionality [PR 21]
- feat/upnp: Use libp2p-nat for handling port forwarding [PR 23]
- refactor/task: Move swarm and events into a task [PR 25]
- chore/: Remove async from event handling functions [PR 27]
- refactor/subscription: Use channels instead of subscription [PR 28]

[PR 23]: https://github.com/dariusc93/rust-ipfs/pull/23
[PR 21]: https://github.com/dariusc93/rust-ipfs/pull/21
[PR 25]: https://github.com/dariusc93/rust-ipfs/pull/25
[PR 27]: https://github.com/dariusc93/rust-ipfs/pull/27
[PR 28]: https://github.com/dariusc93/rust-ipfs/pull/28

# 0.3.0-alpha.2
- fix: Poll receiving oneshot channel directly [PR 20]

[PR 20]: https://github.com/dariusc93/rust-ipfs/pull/20

# 0.3.0-alpha.1
- See commit history<|MERGE_RESOLUTION|>--- conflicted
+++ resolved
@@ -1,9 +1,6 @@
 # 0.3.17 [unreleased]
-<<<<<<< HEAD
 - feat: Implement Keystore [PR 74]
-=======
 - feat: Added Ipfs::remove_peer and Ipfs::remove_peer_address [PR 73]
->>>>>>> b574dfa4
 - feat: Implements MultiaddrExt and remove wrapper [PR 72]
 - feat: Basic AddressBook implementation [PR 71]
 - feat: Added Ipfs::pubsub_events to receive subscribe and unsubscribe events to a subscribed topic [PR 70]
@@ -15,11 +12,8 @@
 [PR 70]: https://github.com/dariusc93/rust-ipfs/pull/70
 [PR 71]: https://github.com/dariusc93/rust-ipfs/pull/71
 [PR 72]: https://github.com/dariusc93/rust-ipfs/pull/72
-<<<<<<< HEAD
+[PR 73]: https://github.com/dariusc93/rust-ipfs/pull/73
 [PR 74]: https://github.com/dariusc93/rust-ipfs/pull/74
-=======
-[PR 73]: https://github.com/dariusc93/rust-ipfs/pull/73
->>>>>>> b574dfa4
 
 # 0.3.16
 - fix: Return events from gossipsub stream [PR 68]
