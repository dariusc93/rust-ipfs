--- conflicted
+++ resolved
@@ -1,11 +1,7 @@
 # 0.10.0
-<<<<<<< HEAD
 - feat: Retry fetching block after timeout. [PR 130](https://github.com/dariusc93/rust-ipfs/pull/130)
-- refactor: Remove option around chunker and use conversion for option arguments
-=======
 - refactor: Remove option and use configuration directly. [PR 129](https://github.com/dariusc93/rust-ipfs/pull/129)
 - refactor: Remove option around chunker and use conversion for option arguments.
->>>>>>> 2f6fa78e
 - chore: Switch from libp2p-nat to libp2p-upnp. [PR 128](https://github.com/dariusc93/rust-ipfs/pull/128)
 
 # 0.9.0
