<<<<<<< HEAD
# next
- feat: Use tls along side noise. [PR XXX](https://github.com/dariusc93/rust-ipfs/pull/XXX)
=======
# 0.11.18
- chore: Use simple_x509 for certificate generation. [PR 219](https://github.com/dariusc93/rust-ipfs/pull/219)
>>>>>>> 4302b784

# 0.11.17
- fix: Remove aws-lc-rs feature.

# 0.11.16
- chore: Enable feature in rcgen.

# 0.11.15
- feat: Add placeholder function for future wrtc deterministic certs. [PR XXX](https://github.com/dariusc93/rust-ipfs/pull/XXX)

# 0.11.14
- fix: Log warning if request isnt cancelled. [PR 204](https://github.com/dariusc93/rust-ipfs/pull/204)
- chore: Decrease quic timeout. [PR 206](https://github.com/dariusc93/rust-ipfs/pull/206)
- feat: Add fields to add external certificate and keypair. [PR 207](https://github.com/dariusc93/rust-ipfs/pull/207)

# 0.11.13
- fix: Use web-time `Instant` inplace of `std::time::Instant`.

# 0.11.12

# 0.11.10
- fix: prevent overflow for relay duration by capping to u32::MAX. [PR 198](https://github.com/dariusc93/rust-ipfs/pull/198)

# 0.11.9
- chore: Add peers to specific defined sessions instead of sending the entire wantlist. [PR 189](https://github.com/dariusc93/rust-ipfs/pull/189)
- feat: Add an optional max length to read from the file via UnixfsCat. [PR 190](https://github.com/dariusc93/rust-ipfs/pull/190)
- feat: Add `full` to `BitswapMessage` to indicate if message is full. [PR 191](https://github.com/dariusc93/rust-ipfs/pull/191)

# 0.11.7
- fix: Use rt import path when using beetle bitswap feature.
- feat: Add in-memory transport.
- feat: Add options to disable dns transport.
- refactor: Spawn local task for idb operation instead of using channels. [PR 182](https://github.com/dariusc93/rust-ipfs/pull/182)
- fix: Improve performance by collecting the pinned blocks then compare.
- feat: Add logic to FsDataStore for K/V storage. [PR 183](https://github.com/dariusc93/rust-ipfs/pull/183)
- feat: Implemented basic idb datastore. [PR 185](https://github.com/dariusc93/rust-ipfs/pull/185)

# 0.11.6
- feat: Add RepoInsertPin::provider and RepoInsertPin::providers. [PR 180](https://github.com/dariusc93/rust-ipfs/pull/180)
- chore: Add RelayConfig::unbounded. [PR 181](https://github.com/dariusc93/rust-ipfs/pull/181)
- fix: Timeout when fetching initial block

# 0.11.5
- fix: Check for relay when storing address based on connection. [PR 170](https://github.com/dariusc93/rust-ipfs/pull/170)
- chore: Add conversions for references
- chore: Remove `Result<T>` from Repo::recursive_collections.
- chore: Split requests into their own sessiosn. [PR 172](https://github.com/dariusc93/rust-ipfs/pull/172)
- chore: Optimize bitswap sessions to reduce messages and memory footprint. [PR 173](https://github.com/dariusc93/rust-ipfs/pull/173)
- chore: Use futures-timeout in-place of tokio::time::timeout. [PR 175](https://github.com/dariusc93/rust-ipfs/pull/175)
- chore: Update Cargo.toml to gate non-wasm dependencies. [PR 176](https://github.com/dariusc93/rust-ipfs/pull/176)
- chore: Reenable websocket support and add support for secured websockets.
- feat: Implmenets webrtc transport and add a new feature. [PR 177](https://github.com/dariusc93/rust-ipfs/pull/177)
- refactor: Remove async-broadcast and stream clones. [PR 174](https://github.com/dariusc93/rust-ipfs/pull/174)
- refactor: Add wasm support. [PR 178](https://github.com/dariusc93/rust-ipfs/pull/178)

# 0.11.4
- fix: Send a wantlist of missing blocks.

# 0.11.3
- fix: Use peer wantlist when notifying peers of blocks and misc cleanup
- chore: Send cancel request on error or timeout

# 0.11.2
- fix: Emit event if no peers dont have a specific block.
- feat: Implement basic bitswap ledger for tracking wantlist and requests. [PR 169](https://github.com/dariusc93/rust-ipfs/pull/169)

# 0.11.1
- chore: Add logging to bitswap protocol and additional checks.
- feat: Implemented Ipfs::fetch. 

# 0.11.0
- feat: Implemented basic bitswap protocol internally. [PR 156](https://github.com/dariusc93/rust-ipfs/pull/156)
- chore: Feature gate sled and redb datastores. [PR 162](https://github.com/dariusc93/rust-ipfs/pull/162)
- refactor: Revamp Repo and BlockStore API. [PR 163](https://github.com/dariusc93/rust-ipfs/pull/163)
- refactor: Remove deprecated yamux fields.

# 0.10.4
- fix: Check the files of each block directly for Repo::get_total_size. [PR 140](https://github.com/dariusc93/rust-ipfs/pull/140)

# 0.10.3
- feat: Add set_local to Unixfs* functions

# 0.10.2
- feat: Add DagGet::set_local and RepoInsertPin::set_local

# 0.10.1
- fix: Export `Entry` for UnixfsLs

# 0.10.0
- refactor: Removed unixfs free functions and use Unixfs* directly. [PR 136](https://github.com/dariusc93/rust-ipfs/pull/136)
- feat: Add implementation for `libp2p-stream`. [PR 135](https://github.com/dariusc93/rust-ipfs/pull/135)
- refactor: Serialize dag internally, remove redundant dependencies and code and minor optimizations. [PR 134](https://github.com/dariusc93/rust-ipfs/pull/134)
- chore: Cancel gc task when ipfs drops. [PR 133](https://github.com/dariusc93/rust-ipfs/pull/133)
- chore: Reduce allocation when initializing Repo and misc cleanup. [PR 132](https://github.com/dariusc93/rust-ipfs/pull/132)
- refactor: Use `Bytes` apart of unixfs operations. [PR 131](https://github.com/dariusc93/rust-ipfs/pull/131)
- refactor: Remove option and use configuration directly. [PR 129](https://github.com/dariusc93/rust-ipfs/pull/129)
- refactor: Remove option around chunker and use conversion for option arguments.
- chore: Switch from libp2p-nat to libp2p-upnp. [PR 128](https://github.com/dariusc93/rust-ipfs/pull/128)

# 0.9.0
- feat: Add libp2p-bitswap and feature gate both implementation. [PR 126](https://github.com/dariusc93/rust-ipfs/pull/126)
- feat: Add `Repo::pin`, `Repo::remove_pin` and expanded options [PR 122](https://github.com/dariusc93/rust-ipfs/pull/122)
- chore: Update `rust-ipns` [PR 121](https://github.com/dariusc93/rust-ipfs/pull/121)

# 0.8.1
- chore: Add timeout in transport config for quic `max_idle_timeout` 
 
# 0.8.0
- feat: Implements garbage collector. [PR 120](https://github.com/dariusc93/rust-ipfs/pull/120)
- refactor: Revise peerbook and move connect/disconnect operations to main task [PR 119](https://github.com/dariusc93/rust-ipfs/pull/119)

# 0.7.1
- chore: Deprecate UninitalizedIpfs::empty and UninitalizedIpfs::with_opt for UnitializedIpfs::new [PR 118](https://github.com/dariusc93/rust-ipfs/pull/118)
- feat: Implement redb datastore backend [PR 117](https://github.com/dariusc93/rust-ipfs/pull/117)
- chore: Implement conversion for IpfsPath

# 0.7.0
- chore: Update libp2p to 0.53 [PR 116]
- feat: Implement Repo::get_blocks [PR 113]
- feat: Allow recursive removal of blocks [PR 114]
- chore: Ignore deprecation warnings [PR 112]
- feat: Implement custom future for unixfs and dag functions [PR 111]

[PR 116]: https://github.com/dariusc93/rust-ipfs/pull/116
[PR 113]: https://github.com/dariusc93/rust-ipfs/pull/113
[PR 114]: https://github.com/dariusc93/rust-ipfs/pull/114
[PR 112]: https://github.com/dariusc93/rust-ipfs/pull/112
[PR 111]: https://github.com/dariusc93/rust-ipfs/pull/111

# 0.6.0
- chore: Update libp2p to 0.52.4 [PR 110]
- refactor: Disable primary protocols by default [PR 109]  
- refactor: Move repo logic into a single task [PR 108]

[PR 110]: https://github.com/dariusc93/rust-ipfs/pull/110
[PR 109]: https://github.com/dariusc93/rust-ipfs/pull/109
[PR 108]: https://github.com/dariusc93/rust-ipfs/pull/108

# 0.5.0
- feat: Implement timeout while resolving blocks [PR 106]

[PR 106]: https://github.com/dariusc93/rust-ipfs/pull/106

# 0.4.6
- chore: Updated libp2p-relay-manager

# 0.4.5
- chore: Add json and cbor feature

# 0.4.4
- chore: Use new method over deprecated and internal behaviours [PR 104]
- fix: Set dns resolver as a field, and fix resolved path [PR 103]
- chore: Remove experimental feature flag

[PR 104]: https://github.com/dariusc93/rust-ipfs/pull/104
[PR 103]: https://github.com/dariusc93/rust-ipfs/pull/103

# 0.4.3
- feat: Implement rendezvous protocol [PR 101]
- chore: Cleanup future task [PR 102]

[PR 101]: https://github.com/dariusc93/rust-ipfs/pull/101
[PR 102]: https://github.com/dariusc93/rust-ipfs/pull/102

# 0.4.2
- feat: Implemented relay manager [PR 96]
- feat: Implement idle connections timeout [PR 98]
- chore: Add UninitializedIpfs::set_listening_addrs and minor changes
- chore: Add peer to dht when discovered over mdns

[PR 96]: https://github.com/dariusc93/rust-ipfs/pull/96
[PR 98]: https://github.com/dariusc93/rust-ipfs/pull/98

# 0.4.1
-  fix: Dont close connections on ping error [PR 95]

[PR 95]: https://github.com/dariusc93/rust-ipfs/pull/95

# 0.4.0
- chore: Uncomment and update relay configuration [PR 94]
- chore: Minor Optimizations [PR 93]
- refactor: Make `Repo` independent [PR 92]
- feat: Basic record key/prefix validator and basic ipns publisher/resolver [PR 88]
- chore: Update dependencies [PR 91]
- chore: Update libp2p to 0.52 [PR 76]
- chore: Add `UninitializedIpfs::listen_as_external_addr` to use listened addresses as external addresses [PR 90]

[PR 94]: https://github.com/dariusc93/rust-ipfs/pull/94
[PR 93]: https://github.com/dariusc93/rust-ipfs/pull/93
[PR 92]: https://github.com/dariusc93/rust-ipfs/pull/92
[PR 88]: https://github.com/dariusc93/rust-ipfs/pull/88
[PR 91]: https://github.com/dariusc93/rust-ipfs/pull/91
[PR 76]: https://github.com/dariusc93/rust-ipfs/pull/76
[PR 90]: https://github.com/dariusc93/rust-ipfs/pull/90

# 0.3.19
- refactor: Update libipld and switch to using quick-protobuf [PR 87]

[PR 87]: https://github.com/dariusc93/rust-ipfs/pull/87

# 0.3.18
- fix: Add Sync + Send to custom transport signature

# 0.3.17
- feat: Support custom transport [PR 84]
- chore: Implement functions to add session to bitswap [PR 83]
- refactor: Use channels instead of Subscription [PR 82]
- feat: Ability to add custom behaviour [PR 81]
- feat: Implement Ipfs::connection_events [PR 80]
- chore: Remove the initial notify and add Ipfs::listener_addresses and Ipfs::external_addresses [PR 79]
- fix: Properly emit pubsub event of a given topic [PR 77]
- refactor: Confirm event from swarm when disconnecting from peer [PR 75]
- feat: Implement Keystore [PR 74]
- feat: Added Ipfs::remove_peer and Ipfs::remove_peer_address [PR 73]
- feat: Implements MultiaddrExt and remove wrapper [PR 72]
- feat: Basic AddressBook implementation [PR 71]
- feat: Added Ipfs::pubsub_events to receive subscribe and unsubscribe events to a subscribed topic [PR 70]
- feat: Implement RepoProvider [PR 69]
- refactor: Switch bitswap implementation [PR 66]

[PR 66]: https://github.com/dariusc93/rust-ipfs/pull/66
[PR 69]: https://github.com/dariusc93/rust-ipfs/pull/69
[PR 70]: https://github.com/dariusc93/rust-ipfs/pull/70
[PR 71]: https://github.com/dariusc93/rust-ipfs/pull/71
[PR 72]: https://github.com/dariusc93/rust-ipfs/pull/72
[PR 73]: https://github.com/dariusc93/rust-ipfs/pull/73
[PR 74]: https://github.com/dariusc93/rust-ipfs/pull/74
[PR 75]: https://github.com/dariusc93/rust-ipfs/pull/75
[PR 77]: https://github.com/dariusc93/rust-ipfs/pull/77
[PR 79]: https://github.com/dariusc93/rust-ipfs/pull/79
[PR 80]: https://github.com/dariusc93/rust-ipfs/pull/80
[PR 81]: https://github.com/dariusc93/rust-ipfs/pull/81
[PR 82]: https://github.com/dariusc93/rust-ipfs/pull/82
[PR 83]: https://github.com/dariusc93/rust-ipfs/pull/83
[PR 84]: https://github.com/dariusc93/rust-ipfs/pull/84

# 0.3.16
- fix: Return events from gossipsub stream [PR 68]
- chore: Update transport and configuration

[PR 68]: https://github.com/dariusc93/rust-ipfs/pull/68

# 0.3.15
- fix: Remove item from want list [PR 64] 
- chore: Impl sled datastore, split stores into own modules [PR 63]
- feat: Added AddOption::wrap [PR 62]
- chore: Update configuration and behaviour cleanup [PR 60]
- chore: Update libp2p to 0.51.3 [PR 61]

[PR 60]: https://github.com/dariusc93/rust-ipfs/pull/60
[PR 61]: https://github.com/dariusc93/rust-ipfs/pull/61
[PR 62]: https://github.com/dariusc93/rust-ipfs/pull/62
[PR 63]: https://github.com/dariusc93/rust-ipfs/pull/63
[PR 64]: https://github.com/dariusc93/rust-ipfs/pull/64

# 0.3.14
- chore: Downgrade libp2p-gossipsub (temporarily)

# 0.3.13
- chore: Remove condition that prevents storing rtt [PR 58]
- chore: Reduce allocation in bitswap and pubsub [PR 59]

[PR 58]: https://github.com/dariusc93/rust-ipfs/pull/58
[PR 59]: https://github.com/dariusc93/rust-ipfs/pull/59

# 0.3.12
- chore: Update libp2p to 0.51.2 and add message_id_fn

# 0.3.11
- chore: Lock libp2p to 0.51.1

# 0.3.10
- chore: Reexport transport items

# 0.3.9
- fix: Use peer_connections for peers function [PR 54]
- chore(repo): Added field to only check locally [PR 55]
- refactor: Remove Column from DataStore [PR 56]
- feat: Add IpfsUnixfs [PR: 57]

[PR 54]: https://github.com/dariusc93/rust-ipfs/pull/54
[PR 55]: https://github.com/dariusc93/rust-ipfs/pull/55
[PR 56]: https://github.com/dariusc93/rust-ipfs/pull/56
[PR 57]: https://github.com/dariusc93/rust-ipfs/pull/57

# 0.3.8
- chore: Wait on identify before returning connection [PR 47]
- feat(repo): Allow custom repo store [PR 46]
- chore: Make kademlia optional [PR 45]
- chore: Make mplex optional [PR 51]
- refactor: Provide peers when obtaining blocks [PR 52]
- refactor: Remove Keypair from IpfsOptions [PR 53]
- refactor: Remove SwarmApi [PR 50]

[PR 47]: https://github.com/dariusc93/rust-ipfs/pull/47
[PR 46]: https://github.com/dariusc93/rust-ipfs/pull/46
[PR 45]: https://github.com/dariusc93/rust-ipfs/pull/45
[PR 51]: https://github.com/dariusc93/rust-ipfs/pull/51
[PR 52]: https://github.com/dariusc93/rust-ipfs/pull/52
[PR 53]: https://github.com/dariusc93/rust-ipfs/pull/53
[PR 50]: https://github.com/dariusc93/rust-ipfs/pull/50

# 0.3.7
- chore: Cleanup deprecation [PR 44]

[PR 44]: https://github.com/dariusc93/rust-ipfs/pull/44

# 0.3.6
- fix: Change condition when attempting to clear out cache

# 0.3.5
- fix: Export KadInserts

# 0.3.4
- refactor: Changes to connection and listening functions [PR 41]
- chore: Add KadConfig [PR 42]

[PR 41]: https://github.com/dariusc93/rust-ipfs/pull/41
[PR 42]: https://github.com/dariusc93/rust-ipfs/pull/42

# 0.3.3
- chore: Reenable relay configuration

# 0.3.2
- refactor: Use async-broadcast for pubsub stream [PR 39]

[PR 39]: https://github.com/dariusc93/rust-ipfs/pull/39

# 0.3.1
- chore: Minor Config for Pubsub [PR 38]

[PR 38]: https://github.com/dariusc93/rust-ipfs/pull/38

# 0.3.0
- chore: Update to libp2p 0.51.0 [PR 31]
This also re-enables quic-v1 that was disabled due to versioning issues after the release of 0.51.0
- refactor/transport: Simplify TransportConfig and added additional options [PR 32]
- feat: basic PeerBook implementation [PR 34]
- refactor(repo): Remove RepoTypes and IpfsTypes [PR 35]

[PR 31]: https://github.com/dariusc93/rust-ipfs/pull/31
[PR 32]: https://github.com/dariusc93/rust-ipfs/pull/32
[PR 34]: https://github.com/dariusc93/rust-ipfs/pull/34
[PR 35]: https://github.com/dariusc93/rust-ipfs/pull/35
# 0.3.0-alpha.6
- chore: Disable quic-v1 until 0.51 update

# 0.3.0-alpha.5
- fix/: Add debug derive to FDLimit

# 0.3.0-alpha.4
- chore/: Add small delay before processing events [PR 29]

[PR 29]: https://github.com/dariusc93/rust-ipfs/pull/29

# 0.3.0-alpha.3
- refactor/opt: Expanded UninitializedIpfs functionality [PR 21]
- feat/upnp: Use libp2p-nat for handling port forwarding [PR 23]
- refactor/task: Move swarm and events into a task [PR 25]
- chore/: Remove async from event handling functions [PR 27]
- refactor/subscription: Use channels instead of subscription [PR 28]

[PR 23]: https://github.com/dariusc93/rust-ipfs/pull/23
[PR 21]: https://github.com/dariusc93/rust-ipfs/pull/21
[PR 25]: https://github.com/dariusc93/rust-ipfs/pull/25
[PR 27]: https://github.com/dariusc93/rust-ipfs/pull/27
[PR 28]: https://github.com/dariusc93/rust-ipfs/pull/28

# 0.3.0-alpha.2
- fix: Poll receiving oneshot channel directly [PR 20]

[PR 20]: https://github.com/dariusc93/rust-ipfs/pull/20

# 0.3.0-alpha.1
- See commit history<|MERGE_RESOLUTION|>--- conflicted
+++ resolved
@@ -1,10 +1,6 @@
-<<<<<<< HEAD
-# next
-- feat: Use tls along side noise. [PR XXX](https://github.com/dariusc93/rust-ipfs/pull/XXX)
-=======
 # 0.11.18
 - chore: Use simple_x509 for certificate generation. [PR 219](https://github.com/dariusc93/rust-ipfs/pull/219)
->>>>>>> 4302b784
+- feat: Use tls along side noise. [PR XXX](https://github.com/dariusc93/rust-ipfs/pull/XXX)
 
 # 0.11.17
 - fix: Remove aws-lc-rs feature.
