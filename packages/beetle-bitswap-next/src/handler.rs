--- conflicted
+++ resolved
@@ -11,10 +11,7 @@
     prelude::*,
     stream::{BoxStream, SelectAll},
 };
-<<<<<<< HEAD
-use libp2p::swarm::{ConnectionHandler, ConnectionHandlerEvent, SubstreamProtocol};
-=======
->>>>>>> b46eed16
+
 use libp2p::{
     core::upgrade::NegotiationError,
     swarm::handler::{
@@ -22,9 +19,7 @@
     },
 };
 use libp2p::{
-    swarm::{
-        ConnectionHandler, ConnectionHandlerEvent, KeepAlive, SubstreamProtocol, SupportedProtocols,
-    },
+    swarm::{ConnectionHandler, ConnectionHandlerEvent, SubstreamProtocol, SupportedProtocols},
     StreamProtocol,
 };
 use smallvec::SmallVec;
@@ -263,11 +258,7 @@
         }
     }
 
-<<<<<<< HEAD
     fn connection_keep_alive(&self) -> bool {
-=======
-    fn connection_keep_alive(&self) -> KeepAlive {
->>>>>>> b46eed16
         if !self.send_queue.is_empty() {
             return true;
         }
