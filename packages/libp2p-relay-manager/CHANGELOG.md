# 0.1.1 [unreleased]
- fix: Emit event on dial failure

<<<<<<< HEAD
[PR 105]: https://github.com/dariusc93/rust-ipfs/pull/105
=======
[PR XXX]: https://github.com/dariusc93/rust-ipfs/pull/XXX
>>>>>>> 64438b58

# 0.1.0
- feat: Initial implementation of relay manager [PR 96]

[PR 96]: https://github.com/dariusc93/rust-ipfs/pull/96<|MERGE_RESOLUTION|>--- conflicted
+++ resolved
@@ -1,11 +1,7 @@
 # 0.1.1 [unreleased]
-- fix: Emit event on dial failure
+- fix: Emit event on dial failure [PR 105]
 
-<<<<<<< HEAD
 [PR 105]: https://github.com/dariusc93/rust-ipfs/pull/105
-=======
-[PR XXX]: https://github.com/dariusc93/rust-ipfs/pull/XXX
->>>>>>> 64438b58
 
 # 0.1.0
 - feat: Initial implementation of relay manager [PR 96]
