[package]
name = "beetle-bitswap-next"
authors = ["Darius C", "dignifiedquire <me@dignifiedquire.com>"]
description = "Implementation of the bitswap protocol"
version = "0.3.0"
edition = "2021"
license = "Apache-2.0/MIT"
rust-version = "1.65"
repository = "https://github.com/dariusc93/rust-ipfs"

[dependencies]
ahash = "0.8"
anyhow = { version = "1", features = ["backtrace"] }
async-broadcast = "0.5.1"
async-channel = "1.8.0"
async-stream = "0.3.5"
async-trait = "0.1.68"
asynchronous-codec = "0.6"

bytes = "1.4"
cid = "0.10"
deadqueue = "0.2.4"
derivative = "2.2"
futures = "0.3.28"
futures-util = "0.3.28"

keyed_priority_queue = "0.4.1"
<<<<<<< HEAD
libp2p = { workspace = true, features = ["ping"] }
multihash = "0.17"
=======
libp2p = { version = "0.51", default-features = false, features = ["ping"] }
multihash = "0.18"
>>>>>>> b9111c02
names = { version = "0.14.0", default-features = false }
num_enum = "0.6.1"
once_cell = "1.15"
rand = "0.8.5"
smallvec = "1.10"
thiserror = "1"
tokio = { version = "1", features = ["rt-multi-thread", "sync"] }
tokio-context = "0.1.3"
tokio-stream = "0.1.14"
tracing = "0.1.34"
unsigned-varint = { version = "0.7.1", features = ["asynchronous_codec"] }
wasm-timer = "0.2.5"

quick-protobuf = { version = "0.8" }

[dev-dependencies]
criterion = "0.4"
libp2p = { workspace = true, features = [
    "yamux",
    "noise",
    "tcp",
    "tokio",
] }
tokio = { version = "1", features = ["macros", "net", "rt"] }
tokio-util = { version = "0.7", features = ["compat"] }
tracing-subscriber = { version = "0.3.14", features = ["env-filter"] }


[[bench]]
name = "message"
harness = false<|MERGE_RESOLUTION|>--- conflicted
+++ resolved
@@ -25,13 +25,8 @@
 futures-util = "0.3.28"
 
 keyed_priority_queue = "0.4.1"
-<<<<<<< HEAD
 libp2p = { workspace = true, features = ["ping"] }
-multihash = "0.17"
-=======
-libp2p = { version = "0.51", default-features = false, features = ["ping"] }
 multihash = "0.18"
->>>>>>> b9111c02
 names = { version = "0.14.0", default-features = false }
 num_enum = "0.6.1"
 once_cell = "1.15"
