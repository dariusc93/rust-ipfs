--- conflicted
+++ resolved
@@ -256,14 +256,10 @@
     }
 
     /// Called on identify events from swarm, informing us about available protocols of this peer.
-<<<<<<< HEAD
-    pub fn on_identify(&self, peer: &PeerId, protocols: &[StreamProtocol]) {
-=======
     /// TODO: Check within handler after updating to libp2p 0.52 instead of checking identify
     ///       If peer does not contain the protocol, emit an event from the handler to notify
-    ///       the behaviour and make sure to set `keep_alive` to `KeepAlive::No` 
-    pub fn on_identify(&self, peer: &PeerId, protocols: &[String]) {
->>>>>>> 12cc7a51
+    ///       the behaviour and make sure to set `keep_alive` to `KeepAlive::No`
+    pub fn on_identify(&self, peer: &PeerId, protocols: &[StreamProtocol]) {
         if let Some(PeerState::Connected(conn_id)) = self.get_peer_state(peer) {
             let mut protocols: Vec<ProtocolId> =
                 protocols.iter().filter_map(ProtocolId::try_from).collect();
