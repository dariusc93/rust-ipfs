use clap::Parser;
use rust_ipfs::{p2p::PeerInfo, Ipfs, IpfsOptions, PublicKey, TestTypes, UninitializedIpfs};
use tokio::sync::Notify;

#[derive(Debug, Parser)]
#[clap(name = "local-node")]
struct Opt {
    #[clap(long)]
    portmapping: bool,
    #[clap(long)]
    bootstrap: bool,
}

#[tokio::main]
async fn main() -> anyhow::Result<()> {
    let opt = Opt::parse();
    tracing_subscriber::fmt::init();

    // Initialize the repo and start a daemon
    let opts = IpfsOptions {
        port_mapping: opt.portmapping,
        ..Default::default()
    };

<<<<<<< HEAD
    let ipfs: Ipfs<TestTypes> = UninitializedIpfs::with_opt(opts).start().await?;
=======
    let ipfs: Ipfs<TestTypes> = UninitializedIpfs::new(opts).spawn_start().await?;
>>>>>>> c327456a

    if opt.bootstrap {
        ipfs.default_bootstrap().await?;
        ipfs.bootstrap().await?;
    }

    tokio::time::sleep(std::time::Duration::from_secs(1)).await;

    let PeerInfo {
        public_key: key,
        listen_addrs: addresses,
        ..
    } = ipfs.identity(None).await?;

    if let PublicKey::Ed25519(publickey) = &key {
        println!(
            "Public Key: {}",
            bs58::encode(publickey.encode()).into_string()
        );
    }

    println!("PeerID: {}", key.to_peer_id());

    for address in addresses {
        println!("Listening on: {address}");
    }

    // Used to wait until the process is terminated instead of creating a loop
    Notify::new().notified().await;

    ipfs.exit_daemon().await;
    Ok(())
}<|MERGE_RESOLUTION|>--- conflicted
+++ resolved
@@ -22,11 +22,7 @@
         ..Default::default()
     };
 
-<<<<<<< HEAD
-    let ipfs: Ipfs<TestTypes> = UninitializedIpfs::with_opt(opts).start().await?;
-=======
-    let ipfs: Ipfs<TestTypes> = UninitializedIpfs::new(opts).spawn_start().await?;
->>>>>>> c327456a
+    let ipfs: Ipfs<TestTypes> = UninitializedIpfs::new(opts).start().await?;
 
     if opt.bootstrap {
         ipfs.default_bootstrap().await?;
