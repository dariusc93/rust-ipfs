use clap::Parser;
use futures::pin_mut;
use futures::stream::StreamExt;
use rust_ipfs::p2p::PeerInfo;
// needed for StreamExt::next
use rust_ipfs::{Ipfs, IpfsOptions, IpfsPath, Multiaddr, TestTypes, UninitializedIpfs};
use std::process::exit;
use tokio::io::AsyncWriteExt;

#[derive(Debug, Parser)]
#[clap(name = "fetch_and_cat")]
#[command()]
struct Opt {
    path: IpfsPath,
    target: Option<Multiaddr>,
    #[clap(long)]
    default_bootstrappers: bool,
}

#[tokio::main]
async fn main() -> anyhow::Result<()> {
    tracing_subscriber::fmt::init();
    println!("Usage: fetch_and_cat [--default-bootstrappers] <IPFS_PATH | CID> [MULTIADDR]");
    println!();
    println!(
        "Example will try to find the file by the given IPFS_PATH and print its contents to stdout."
    );
    println!();
    println!("The example has three modes in the order of precedence:");
    println!(
        "1. When --default-bootstrappers is given, use default bootstrappers to find the content"
    );
    println!("2. When IPFS_PATH and MULTIADDR are given, connect to MULTIADDR to get the file");
    println!("3. When only IPFS_PATH is given, wait to be connected to by another ipfs node");
    println!();

    let opt = Opt::parse();

    // Initialize the repo and start a daemon.
<<<<<<< HEAD
    // UninitializedIpfs will handle starting up the repository and return the facade (ipfs::Ipfs)
    let ipfs: Ipfs<TestTypes> = UninitializedIpfs::new().start().await?;
=======
    //
    // Here we are using the IpfsOptions::inmemory_with_generated_keys, which creates a new random
    // key and in-memory storage for blocks and pins.
    let mut opts = IpfsOptions::inmemory_with_generated_keys();

    // Disable MDNS to explicitly connect or be connected just in case there are multiple IPFS
    // nodes running.
    opts.mdns = false;

    // UninitializedIpfs will handle starting up the repository and return the facade (ipfs::Ipfs)
    // and the background task (ipfs::IpfsFuture).
    let (ipfs, fut): (Ipfs<TestTypes>, _) = UninitializedIpfs::new(opts).start().await?;
>>>>>>> c327456a


    if opt.default_bootstrappers {
        // applications wishing to find content on the global IPFS swarm should restore the latest
        // bootstrappers which are hopefully updated between releases
        ipfs.default_bootstrap().await?;
    } else if let Some(target) = opt.target {
        ipfs.connect(target.try_into()?).await?;
    } else {
        let PeerInfo {
            listen_addrs: addresses,
            ..
        } = ipfs.identity(None).await?;
        assert!(!addresses.is_empty(), "Zero listening addresses");

        eprintln!("Please connect an ipfs node having {} to:\n", opt.path);

        for address in addresses {
            eprintln!(" - {address}");
        }

        eprintln!();
    }

    // Calling Ipfs::cat_unixfs returns a future of a stream, because the path resolving
    // and the initial block loading will require at least one async call before any actual file
    // content can be *streamed*.
    let stream = ipfs.cat_unixfs(opt.path, None).await.unwrap_or_else(|e| {
        eprintln!("Error: {e}");
        exit(1);
    });

    // The stream needs to be pinned on the stack to be used with StreamExt::next
    pin_mut!(stream);

    let mut stdout = tokio::io::stdout();

    loop {
        // This could be made more performant by polling the stream while writing to stdout.
        match stream.next().await {
            Some(Ok(bytes)) => {
                stdout.write_all(&bytes).await?;
            }
            Some(Err(e)) => {
                eprintln!("Error: {e}");
                exit(1);
            }
            None => break,
        }
    }
    Ok(())
}<|MERGE_RESOLUTION|>--- conflicted
+++ resolved
@@ -37,10 +37,6 @@
     let opt = Opt::parse();
 
     // Initialize the repo and start a daemon.
-<<<<<<< HEAD
-    // UninitializedIpfs will handle starting up the repository and return the facade (ipfs::Ipfs)
-    let ipfs: Ipfs<TestTypes> = UninitializedIpfs::new().start().await?;
-=======
     //
     // Here we are using the IpfsOptions::inmemory_with_generated_keys, which creates a new random
     // key and in-memory storage for blocks and pins.
@@ -50,11 +46,9 @@
     // nodes running.
     opts.mdns = false;
 
+    // Initialize the repo and start a daemon.
     // UninitializedIpfs will handle starting up the repository and return the facade (ipfs::Ipfs)
-    // and the background task (ipfs::IpfsFuture).
-    let (ipfs, fut): (Ipfs<TestTypes>, _) = UninitializedIpfs::new(opts).start().await?;
->>>>>>> c327456a
-
+    let ipfs: Ipfs<TestTypes> = UninitializedIpfs::new(opts).start().await?;
 
     if opt.default_bootstrappers {
         // applications wishing to find content on the global IPFS swarm should restore the latest
