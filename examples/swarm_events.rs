--- conflicted
+++ resolved
@@ -1,21 +1,12 @@
 use libp2p::swarm::SwarmEvent;
-<<<<<<< HEAD
-=======
 use rust_ipfs::{Ipfs, TestTypes, UninitializedIpfs};
-use tokio::task;
->>>>>>> 3de25916
 
 #[tokio::main]
 async fn main() -> anyhow::Result<()> {
     tracing_subscriber::fmt::init();
 
     // Initialize the repo and start a daemon
-<<<<<<< HEAD
-    let opts = IpfsOptions::inmemory_with_generated_keys();
-    let ipfs: Ipfs<TestTypes> = UninitializedIpfs::new(opts)
-=======
-    let (ipfs, fut): (Ipfs<TestTypes>, _) = UninitializedIpfs::new()
->>>>>>> 3de25916
+    let ipfs: Ipfs<TestTypes> = UninitializedIpfs::new()
         .swarm_events(|_, event| {
             if let SwarmEvent::NewListenAddr { address, .. } = event {
                 println!("Listening on {address}");
