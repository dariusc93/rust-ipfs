--- conflicted
+++ resolved
@@ -41,12 +41,7 @@
         ..Default::default()
     };
 
-<<<<<<< HEAD
-    let ipfs: Ipfs<TestTypes> = UninitializedIpfs::new(opts).start().await?;
-=======
-    let (ipfs, fut): (Ipfs<TestTypes>, _) = UninitializedIpfs::with_opt(opts).start().await?;
-    tokio::spawn(fut);
->>>>>>> 3de25916
+    let ipfs: Ipfs<TestTypes> = UninitializedIpfs::with_opt(opts).start().await?;
 
     let identity = ipfs.identity(None).await?;
     let peer_id = identity.peer_id;
