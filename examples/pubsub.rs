--- conflicted
+++ resolved
@@ -41,12 +41,7 @@
         ..Default::default()
     };
 
-<<<<<<< HEAD
-    let ipfs: Ipfs<TestTypes> = UninitializedIpfs::with_opt(opts).start().await?;
-=======
-    let (ipfs, fut): (Ipfs<TestTypes>, _) = UninitializedIpfs::new(opts).start().await?;
-    tokio::spawn(fut);
->>>>>>> c327456a
+    let ipfs: Ipfs<TestTypes> = UninitializedIpfs::new(opts).start().await?;
 
     let identity = ipfs.identity(None).await?;
     let peer_id = identity.peer_id;
