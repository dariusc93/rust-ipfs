use std::{convert::TryInto, path::PathBuf};

use clap::Parser;
use futures::StreamExt;

use rust_ipfs::{
    unixfs::UnixfsStatus, Ipfs, IpfsOptions, IpfsPath, Multiaddr, TestTypes, UninitializedIpfs,
};

#[derive(Debug, Parser)]
#[clap(name = "unixfs-get")]
struct Opt {
    path: IpfsPath,
    dest: PathBuf,
    #[clap(long)]
    connect: Option<Multiaddr>,
    #[clap(long)]
    default_bootstrap: bool,
}

#[tokio::main]
async fn main() -> anyhow::Result<()> {
    let opt = Opt::parse();

    tracing_subscriber::fmt::init();

<<<<<<< HEAD
    let ipfs: Ipfs<TestTypes> = UninitializedIpfs::new().enable_mdns().start().await?;
=======
    let opts = IpfsOptions {
        mdns: true,
        ..Default::default()
    };

    let ipfs: Ipfs<TestTypes> = UninitializedIpfs::new(opts).spawn_start().await?;
>>>>>>> c327456a

    if opt.default_bootstrap {
        ipfs.default_bootstrap().await?;
    }

    if let Some(addr) = opt.connect {
        ipfs.connect(addr.try_into()?).await?;
    }

    let dest = opt.dest;

    let mut stream = ipfs.get_unixfs(opt.path, &dest).await?;

    while let Some(status) = stream.next().await {
        match status {
            UnixfsStatus::ProgressStatus {
                written,
                total_size,
            } => match total_size {
                Some(size) => println!("{written} out of {size} written"),
                None => println!("{written} been written"),
            },
            UnixfsStatus::FailedStatus {
                written,
                total_size,
                error,
            } => {
                match total_size {
                    Some(size) => println!("failed with {written} out of {size} written"),
                    None => println!("failed with {written} written"),
                }

                if let Some(error) = error {
                    anyhow::bail!(error);
                } else {
                    anyhow::bail!("Unknown error while writting to disk");
                }
            }
            UnixfsStatus::CompletedStatus { written, .. } => {
                let path = dest;
                println!("{written} been written successfully to {}", path.display());
                break;
            }
        }
    }

    Ok(())
} <|MERGE_RESOLUTION|>--- conflicted
+++ resolved
@@ -24,16 +24,12 @@
 
     tracing_subscriber::fmt::init();
 
-<<<<<<< HEAD
-    let ipfs: Ipfs<TestTypes> = UninitializedIpfs::new().enable_mdns().start().await?;
-=======
     let opts = IpfsOptions {
         mdns: true,
         ..Default::default()
     };
 
-    let ipfs: Ipfs<TestTypes> = UninitializedIpfs::new(opts).spawn_start().await?;
->>>>>>> c327456a
+    let ipfs: Ipfs<TestTypes> = UninitializedIpfs::new(opts).start().await?;
 
     if opt.default_bootstrap {
         ipfs.default_bootstrap().await?;
