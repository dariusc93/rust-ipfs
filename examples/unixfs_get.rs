--- conflicted
+++ resolved
@@ -24,16 +24,7 @@
 
     tracing_subscriber::fmt::init();
 
-<<<<<<< HEAD
-    let opts = IpfsOptions {
-        mdns: true,
-        ..Default::default()
-    };
-
-    let ipfs: Ipfs<TestTypes> = UninitializedIpfs::new(opts).start().await?;
-=======
-    let ipfs: Ipfs<TestTypes> = UninitializedIpfs::new().enable_mdns().spawn_start().await?;
->>>>>>> 3de25916
+    let ipfs: Ipfs<TestTypes> = UninitializedIpfs::new().enable_mdns().start().await?;
 
     if opt.default_bootstrap {
         ipfs.default_bootstrap().await?;
