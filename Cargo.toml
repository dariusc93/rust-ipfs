[package]
authors = ["Darius C", "Rust-IPFS contributors"]
rust-version = "1.70"
edition = "2021"
license = "MIT OR Apache-2.0"
name = "rust-ipfs"
readme = "README.md"
repository = "https://github.com/dariusc93/rust-ipfs"
description = "IPFS node implementation"
version = "0.11.8"

[features]

default = []

experimental_stream = ["dep:libp2p-stream"]

webrtc_transport = ["dep:libp2p-webrtc"]

beetle_bitswap = ["dep:beetle-bitswap-next"]
libp2p_bitswap = ["dep:libp2p-bitswap-next"]
libp2p_bitswap_compat = ["libp2p_bitswap", "libp2p-bitswap-next?/compat"]

sled_data_store = ["dep:sled"]
redb_data_store = ["dep:redb"]
test_go_interop = []
test_js_interop = []

[workspace.dependencies]

asynchronous-codec = "0.7.0"
libp2p = { version = "0.53" }
libp2p-stream = { version = "0.1.0-alpha" }
beetle-bitswap-next = { version = "0.5.1", path = "packages/beetle-bitswap-next" }
libp2p-bitswap-next = { version = "0.26.2", path = "packages/libp2p-bitswap-next" }
rust-unixfs = { version = "0.4.1", path = "unixfs" }
libipld = { version = "0.16", features = ["serde-codec"] }
clap = { version = "4.3", features = ["derive"] }
rust-ipns = { version = "0.5.1", path = "packages/rust-ipns" }
chrono = { version = "0.4.35" }
libp2p-relay-manager = { version = "0.2.2", path = "packages/libp2p-relay-manager" }

redb = { version = "1.3" }
futures-timer = "3.0"
bytes = "1"

quick-protobuf = { version = "0.8" }
quick-protobuf-codec = "0.3"

unsigned-varint = { version = "0.7.1", features = ["asynchronous_codec"] }

[dependencies]
asynchronous-codec.workspace = true
anyhow = "1.0"
async-stream = { version = "0.3" }
async-trait = { version = "0.1" }
<<<<<<< HEAD
base64 = { default-features = false, features = ["alloc"], version = "0.22" }
beetle-bitswap-next = { workspace = true, optional = true }
=======
base64 = { default-features = false, features = ["alloc"], version = "0.21" }

>>>>>>> 47172935
libp2p-bitswap-next = { workspace = true, optional = true }

byteorder = { default-features = false, version = "1" }
bytes = { workspace = true }
libipld.workspace = true

either = { version = "1" }
futures = { version = "0.3" }

futures-timeout = "0.1"

rust-unixfs = { workspace = true }

rust-ipns = { workspace = true }
libp2p-relay-manager = { workspace = true }

chrono.workspace = true

libp2p-allow-block-list = "0.3"
libp2p-stream = { workspace = true, optional = true }

parking_lot = "0.12"
serde = { default-features = false, features = ["derive"], version = "1.0" }
serde_json = { default-features = false, features = ["std"], version = "1.0" }

thiserror = { default-features = false, version = "1.0" }

tracing = { default-features = false, features = ["log"], version = "0.1" }
tracing-futures = { default-features = false, features = [
    "std-future",
    "std",
    "futures-03",
], version = "0.2" }

void = { default-features = false, version = "1.0" }

wasm-timer = "0.2"
futures-timer.workspace = true

rand = "0.8"

zeroize = "1"

quick-protobuf.workspace = true
quick-protobuf-codec.workspace = true
unsigned-varint.workspace = true

[target.'cfg(not(target_arch = "wasm32"))'.dependencies]
tokio = { features = ["full"], version = "1" }
tokio-stream = { version = "0.1", features = ["fs"] }
tokio-util = { version = "0.7", features = ["full"] }
redb = { workspace = true, optional = true }
libp2p = { features = [
    "gossipsub",
    "autonat",
    "relay",
    "dcutr",
    "identify",
    "kad",
    "websocket",
    "tcp",
    "macros",
    "tokio",
    "noise",
    "ping",
    "yamux",
    "dns",
    "mdns",
    "ed25519",
    "secp256k1",
    "ecdsa",
    "rsa",
    "serde",
    "request-response",
    "json",
    "cbor",
    "rendezvous",
    "upnp",
    "quic",
], workspace = true }

libp2p-webrtc = { version = "=0.7.1-alpha", features = [
    "tokio",
], optional = true }

fs2 = "0.4"
sled = { version = "0.34", optional = true }

rlimit = "0.10"
hickory-resolver = "0.24.0"
beetle-bitswap-next = { workspace = true, optional = true }
rcgen = "0.13.1"

[target.'cfg(target_arch = "wasm32")'.dependencies]
send_wrapper = "0.6"
tokio-stream = { version = "0.1", default-features = false }
tokio-util = { version = "0.7", default-features = false }
tokio = { default-features = false, features = [
    "sync",
    "macros",
], version = "1" }
wasm-bindgen-futures = { version = "0.4" }
getrandom = { version = "0.2.14", features = ["js"] }
libp2p = { features = [
    "gossipsub",
    "autonat",
    "relay",
    "dcutr",
    "identify",
    "kad",
    "websocket-websys",
    "webtransport-websys",
    "macros",
    "noise",
    "ping",
    "yamux",
    "dns",
    "ed25519",
    "secp256k1",
    "ecdsa",
    "serde",
    "request-response",
    "json",
    "cbor",
    "rendezvous",
    "wasm-bindgen",
], workspace = true }

libp2p-webrtc-websys = "0.3.0-alpha"

serde-wasm-bindgen = "0.6"
idb = "0.6"

[dev-dependencies]
criterion = { default-features = false, version = "0.5" }
hex-literal = { default-features = false, version = "0.4" }
sha2 = { default-features = false, version = "0.10" }
tokio = { features = ["full"], version = "1" }
rustyline-async = { version = "0.4" }
tracing-subscriber = { default-features = false, features = [
    "fmt",
    "tracing-log",
    "ansi",
    "env-filter",
], version = "0.3" }
rand = { default-features = false, version = "0.8", features = [
    "std",
    "std_rng",
] }
tempfile = "3.1.0"

clap = { workspace = true }

[profile.dev.build-override]
debug = true

[workspace]
members = ["packages/*", "unixfs", "examples/*"]
exclude = ["archived", "deprecated/*"]

resolver = "2"<|MERGE_RESOLUTION|>--- conflicted
+++ resolved
@@ -54,14 +54,9 @@
 anyhow = "1.0"
 async-stream = { version = "0.3" }
 async-trait = { version = "0.1" }
-<<<<<<< HEAD
+
 base64 = { default-features = false, features = ["alloc"], version = "0.22" }
 beetle-bitswap-next = { workspace = true, optional = true }
-=======
-base64 = { default-features = false, features = ["alloc"], version = "0.21" }
-
->>>>>>> 47172935
-libp2p-bitswap-next = { workspace = true, optional = true }
 
 byteorder = { default-features = false, version = "1" }
 bytes = { workspace = true }
