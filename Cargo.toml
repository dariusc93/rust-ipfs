--- conflicted
+++ resolved
@@ -7,11 +7,7 @@
 readme = "README.md"
 repository = "https://github.com/dariusc93/rust-ipfs"
 description = "IPFS node implementation"
-<<<<<<< HEAD
-version = "0.10.0"
-=======
 version = "0.9.1"
->>>>>>> 37363a09
 
 [features]
 
