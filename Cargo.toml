--- conflicted
+++ resolved
@@ -21,11 +21,7 @@
 async-stream = { default-features = false, version = "0.3" }
 async-trait = { default-features = false, version = "0.1" }
 base64 = { default-features = false, features = ["alloc"], version = "0.21" }
-<<<<<<< HEAD
 iroh-bitswap = "0.2.0"
-=======
-ipfs-bitswap = { version = "0.3.0-alpha.3", path = "bitswap", package = "rust-ipfs-bitswap" }
->>>>>>> 763cf5ad
 byteorder = { default-features = false, version = "1.3" }
 bytes = { default-features = false, version = "1" }
 libipld = "0.15"
