--- conflicted
+++ resolved
@@ -141,11 +141,6 @@
     "tokio",
 ], optional = true }
 
-<<<<<<< HEAD
-void = { default-features = false, version = "1.0" }
-=======
-async-broadcast = "0.6"
->>>>>>> 61766e77
 fs2 = "0.4"
 sled = { version = "0.34", optional = true }
 
