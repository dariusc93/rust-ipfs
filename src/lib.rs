//! IPFS node implementation
//!
//! [Ipfs](https://ipfs.io) is a peer-to-peer system with content addressed functionality. The main
//! entry point for users of this crate is the [`Ipfs`] facade, which allows access to most of the
//! implemented functionality.
//!
//! This crate passes a lot of the [interface-ipfs-core] test suite; most of that functionality is
//! in `ipfs-http` crate. The crate has some interoperability with the [go-ipfs] and [js-ipfs]
//! implementations.
//!
//! `ipfs` is an early alpha level crate: APIs and their implementation are subject to change in
//! any upcoming release at least for now. The aim of the crate is to become a library-first
//! production ready implementation of an Ipfs node.
//!
//! [interface-ipfs-core]: https://www.npmjs.com/package/interface-ipfs-core
//! [go-ipfs]: https://github.com/ipfs/go-ipfs/
//! [js-ipfs]: https://github.com/ipfs/js-ipfs/
// We are not done yet, but uncommenting this makes it easier to hunt down for missing docs.
//#![deny(missing_docs)]
//
// This isn't recognized in stable yet, but we should disregard any nags on these to keep making
// the docs better.
//#![allow(private_intra_doc_links)]

pub mod config;
pub mod dag;
pub mod error;
pub mod ipns;
mod keystore;
pub mod p2p;
pub mod path;
pub mod refs;
pub mod repo;
mod task;
pub mod unixfs;

#[macro_use]
extern crate tracing;

use anyhow::{anyhow, format_err};
use dag::{DagGet, DagPut};
use either::Either;
use futures::{
    channel::{
        mpsc::{channel, Sender, UnboundedReceiver},
        oneshot::{self, channel as oneshot_channel, Sender as OneshotSender},
    },
    future::BoxFuture,
    sink::SinkExt,
    stream::{BoxStream, Stream},
    StreamExt, TryStreamExt,
};

use keystore::Keystore;
use p2p::{
    BitswapConfig, IdentifyConfiguration, KadConfig, KadStoreConfig, PeerInfo, PubsubConfig,
    RelayConfig,
};
use repo::{BlockStore, DataStore, GCConfig, GCTrigger, Lock};
use tokio::task::JoinHandle;
use tracing::Span;
use tracing_futures::Instrument;
use unixfs::{IpfsUnixfs, UnixfsAdd, UnixfsCat, UnixfsGet, UnixfsLs};

use std::{
    collections::{BTreeSet, HashMap, HashSet},
    fmt,
    ops::{Deref, DerefMut, Range},
    path::{Path, PathBuf},
    sync::atomic::AtomicU64,
    sync::Arc,
    time::Duration,
};

use self::{
    dag::IpldDag,
    ipns::Ipns,
    p2p::{create_swarm, TSwarm},
    repo::Repo,
};

pub use self::p2p::gossipsub::SubscriptionStream;

pub use self::{
    error::Error,
    p2p::BehaviourEvent,
    p2p::KadResult,
    path::IpfsPath,
    repo::{PinKind, PinMode},
};

pub type Block = libipld::Block<libipld::DefaultParams>;

use libipld::{Cid, Ipld, IpldCodec};

pub use libp2p::{
    self,
    core::transport::ListenerId,
    gossipsub::{MessageId, PublishError},
    identity::Keypair,
    identity::PublicKey,
    kad::{Quorum, RecordKey as Key},
    multiaddr::multiaddr,
    multiaddr::Protocol,
    swarm::NetworkBehaviour,
    Multiaddr, PeerId,
};

use libp2p::{
    core::{muxing::StreamMuxerBox, transport::Boxed},
    kad::{store::MemoryStoreConfig, Mode, Record},
    metrics::{Metrics, Registry},
    ping::Config as PingConfig,
    rendezvous::Namespace,
    swarm::dial_opts::DialOpts,
    StreamProtocol,
};

pub(crate) static BITSWAP_ID: AtomicU64 = AtomicU64::new(1);

#[derive(Default, Debug, Clone)]
pub enum StoragePath {
    Disk(PathBuf),
    #[default]
    Memory,
    Custom {
        blockstore: Arc<dyn BlockStore>,
        datastore: Arc<dyn DataStore>,
        lock: Arc<dyn Lock>,
    },
}

impl PartialEq for StoragePath {
    fn eq(&self, other: &Self) -> bool {
        match (self, other) {
            (StoragePath::Disk(left_path), StoragePath::Disk(right_path)) => {
                left_path.eq(right_path)
            }
            (StoragePath::Memory, StoragePath::Memory) => true,
            (StoragePath::Custom { .. }, StoragePath::Custom { .. }) => {
                //Do we really care if they equal?
                //TODO: Possibly implement PartialEq/Eq for the traits so we could make sure
                //      that they do or dont eq each other. For now this will always be true
                true
            }
            _ => false,
        }
    }
}

impl Eq for StoragePath {}

/// Ipfs node options used to configure the node to be created with [`UninitializedIpfs`].
// TODO: Refactor
#[derive(Clone)]
pub struct IpfsOptions {
    /// The path of the ipfs repo (blockstore and datastore).
    ///
    /// This is always required but can be any path with in-memory backends. The filesystem backend
    /// creates a directory structure alike but not compatible to other ipfs implementations.
    ///
    /// # Incompatiblity and interop warning
    ///
    /// It is **not** recommended to set this to IPFS_PATH without first at least backing up your
    /// existing repository.
    pub ipfs_path: StoragePath,

    /// Nodes used as bootstrap peers.
    pub bootstrap: Vec<Multiaddr>,

    /// Bitswap configuration
    pub bitswap_config: Option<BitswapConfig>,

    /// Relay server config
    pub relay_server_config: Option<RelayConfig>,

    /// Bound listening addresses; by default the node will not listen on any address.
    pub listening_addrs: Vec<Multiaddr>,

    /// Transport configuration
    pub transport_configuration: Option<crate::p2p::TransportConfig>,

    /// Swarm configuration
    pub swarm_configuration: Option<crate::p2p::SwarmConfig>,

    /// Identify configuration
    pub identify_configuration: Option<crate::p2p::IdentifyConfiguration>,

    /// Pubsub configuration
    pub pubsub_config: Option<crate::p2p::PubsubConfig>,

    /// Kad configuration
    pub kad_configuration: Option<Either<KadConfig, libp2p::kad::Config>>,

    /// Kad Store Config
    /// Note: Only supports MemoryStoreConfig at this time
    pub kad_store_config: KadStoreConfig,

    /// Ping Configuration
    pub ping_configuration: Option<PingConfig>,

    /// Address book configuration
    pub addr_config: Option<AddressBookConfig>,

    pub keystore: Keystore,

    /// Connection idle
    pub connection_idle: Duration,

    /// Repo Provider option
    pub provider: RepoProvider,

    /// The span for tracing purposes, `None` value is converted to `tracing::trace_span!("ipfs")`.
    ///
    /// All futures returned by `Ipfs`, background task actions and swarm actions are instrumented
    /// with this span or spans referring to this as their parent. Setting this other than `None`
    /// default is useful when running multiple nodes.
    pub span: Option<Span>,

    pub(crate) protocols: Libp2pProtocol,
}

#[derive(Default, Clone, Copy)]
pub(crate) struct Libp2pProtocol {
    pub(crate) pubsub: bool,
    pub(crate) kad: bool,
    pub(crate) bitswap: bool,
    pub(crate) relay_client: bool,
    pub(crate) relay_server: bool,
    pub(crate) dcutr: bool,
    pub(crate) mdns: bool,
    pub(crate) identify: bool,
    pub(crate) autonat: bool,
    pub(crate) rendezvous_client: bool,
    pub(crate) rendezvous_server: bool,
    pub(crate) upnp: bool,
    pub(crate) ping: bool,
}

#[derive(Copy, Clone, Debug, PartialEq, Eq, PartialOrd, Ord, Hash, Default)]
pub enum RepoProvider {
    /// Dont provide any blocks automatically
    #[default]
    None,

    /// Provide all blocks stored automatically
    All,

    /// Provide pinned blocks
    Pinned,

    /// Provide root blocks only
    Roots,
}

impl Default for IpfsOptions {
    fn default() -> Self {
        Self {
            ipfs_path: StoragePath::Memory,
            bootstrap: Default::default(),
            bitswap_config: Default::default(),
            relay_server_config: Default::default(),
            kad_configuration: Default::default(),
            kad_store_config: Default::default(),
            ping_configuration: Default::default(),
            identify_configuration: Default::default(),
            addr_config: Default::default(),
            provider: Default::default(),
            keystore: Keystore::in_memory(),
            connection_idle: Duration::from_secs(30),
            listening_addrs: vec![],
            transport_configuration: None,
            pubsub_config: None,
            swarm_configuration: None,
            span: None,
            protocols: Default::default(),
        }
    }
}

impl fmt::Debug for IpfsOptions {
    fn fmt(&self, fmt: &mut fmt::Formatter<'_>) -> fmt::Result {
        // needed since libp2p::identity::Keypair does not have a Debug impl, and the IpfsOptions
        // is a struct with all public fields, don't enforce users to use this wrapper.
        fmt.debug_struct("IpfsOptions")
            .field("ipfs_path", &self.ipfs_path)
            .field("bootstrap", &self.bootstrap)
            .field("listening_addrs", &self.listening_addrs)
            .field("span", &self.span)
            .finish()
    }
}

/// The facade for the Ipfs node.
///
/// The facade has most of the functionality either directly as a method or the functionality can
/// be implemented using the provided methods. For more information, see examples or the HTTP
/// endpoint implementations in `ipfs-http`.
///
/// The facade is created through [`UninitializedIpfs`] which is configured with [`IpfsOptions`].
#[derive(Clone)]
#[allow(clippy::type_complexity)]
pub struct Ipfs {
    span: Span,
    repo: Repo,
    key: Keypair,
    keystore: Keystore,
    identify_conf: IdentifyConfiguration,
    to_task: Sender<IpfsEvent>,
    record_key_validator: HashMap<String, Arc<dyn Fn(&str) -> anyhow::Result<Key> + Sync + Send>>,
}

impl std::fmt::Debug for Ipfs {
    fn fmt(&self, f: &mut fmt::Formatter<'_>) -> fmt::Result {
        f.debug_struct("Ipfs").finish()
    }
}

type Channel<T> = OneshotSender<Result<T, Error>>;
type ReceiverChannel<T> = oneshot::Receiver<Result<T, Error>>;
/// Events used internally to communicate with the swarm, which is executed in the the background
/// task.
#[derive(Debug)]
#[allow(clippy::type_complexity)]
enum IpfsEvent {
    /// Connect
    Connect(DialOpts, Channel<()>),
    /// Node supported protocol
    Protocol(OneshotSender<Vec<String>>),
    /// Addresses
    Addresses(Channel<Vec<(PeerId, Vec<Multiaddr>)>>),
    /// Local addresses
    Listeners(Channel<Vec<Multiaddr>>),
    /// Local addresses
    ExternalAddresses(Channel<Vec<Multiaddr>>),
    /// Connected peers
    Connected(Channel<Vec<PeerId>>),
    /// Is Connected
    IsConnected(PeerId, Channel<bool>),
    /// Disconnect
    Disconnect(PeerId, Channel<()>),
    /// Ban Peer
    Ban(PeerId, Channel<()>),
    /// Unban peer
    Unban(PeerId, Channel<()>),
    PubsubSubscribe(String, Channel<Option<SubscriptionStream>>),
    PubsubUnsubscribe(String, Channel<Result<bool, Error>>),
    PubsubPublish(String, Vec<u8>, Channel<Result<MessageId, PublishError>>),
    PubsubPeers(Option<String>, Channel<Vec<PeerId>>),
    GetBitswapPeers(Channel<BoxFuture<'static, Vec<PeerId>>>),
    WantList(Option<PeerId>, Channel<BoxFuture<'static, Vec<Cid>>>),
    PubsubSubscribed(Channel<Vec<String>>),
    AddListeningAddress(Multiaddr, Channel<Multiaddr>),
    RemoveListeningAddress(Multiaddr, Channel<()>),
    Bootstrap(Channel<ReceiverChannel<KadResult>>),
    AddPeer(PeerId, Multiaddr, Channel<()>),
    RemovePeer(PeerId, Option<Multiaddr>, Channel<bool>),
    GetClosestPeers(PeerId, Channel<ReceiverChannel<KadResult>>),
    FindPeerIdentity(PeerId, Channel<ReceiverChannel<libp2p::identify::Info>>),
    FindPeer(
        PeerId,
        bool,
        Channel<Either<Vec<Multiaddr>, ReceiverChannel<KadResult>>>,
    ),
    GetProviders(Cid, Channel<Option<BoxStream<'static, PeerId>>>),
    Provide(Cid, Channel<ReceiverChannel<KadResult>>),
    DhtMode(DhtMode, Channel<()>),
    DhtGet(Key, Channel<BoxStream<'static, Record>>),
    DhtPut(Key, Vec<u8>, Quorum, Channel<ReceiverChannel<KadResult>>),
    GetBootstrappers(OneshotSender<Vec<Multiaddr>>),
    AddBootstrapper(Multiaddr, Channel<Multiaddr>),
    RemoveBootstrapper(Multiaddr, Channel<Multiaddr>),
    ClearBootstrappers(Channel<Vec<Multiaddr>>),
    DefaultBootstrap(Channel<Vec<Multiaddr>>),

    AddRelay(PeerId, Multiaddr, Channel<()>),
    RemoveRelay(PeerId, Multiaddr, Channel<()>),
    EnableRelay(Option<PeerId>, Channel<()>),
    DisableRelay(PeerId, Channel<()>),
    ListRelays(Channel<Vec<(PeerId, Vec<Multiaddr>)>>),
    ListActiveRelays(Channel<Vec<(PeerId, Vec<Multiaddr>)>>),
    //event streams
    PubsubEventStream(OneshotSender<UnboundedReceiver<InnerPubsubEvent>>),

    RegisterRendezvousNamespace(Namespace, PeerId, Option<u64>, Channel<()>),
    UnregisterRendezvousNamespace(Namespace, PeerId, Channel<()>),
    RendezvousNamespaceDiscovery(
        Option<Namespace>,
        bool,
        Option<u64>,
        PeerId,
        Channel<HashMap<PeerId, Vec<Multiaddr>>>,
    ),

    Exit,
}

#[derive(Debug, Copy, Clone)]
pub enum DhtMode {
    Auto,
    Client,
    Server,
}

impl From<DhtMode> for Option<Mode> {
    fn from(mode: DhtMode) -> Self {
        match mode {
            DhtMode::Auto => None,
            DhtMode::Client => Some(Mode::Client),
            DhtMode::Server => Some(Mode::Server),
        }
    }
}

#[derive(Debug, Clone)]
pub enum PubsubEvent {
    /// Subscription event to a given topic
    Subscribe { peer_id: PeerId },

    /// Unsubscribing event to a given topic
    Unsubscribe { peer_id: PeerId },
}

#[derive(Debug, Clone)]
pub(crate) enum InnerPubsubEvent {
    /// Subscription event to a given topic
    Subscribe { topic: String, peer_id: PeerId },

    /// Unsubscribing event to a given topic
    Unsubscribe { topic: String, peer_id: PeerId },
}

impl From<InnerPubsubEvent> for PubsubEvent {
    fn from(event: InnerPubsubEvent) -> Self {
        match event {
            InnerPubsubEvent::Subscribe { peer_id, .. } => PubsubEvent::Subscribe { peer_id },
            InnerPubsubEvent::Unsubscribe { peer_id, .. } => PubsubEvent::Unsubscribe { peer_id },
        }
    }
}

type TSwarmEvent<C> = <TSwarm<C> as Stream>::Item;
type TSwarmEventFn<C> = Arc<dyn Fn(&mut TSwarm<C>, &TSwarmEvent<C>) + Sync + Send>;
type TTransportFn = Box<
    dyn Fn(
            &Keypair,
            Option<libp2p::relay::client::Transport>,
        ) -> std::io::Result<Boxed<(PeerId, StreamMuxerBox)>>
        + Sync
        + Send
        + 'static,
>;

#[derive(Debug, Copy, Clone)]
pub enum FDLimit {
    Max,
    Custom(u64),
}

/// Configured Ipfs which can only be started.
#[allow(clippy::type_complexity)]
pub struct UninitializedIpfs<C: NetworkBehaviour<ToSwarm = void::Void> + Send> {
    keys: Option<Keypair>,
    options: IpfsOptions,
    fdlimit: Option<FDLimit>,
    repo_handle: Option<Repo>,
    local_external_addr: bool,
    swarm_event: Option<TSwarmEventFn<C>>,
    // record_validators: HashMap<String, Arc<dyn Fn(&str, &Record) -> bool + Sync + Send>>,
    record_key_validator: HashMap<String, Arc<dyn Fn(&str) -> anyhow::Result<Key> + Sync + Send>>,
    custom_behaviour: Option<C>,
    custom_transport: Option<TTransportFn>,
    gc_config: Option<GCConfig>,
    gc_repo_duration: Option<Duration>,
}

pub type UninitializedIpfsNoop = UninitializedIpfs<libp2p::swarm::dummy::Behaviour>;

impl<C: NetworkBehaviour<ToSwarm = void::Void> + Send> Default for UninitializedIpfs<C> {
    fn default() -> Self {
        Self::new()
    }
}

impl<C: NetworkBehaviour<ToSwarm = void::Void> + Send> UninitializedIpfs<C> {
    /// New uninitualized instance
    pub fn new() -> Self {
        UninitializedIpfs {
            keys: None,
            options: Default::default(),
            fdlimit: None,
            repo_handle: None,
            // record_validators: Default::default(),
            record_key_validator: Default::default(),
            local_external_addr: false,
            swarm_event: None,
            custom_behaviour: None,
            custom_transport: None,
            gc_config: None,
            gc_repo_duration: None,
        }
    }

    /// New uninitualized instance without any listener addresses
    #[deprecated(
        note = "UninitializedIpfs::empty will be removed in the future. Use UninitializedIpfs::new()"
    )]
    pub fn empty() -> Self {
        Self::new()
    }

    /// Configures a new UninitializedIpfs with from the given options and optionally a span.
    /// If the span is not given, it is defaulted to `tracing::trace_span!("ipfs")`.
    ///
    /// The span is attached to all operations called on the later created `Ipfs` along with all
    /// operations done in the background task as well as tasks spawned by the underlying
    /// `libp2p::Swarm`.
    #[deprecated(
        note = "UninitializedIpfs::with_opt will be removed in the future. Use UninitializedIpfs::new()"
    )]
    pub fn with_opt(options: IpfsOptions) -> Self {
        let mut opt = Self::new();
        opt.options = options;
        opt
    }

    /// Set default listening unspecified ipv4 and ipv6 addresseses for tcp and udp/quic
    pub fn set_default_listener(self) -> Self {
        self.add_listening_addrs(vec![
            "/ip4/0.0.0.0/tcp/0".parse().unwrap(),
            "/ip4/0.0.0.0/udp/0/quic-v1".parse().unwrap(),
        ])
    }

    /// Adds a listening address
    pub fn add_listening_addr(mut self, addr: Multiaddr) -> Self {
        if !self.options.listening_addrs.contains(&addr) {
            self.options.listening_addrs.push(addr)
        }
        self
    }

    /// Adds a listening addresses
    pub fn add_listening_addrs(mut self, addrs: Vec<Multiaddr>) -> Self {
        self.options.listening_addrs.extend(addrs);
        self
    }

    /// Set a list of listening addresses
    pub fn set_listening_addrs(mut self, addrs: Vec<Multiaddr>) -> Self {
        self.options.listening_addrs = addrs;
        self
    }

    /// Adds a bootstrap node
    pub fn add_bootstrap(mut self, addr: Multiaddr) -> Self {
        if !self.options.bootstrap.contains(&addr) {
            self.options.bootstrap.push(addr)
        }
        self
    }

    /// Load default behaviour for basic functionality
    pub fn with_default(self) -> Self {
        self.with_identify(None)
            .with_autonat()
            .with_bitswap(None)
            .with_kademlia(None, Default::default())
            .with_ping(None)
            .with_pubsub(None)
    }

    /// Enables kademlia
    pub fn with_kademlia(
        mut self,
        config: Option<Either<KadConfig, libp2p::kad::Config>>,
        store: KadStoreConfig,
    ) -> Self {
        self.options.protocols.kad = true;
        self.options.kad_configuration = config;
        self.options.kad_store_config = store;
        self
    }

    /// Enables bitswap
    pub fn with_bitswap(mut self, config: Option<BitswapConfig>) -> Self {
        self.options.protocols.bitswap = true;
        self.options.bitswap_config = config;
        self
    }

    /// Enable mdns
    pub fn with_mdns(mut self) -> Self {
        self.options.protocols.mdns = true;
        self
    }

    /// Enable relay client
    pub fn with_relay(mut self, with_dcutr: bool) -> Self {
        self.options.protocols.relay_client = true;
        self.options.protocols.dcutr = with_dcutr;
        self
    }

    /// Enable relay server
    pub fn with_relay_server(mut self, config: Option<RelayConfig>) -> Self {
        self.options.protocols.relay_server = true;
        self.options.relay_server_config = config;
        self
    }

    /// Enable port mapping (AKA UPnP)
    pub fn with_upnp(mut self) -> Self {
        self.options.protocols.upnp = true;
        self
    }

    /// Enables rendezvous server
    pub fn with_rendezvous_server(mut self) -> Self {
        self.options.protocols.rendezvous_server = true;
        self
    }

    /// Enables rendezvous client
    pub fn with_rendezvous_client(mut self) -> Self {
        self.options.protocols.rendezvous_client = true;
        self
    }

    /// Enables identify
    pub fn with_identify(mut self, config: Option<crate::p2p::IdentifyConfiguration>) -> Self {
        self.options.protocols.identify = true;
        self.options.identify_configuration = config;
        self
    }

    /// Enables pubsub
    pub fn with_pubsub(mut self, config: Option<PubsubConfig>) -> Self {
        self.options.protocols.pubsub = true;
        self.options.pubsub_config = config;
        self
    }

    /// Enables autonat
    pub fn with_autonat(mut self) -> Self {
        self.options.protocols.autonat = true;
        self
    }

    /// Enables ping
    pub fn with_ping(mut self, config: Option<PingConfig>) -> Self {
        self.options.protocols.ping = true;
        self.options.ping_configuration = config;
        self
    }

    /// Set a custom behaviour
    pub fn with_custom_behaviour(mut self, behaviour: C) -> Self {
        self.custom_behaviour = Some(behaviour);
        self
    }

    /// Enables automatic garbage collection
    pub fn with_gc(mut self, config: GCConfig) -> Self {
        self.gc_config = Some(config);
        self
    }

    /// Set a duration for which blocks are not removed due to the garbage collector
    /// Defaults: 2 mins
    pub fn set_temp_pin_duration(mut self, duration: Duration) -> Self {
        self.gc_repo_duration = Some(duration);
        self
    }

    /// Sets a path
    pub fn set_path<P: AsRef<Path>>(mut self, path: P) -> Self {
        let path = path.as_ref().to_path_buf();
        self.options.ipfs_path = StoragePath::Disk(path);
        self
    }

    /// Set transport configuration
    pub fn set_transport_configuration(mut self, config: crate::p2p::TransportConfig) -> Self {
        self.options.transport_configuration = Some(config);
        self
    }

    /// Set timeout for idle connections
    pub fn set_idle_connection_timeout(mut self, duration: u64) -> Self {
        self.options.connection_idle = Duration::from_secs(duration);
        self
    }

    /// Set swarm configuration
    pub fn set_swarm_configuration(mut self, config: crate::p2p::SwarmConfig) -> Self {
        self.options.swarm_configuration = Some(config);
        self
    }

    /// Set default record validator for IPFS
    /// Note: This will override any keys set for `ipns` prefix
    pub fn default_record_key_validator(mut self) -> Self {
        self.record_key_validator.insert(
            "ipns".into(),
            Arc::new(|key| to_dht_key(("ipns", |key| ipns_to_dht_key(key)), key)),
        );
        self
    }

    #[allow(clippy::type_complexity)]
    pub fn set_record_prefix_validator(
        mut self,
        key: &str,
        callback: Arc<dyn Fn(&str) -> anyhow::Result<Key> + Sync + Send>,
    ) -> Self {
        self.record_key_validator.insert(key.to_string(), callback);
        self
    }

    /// Set address book configuration
    pub fn set_addrbook_configuration(mut self, config: AddressBookConfig) -> Self {
        self.options.addr_config = Some(config);
        self
    }

    /// Set RepoProvider option to provide blocks automatically
    pub fn set_provider(mut self, opt: RepoProvider) -> Self {
        self.options.provider = opt;
        self
    }

    /// Set keypair
    pub fn set_keypair(mut self, keypair: Keypair) -> Self {
        self.keys = Some(keypair);
        self
    }

    /// Set block and data repo
    pub fn set_repo(mut self, repo: Repo) -> Self {
        self.repo_handle = Some(repo);
        self
    }

    /// Set a keystore
    pub fn set_keystore(mut self, keystore: Keystore) -> Self {
        self.options.keystore = keystore;
        self
    }

    /// Automatically add any listened address as an external address
    pub fn listen_as_external_addr(mut self) -> Self {
        self.local_external_addr = true;
        self
    }

    #[allow(clippy::type_complexity)]
    /// Set a transport
    pub fn with_custom_transport(mut self, transport: TTransportFn) -> Self {
        self.custom_transport = Some(transport);
        self
    }

    /// Set file desc limit
    pub fn fd_limit(mut self, limit: FDLimit) -> Self {
        self.fdlimit = Some(limit);
        self
    }

    /// Set tracing span
    pub fn set_span(mut self, span: Span) -> Self {
        self.options.span = Some(span);
        self
    }

    /// Handle libp2p swarm events
    pub fn swarm_events<F>(mut self, func: F) -> Self
    where
        F: Fn(&mut TSwarm<C>, &TSwarmEvent<C>) + Sync + Send + 'static,
    {
        self.swarm_event = Some(Arc::new(func));
        self
    }

    /// Initialize the ipfs node. The returned `Ipfs` value is cloneable, send and sync.
    pub async fn start(self) -> Result<Ipfs, Error> {
        let UninitializedIpfs {
            keys,
            fdlimit,
            mut options,
            swarm_event,
            custom_behaviour,
            custom_transport,
            record_key_validator,
            local_external_addr,
            repo_handle,
            gc_config,
            gc_repo_duration,
            ..
        } = self;

        let mut metric_registry = Registry::default();

        let metrics = Metrics::new(&mut metric_registry);

        let keys = keys.unwrap_or(Keypair::generate_ed25519());

        let root_span = Option::take(&mut options.span)
            // not sure what would be the best practice with tracing and spans
            .unwrap_or_else(|| tracing::trace_span!(parent: &Span::current(), "ipfs"));

        // the "current" span which is not entered but the awaited futures are instrumented with it
        let init_span = tracing::trace_span!(parent: &root_span, "init");

        // stored in the Ipfs, instrumenting every method call
        let facade_span = tracing::trace_span!("facade");

        // stored in the executor given to libp2p, used to spawn at least the connections,
        // instrumenting each of those.
        let exec_span = tracing::trace_span!(parent: &root_span, "exec");

        // instruments the IpfsFuture, the background task.
        let swarm_span = tracing::trace_span!(parent: &root_span, "swarm");

        let repo = match repo_handle {
            Some(repo) => {
                if repo.is_online() {
                    anyhow::bail!("Repo is already initialized");
                }
                repo
            }
            None => {
                if let StoragePath::Disk(path) = &options.ipfs_path {
                    if !path.is_dir() {
                        tokio::fs::create_dir_all(path).await?;
                    }
                }
                Repo::new(options.ipfs_path.clone(), gc_repo_duration)
            }
        };

        repo.init().instrument(init_span.clone()).await?;

        let repo_events = repo.initialize_channel();

        if let Some(limit) = fdlimit {
            #[cfg(unix)]
            {
                let (_, hard) = rlimit::Resource::NOFILE.get()?;
                let limit = match limit {
                    FDLimit::Max => hard,
                    FDLimit::Custom(limit) => limit,
                };

                let target = std::cmp::min(hard, limit);
                rlimit::Resource::NOFILE.set(target, hard)?;
                let (soft, _) = rlimit::Resource::NOFILE.get()?;
                if soft < 2048 {
                    error!("Limit is too low: {soft}");
                }
            }
            #[cfg(not(unix))]
            {
                warn!("Cannot set {limit:?}. Can only set a fd limit on unix systems. Ignoring...")
            }
        }

        let (to_task, receiver) = channel::<IpfsEvent>(1);
        let id_conf = options.identify_configuration.clone().unwrap_or_default();

        let keystore = options.keystore.clone();

        let ipfs = Ipfs {
            span: facade_span,
            repo: repo.clone(),
            identify_conf: id_conf,
            key: keys.clone(),
            keystore,
            to_task,
            record_key_validator,
        };

        //Note: If `All` or `Pinned` are used, we would have to auto adjust the amount of
        //      provider records by adding the amount of blocks to the config.
        //TODO: Add persistent layer for kad store
        let blocks = match options.provider {
            RepoProvider::None => vec![],
            RepoProvider::All => repo.list_blocks().await.unwrap_or_default(),
            RepoProvider::Pinned => {
                repo.list_pins(None)
                    .await
                    .filter_map(|result| async move { result.map(|(cid, _)| cid).ok() })
                    .collect()
                    .await
            }
            RepoProvider::Roots => {
                //TODO: Scan blockstore for root unixfs blocks
                warn!("RepoProvider::Roots is not implemented... ignoring...");
                vec![]
            }
        };

        let count = blocks.len();

        let store_config = &mut options.kad_store_config;

        match store_config.memory.as_mut() {
            Some(memory_config) => {
                memory_config.max_provided_keys += count;
            }
            None => {
                store_config.memory = Some(MemoryStoreConfig {
                    //Provide a buffer to the max amount of provided keys
                    max_provided_keys: (50 * 1024) + count,
                    ..Default::default()
                })
            }
        }

        let swarm_config = options.swarm_configuration.clone().unwrap_or_default();
        let transport_config = options.transport_configuration.unwrap_or_default();
        let swarm = create_swarm(
            &keys,
            &options,
            swarm_config,
            transport_config,
            repo.clone(),
            exec_span,
            (custom_behaviour, custom_transport),
        )
        .instrument(tracing::trace_span!(parent: &init_span, "swarm"))
        .await?;

        let IpfsOptions {
            listening_addrs, ..
        } = options;

<<<<<<< HEAD
        let mut fut =
            task::IpfsTask::new(swarm, metrics, repo_events.fuse(), receiver.fuse(), repo);
=======
        if let Some(config) = gc_config {
            tokio::spawn({
                let repo = repo.clone();
                async move {
                    let GCConfig { duration, trigger } = config;
                    let use_config_timer = duration != Duration::ZERO;
                    if trigger == GCTrigger::None && !use_config_timer {
                        tracing::warn!("GC does not have a set timer or a trigger. Disabling GC");
                        return;
                    }

                    let time = match use_config_timer {
                        true => duration,
                        false => Duration::from_secs(60 * 60),
                    };

                    loop {
                        tokio::time::sleep(time).await;
                        let pinned = repo
                            .list_pins(None)
                            .await
                            .try_filter_map(|(cid, _)| futures::future::ready(Ok(Some(cid))))
                            .try_collect::<BTreeSet<_>>()
                            .await
                            .unwrap_or_default();
                        let pinned = Vec::from_iter(pinned);
                        let total_size = repo.get_total_size().await.unwrap_or_default();
                        let pinned_size = repo
                            .get_blocks_size(&pinned)
                            .await
                            .ok()
                            .flatten()
                            .unwrap_or_default();

                        let cleanup = match trigger {
                            GCTrigger::At { size } => {
                                total_size > 0 && (total_size - pinned_size) >= size
                            }
                            GCTrigger::AtStorage => {
                                (total_size - pinned_size) > 0
                                    && (total_size - pinned_size) >= repo.max_storage_size()
                            }
                            GCTrigger::None => (total_size - pinned_size) > 0,
                        };

                        if cleanup {
                            let blocks = repo.cleanup().await.unwrap();
                            for block in blocks {
                                tracing::debug!(
                                    block = block.to_string(),
                                    "has been cleared from the block store"
                                );
                            }
                        }
                    }
                }
            });
        }

        let mut fut = task::IpfsTask::new(swarm, repo_events.fuse(), receiver.fuse(), repo);
>>>>>>> 51ee42d9
        fut.swarm_event = swarm_event;
        fut.local_external_addr = local_external_addr;

        for addr in listening_addrs.into_iter() {
            match fut.swarm.listen_on(addr) {
                Ok(id) => {
                    let (tx, _rx) = oneshot_channel();
                    fut.pending_add_listener.insert(id, tx);
                }
                _ => continue,
            };
        }

        for block in blocks {
            if let Some(kad) = fut.swarm.behaviour_mut().kademlia.as_mut() {
                let key = Key::from(block.hash().to_bytes());
                match kad.start_providing(key) {
                    Ok(id) => {
                        let (tx, _rx) = oneshot_channel();
                        fut.kad_subscriptions.insert(id, tx);
                    }
                    Err(e) => match e {
                        libp2p::kad::store::Error::MaxProvidedKeys => break,
                        _ => unreachable!(),
                    },
                };
            }
        }

        tokio::spawn({
            async move {
                //Note: For now this is not configurable as its meant for internal testing purposes but may change in the future
                let as_fut = false;

                if as_fut {
                    fut.instrument(swarm_span).await;
                } else {
                    fut.run().instrument(swarm_span).await;
                }
            }
        });
        Ok(ipfs)
    }
}

impl Ipfs {
    /// Return an [`IpldDag`] for DAG operations
    pub fn dag(&self) -> IpldDag {
        IpldDag::new(self.clone())
    }

    /// Return an [`Repo`] to access the internal repo of the node
    pub fn repo(&self) -> &Repo {
        &self.repo
    }

    /// Returns an [`IpfsFiles`] for files operations
    pub fn unixfs(&self) -> IpfsUnixfs {
        IpfsUnixfs::new(self.clone())
    }

    pub fn ipns(&self) -> Ipns {
        Ipns::new(self.clone())
    }

    /// Puts a block into the ipfs repo.
    ///
    /// # Forget safety
    ///
    /// Forgetting the returned future will not result in memory unsafety, but it can
    /// deadlock other tasks.
    pub async fn put_block(&self, block: Block) -> Result<Cid, Error> {
        self.repo
            .put_block(block)
            .instrument(self.span.clone())
            .await
            .map(|(cid, _put_status)| cid)
    }

    /// Retrieves a block from the local blockstore, or starts fetching from the network or join an
    /// already started fetch.
    pub async fn get_block(&self, cid: &Cid) -> Result<Block, Error> {
        self.repo
            .get_block(cid, &[], false)
            .instrument(self.span.clone())
            .await
    }

    /// Remove block from the ipfs repo. A pinned block cannot be removed.
    pub async fn remove_block(&self, cid: Cid, recursive: bool) -> Result<Vec<Cid>, Error> {
        self.repo
            .remove_block(&cid, recursive)
            .instrument(self.span.clone())
            .await
    }

    /// Cleans up of all unpinned blocks
    /// Note: This is extremely basic and should not be relied on completely
    ///       until there is additional or extended implementation for a gc
    pub async fn gc(&self) -> Result<Vec<Cid>, Error> {
        self.repo.cleanup().instrument(self.span.clone()).await
    }

    /// Pins a given Cid recursively or directly (non-recursively).
    ///
    /// Pins on a block are additive in sense that a previously directly (non-recursively) pinned
    /// can be made recursive, but removing the recursive pin on the block removes also the direct
    /// pin as well.
    ///
    /// Pinning a Cid recursively (for supported dag-protobuf and dag-cbor) will walk its
    /// references and pin the references indirectly. When a Cid is pinned indirectly it will keep
    /// its previous direct or recursive pin and be indirect in addition.
    ///
    /// Recursively pinned Cids cannot be re-pinned non-recursively but non-recursively pinned Cids
    /// can be "upgraded to" being recursively pinned.
    ///
    /// # Crash unsafety
    ///
    /// If a recursive `insert_pin` operation is interrupted because of a crash or the crash
    /// prevents from synchronizing the data store to disk, this will leave the system in an inconsistent
    /// state. The remedy is to re-pin recursive pins.
    pub async fn insert_pin(&self, cid: &Cid, recursive: bool) -> Result<(), Error> {
        let span = debug_span!(parent: &self.span, "insert_pin", cid = %cid, recursive);

        self.repo()
            .insert_pin(cid, recursive, false)
            .instrument(span)
            .await
    }

    /// Unpins a given Cid recursively or only directly.
    ///
    /// Recursively unpinning a previously only directly pinned Cid will remove the direct pin.
    ///
    /// Unpinning an indirectly pinned Cid is not possible other than through its recursively
    /// pinned tree roots.
    pub async fn remove_pin(&self, cid: &Cid, recursive: bool) -> Result<(), Error> {
        let span = debug_span!(parent: &self.span, "remove_pin", cid = %cid, recursive);
        async move {
            if !recursive {
                self.repo.remove_direct_pin(cid).await
            } else {
                // start walking refs of the root after loading it

                let block = match self.repo.get_block_now(cid).await? {
                    Some(b) => b,
                    None => {
                        return Err(anyhow::anyhow!("pinned root not found: {}", cid));
                    }
                };

                let ipld = block.decode::<IpldCodec, Ipld>()?;
                let st = crate::refs::IpldRefs::default()
                    .with_only_unique()
                    .with_existing_blocks()
                    .refs_of_resolved(self.repo(), vec![(*cid, ipld.clone())].into_iter())
                    .map_ok(|crate::refs::Edge { destination, .. }| destination)
                    .into_stream()
                    .boxed();

                self.repo.remove_recursive_pin(cid, st).await
            }
        }
        .instrument(span)
        .await
    }

    /// Checks whether a given block is pinned.
    ///
    /// Returns true if the block is pinned, false if not. See Crash unsafety notes for the false
    /// response.
    ///
    /// # Crash unsafety
    ///
    /// Cannot currently detect partially written recursive pins. Those can happen if
    /// `Ipfs::insert_pin(cid, true)` is interrupted by a crash for example.
    ///
    /// Works correctly only under no-crash situations. Workaround for hitting a crash is to re-pin
    /// any existing recursive pins.
    ///
    // TODO: This operation could be provided as a `Ipfs::fix_pins()`.
    pub async fn is_pinned(&self, cid: &Cid) -> Result<bool, Error> {
        let span = debug_span!(parent: &self.span, "is_pinned", cid = %cid);
        self.repo.is_pinned(cid).instrument(span).await
    }

    /// Lists all pins, or the specific kind thereof.
    ///
    /// # Crash unsafety
    ///
    /// Does not currently recover from partial recursive pin insertions.
    pub async fn list_pins(
        &self,
        filter: Option<PinMode>,
    ) -> futures::stream::BoxStream<'static, Result<(Cid, PinMode), Error>> {
        let span = debug_span!(parent: &self.span, "list_pins", ?filter);
        self.repo.list_pins(filter).instrument(span).await
    }

    /// Read specific pins. When `requirement` is `Some`, all pins are required to be of the given
    /// [`PinMode`].
    ///
    /// # Crash unsafety
    ///
    /// Does not currently recover from partial recursive pin insertions.
    pub async fn query_pins(
        &self,
        cids: Vec<Cid>,
        requirement: Option<PinMode>,
    ) -> Result<Vec<(Cid, PinKind<Cid>)>, Error> {
        let span = debug_span!(parent: &self.span, "query_pins", ids = cids.len(), ?requirement);
        self.repo
            .query_pins(cids, requirement)
            .instrument(span)
            .await
    }

    /// Puts an ipld node into the ipfs repo using `dag-cbor` codec and Sha2_256 hash.
    ///
    /// Returns Cid version 1 for the document
    pub fn put_dag(&self, ipld: Ipld) -> DagPut {
        self.dag().put_dag(ipld).span(self.span.clone())
    }

    /// Gets an ipld node from the ipfs, fetching the block if necessary.
    ///
    /// See [`IpldDag::get`] for more information.
    pub fn get_dag<I: Into<IpfsPath>>(&self, path: I) -> DagGet {
        self.dag().get_dag(path).span(self.span.clone())
    }

    /// Get an ipld path from the datastore.
    /// Note: This will be replaced in the future and shouldnt be depended on completely
    pub async fn get_ipns(&self, peer_id: &PeerId) -> Result<Option<IpfsPath>, Error> {
        self.repo
            .get_ipns(peer_id)
            .instrument(self.span.clone())
            .await
    }

    /// Put an ipld path into the datastore.
    /// Note: This will be replaced in the future and shouldnt be depended on completely
    pub async fn put_ipns(&self, peer_id: &PeerId, path: &IpfsPath) -> Result<(), Error> {
        self.repo
            .put_ipns(peer_id, path)
            .instrument(self.span.clone())
            .await
    }

    /// Remove an ipld path from the datastore.
    /// Note: This will be replaced in the future and shouldnt be depended on completely
    pub async fn remove_ipns(&self, peer_id: &PeerId) -> Result<(), Error> {
        self.repo
            .remove_ipns(peer_id)
            .instrument(self.span.clone())
            .await
    }

    /// Creates a stream which will yield the bytes of an UnixFS file from the root Cid, with the
    /// optional file byte range. If the range is specified and is outside of the file, the stream
    /// will end without producing any bytes.
    ///
    /// To create an owned version of the stream, please use `ipfs::unixfs::cat` directly.
    pub fn cat_unixfs(
        &self,
        starting_point: impl Into<unixfs::StartingPoint>,
        range: Option<Range<u64>>,
    ) -> UnixfsCat<'_> {
        self.unixfs()
            .cat(starting_point, range, &[], false, None)
            .span(self.span.clone())
    }

    /// Add a file from a path to the blockstore
    ///
    /// To create an owned version of the stream, please use `ipfs::unixfs::add_file` directly.
    pub fn add_file_unixfs<P: AsRef<std::path::Path>>(&self, path: P) -> UnixfsAdd<'_> {
        let path = path.as_ref();
        self.unixfs().add(path, None).span(self.span.clone())
    }

    /// Add a file through a stream of data to the blockstore
    ///
    /// To create an owned version of the stream, please use `ipfs::unixfs::add` directly.
    pub fn add_unixfs<'a>(&self, stream: BoxStream<'a, std::io::Result<Vec<u8>>>) -> UnixfsAdd<'a> {
        self.unixfs().add(stream, None).span(self.span.clone())
    }

    /// Retreive a file and saving it to a path.
    ///
    /// To create an owned version of the stream, please use `ipfs::unixfs::get` directly.
    pub fn get_unixfs<P: AsRef<Path>>(&self, path: IpfsPath, dest: P) -> UnixfsGet<'_> {
        self.unixfs()
            .get(path, dest, &[], false, None)
            .span(self.span.clone())
    }

    /// List directory contents
    pub fn ls_unixfs(&self, path: IpfsPath) -> UnixfsLs<'_> {
        self.unixfs()
            .ls(path, &[], false, None)
            .span(self.span.clone())
    }

    /// Resolves a ipns path to an ipld path; currently only supports dht and dnslink resolution.
    pub async fn resolve_ipns(&self, path: &IpfsPath, recursive: bool) -> Result<IpfsPath, Error> {
        async move {
            let ipns = self.ipns();
            let mut resolved = ipns.resolve(path).await;

            if recursive {
                let mut seen = HashSet::with_capacity(1);
                while let Ok(ref res) = resolved {
                    if !seen.insert(res.clone()) {
                        break;
                    }
                    resolved = ipns.resolve(res).await;
                }
            }
            resolved
        }
        .instrument(self.span.clone())
        .await
    }

    /// Publish ipns record to DHT
    pub async fn publish_ipns(&self, path: &IpfsPath) -> Result<IpfsPath, Error> {
        async move {
            let ipns = self.ipns();
            ipns.publish(None, path, None).await
        }
        .instrument(self.span.clone())
        .await
    }

    /// Connects to the peer
    pub async fn connect(&self, target: impl Into<DialOpts>) -> Result<(), Error> {
        async move {
            let target = target.into();
            let (tx, rx) = oneshot_channel();
            self.to_task
                .clone()
                .send(IpfsEvent::Connect(target, tx))
                .await?;

            rx.await?
        }
        .instrument(self.span.clone())
        .await
    }

    /// Returns known peer addresses
    pub async fn addrs(&self) -> Result<Vec<(PeerId, Vec<Multiaddr>)>, Error> {
        async move {
            let (tx, rx) = oneshot_channel();
            self.to_task.clone().send(IpfsEvent::Addresses(tx)).await?;
            rx.await?
        }
        .instrument(self.span.clone())
        .await
    }

    /// Checks whether there is an established connection to a peer.
    pub async fn is_connected(&self, peer_id: PeerId) -> Result<bool, Error> {
        async move {
            let (tx, rx) = oneshot_channel();
            self.to_task
                .clone()
                .send(IpfsEvent::IsConnected(peer_id, tx))
                .await?;
            rx.await?
        }
        .instrument(self.span.clone())
        .await
    }

    /// Returns the connected peers
    pub async fn connected(&self) -> Result<Vec<PeerId>, Error> {
        async move {
            let (tx, rx) = oneshot_channel();
            self.to_task.clone().send(IpfsEvent::Connected(tx)).await?;
            rx.await?
        }
        .instrument(self.span.clone())
        .await
    }

    /// Disconnects a given peer.
    pub async fn disconnect(&self, target: PeerId) -> Result<(), Error> {
        async move {
            let (tx, rx) = oneshot_channel();
            self.to_task
                .clone()
                .send(IpfsEvent::Disconnect(target, tx))
                .await?;

            rx.await?
        }
        .instrument(self.span.clone())
        .await
    }

    /// Bans a peer.
    pub async fn ban_peer(&self, target: PeerId) -> Result<(), Error> {
        async move {
            let (tx, rx) = oneshot_channel();
            self.to_task
                .clone()
                .send(IpfsEvent::Ban(target, tx))
                .await?;
            rx.await?
        }
        .instrument(self.span.clone())
        .await
    }

    /// Unbans a peer.
    pub async fn unban_peer(&self, target: PeerId) -> Result<(), Error> {
        async move {
            let (tx, rx) = oneshot_channel();
            self.to_task
                .clone()
                .send(IpfsEvent::Unban(target, tx))
                .await?;
            rx.await?
        }
        .instrument(self.span.clone())
        .await
    }

    /// Returns the peer identity information. If no peer id is supplied the local node identity is used.
    pub async fn identity(&self, peer_id: Option<PeerId>) -> Result<PeerInfo, Error> {
        async move {
            match peer_id {
                Some(peer_id) => {
                    let (tx, rx) = oneshot_channel();

                    self.to_task
                        .clone()
                        .send(IpfsEvent::FindPeerIdentity(peer_id, tx))
                        .await?;

                    rx.await??.await?.map(PeerInfo::from)
                }
                None => {
                    let mut addresses = HashSet::new();

                    let (local_result, external_result) =
                        futures::join!(self.listening_addresses(), self.external_addresses());

                    let external: HashSet<Multiaddr> =
                        HashSet::from_iter(external_result.unwrap_or_default());
                    let local: HashSet<Multiaddr> =
                        HashSet::from_iter(local_result.unwrap_or_default());

                    addresses.extend(external.iter().cloned());
                    addresses.extend(local.iter().cloned());

                    let mut addresses = Vec::from_iter(addresses);

                    let (tx, rx) = oneshot_channel();
                    self.to_task.clone().send(IpfsEvent::Protocol(tx)).await?;

                    let protocols = rx
                        .await?
                        .iter()
                        .filter_map(|s| StreamProtocol::try_from_owned(s.clone()).ok())
                        .collect();

                    let public_key = self.key.public();
                    let peer_id = public_key.to_peer_id();

                    for addr in &mut addresses {
                        if !matches!(addr.iter().last(), Some(Protocol::P2p(_))) {
                            addr.push(Protocol::P2p(peer_id))
                        }
                    }

                    let info = PeerInfo {
                        peer_id,
                        public_key,
                        protocol_version: self.identify_conf.protocol_version.clone(),
                        agent_version: self.identify_conf.agent_version.clone(),
                        listen_addrs: addresses,
                        protocols,
                        observed_addr: None,
                    };

                    Ok(info)
                }
            }
        }
        .instrument(self.span.clone())
        .await
    }

    /// Subscribes to a given topic. Can be done at most once without unsubscribing in the between.
    /// The subscription can be unsubscribed by dropping the stream or calling
    /// [`Ipfs::pubsub_unsubscribe`].
    pub async fn pubsub_subscribe(&self, topic: String) -> Result<SubscriptionStream, Error> {
        async move {
            let (tx, rx) = oneshot_channel();

            self.to_task
                .clone()
                .send(IpfsEvent::PubsubSubscribe(topic.clone(), tx))
                .await?;

            rx.await??
                .ok_or_else(|| format_err!("already subscribed to {:?}", topic))
        }
        .instrument(self.span.clone())
        .await
    }

    /// Stream that returns [`PubsubEvent`] for a given topic
    pub async fn pubsub_events(
        &self,
        topic: &str,
    ) -> Result<BoxStream<'static, PubsubEvent>, Error> {
        async move {
            let (tx, rx) = oneshot_channel();

            self.to_task
                .clone()
                .send(IpfsEvent::PubsubEventStream(tx))
                .await?;

            let mut receiver = rx
                .await?;

            let defined_topic = topic.to_string();

            let stream = async_stream::stream! {
                while let Some(event) = receiver.next().await {
                    match &event {
                        InnerPubsubEvent::Subscribe { topic, .. } | InnerPubsubEvent::Unsubscribe { topic, .. } if topic.eq(&defined_topic) => yield event.into(),
                        _ => {}
                    }
                }
            };

            Ok(stream.boxed())
        }
        .instrument(self.span.clone())
        .await
    }

    /// Publishes to the topic which may have been subscribed to earlier
    pub async fn pubsub_publish(&self, topic: String, data: Vec<u8>) -> Result<MessageId, Error> {
        async move {
            let (tx, rx) = oneshot_channel();

            self.to_task
                .clone()
                .send(IpfsEvent::PubsubPublish(topic, data, tx))
                .await?;
            rx.await??.map_err(anyhow::Error::from)
        }
        .instrument(self.span.clone())
        .await
    }

    /// Forcibly unsubscribes a previously made [`SubscriptionStream`], which could also be
    /// unsubscribed by dropping the stream.
    ///
    /// Returns true if unsubscription was successful
    pub async fn pubsub_unsubscribe(&self, topic: &str) -> Result<bool, Error> {
        async move {
            let (tx, rx) = oneshot_channel();

            self.to_task
                .clone()
                .send(IpfsEvent::PubsubUnsubscribe(topic.into(), tx))
                .await?;

            rx.await??
        }
        .instrument(self.span.clone())
        .await
    }

    /// Returns all known pubsub peers with the optional topic filter
    pub async fn pubsub_peers(&self, topic: Option<String>) -> Result<Vec<PeerId>, Error> {
        async move {
            let (tx, rx) = oneshot_channel();

            self.to_task
                .clone()
                .send(IpfsEvent::PubsubPeers(topic, tx))
                .await?;

            rx.await?
        }
        .instrument(self.span.clone())
        .await
    }

    /// Returns all currently subscribed topics
    pub async fn pubsub_subscribed(&self) -> Result<Vec<String>, Error> {
        async move {
            let (tx, rx) = oneshot_channel();

            self.to_task
                .clone()
                .send(IpfsEvent::PubsubSubscribed(tx))
                .await?;

            rx.await?
        }
        .instrument(self.span.clone())
        .await
    }

    /// Returns the known wantlist for the local node when the `peer` is `None` or the wantlist of the given `peer`
    pub async fn bitswap_wantlist(&self, peer: Option<PeerId>) -> Result<Vec<Cid>, Error> {
        async move {
            let (tx, rx) = oneshot_channel();

            self.to_task
                .clone()
                .send(IpfsEvent::WantList(peer, tx))
                .await?;

            Ok(rx.await??.await)
        }
        .instrument(self.span.clone())
        .await
    }

    /// Returns a list of local blocks
    ///
    /// This implementation is subject to change into a stream, which might only include the pinned
    /// blocks.
    pub async fn refs_local(&self) -> Result<Vec<Cid>, Error> {
        self.repo.list_blocks().instrument(self.span.clone()).await
    }

    /// Returns local listening addresses
    pub async fn listening_addresses(&self) -> Result<Vec<Multiaddr>, Error> {
        async move {
            let (tx, rx) = oneshot_channel();
            self.to_task.clone().send(IpfsEvent::Listeners(tx)).await?;
            rx.await?
        }
        .instrument(self.span.clone())
        .await
    }

    /// Returns external addresses
    pub async fn external_addresses(&self) -> Result<Vec<Multiaddr>, Error> {
        async move {
            let (tx, rx) = oneshot_channel();

            self.to_task
                .clone()
                .send(IpfsEvent::ExternalAddresses(tx))
                .await?;

            rx.await?
        }
        .instrument(self.span.clone())
        .await
    }

    /// Add a given multiaddr as a listening address. Will fail if the address is unsupported, or
    /// if it is already being listened on. Currently will invoke `Swarm::listen_on` internally,
    /// keep the ListenerId for later `remove_listening_address` use in a HashMap.
    ///
    /// The returned future will resolve on the first bound listening address when this is called
    /// with `/ip4/0.0.0.0/...` or anything similar which will bound through multiple concrete
    /// listening addresses.
    ///
    /// Trying to add an unspecified listening address while any other listening address adding is
    /// in progress will result in error.
    ///
    /// Returns the bound multiaddress, which in the case of original containing an ephemeral port
    /// has now been changed.
    pub async fn add_listening_address(&self, addr: Multiaddr) -> Result<Multiaddr, Error> {
        async move {
            let (tx, rx) = oneshot_channel();

            self.to_task
                .clone()
                .send(IpfsEvent::AddListeningAddress(addr, tx))
                .await?;

            rx.await?
        }
        .instrument(self.span.clone())
        .await
    }

    /// Stop listening on a previously added listening address. Fails if the address is not being
    /// listened to.
    ///
    /// The removal of all listening addresses added through unspecified addresses is not supported.
    pub async fn remove_listening_address(&self, addr: Multiaddr) -> Result<(), Error> {
        async move {
            let (tx, rx) = oneshot_channel();

            self.to_task
                .clone()
                .send(IpfsEvent::RemoveListeningAddress(addr, tx))
                .await?;

            rx.await?
        }
        .instrument(self.span.clone())
        .await
    }

    /// Obtain the addresses associated with the given `PeerId`; they are first searched for locally
    /// and the DHT is used as a fallback: a `Kademlia::get_closest_peers(peer_id)` query is run and
    /// when it's finished, the newly added DHT records are checked for the existence of the desired
    /// `peer_id` and if it's there, the list of its known addresses is returned.
    pub async fn find_peer(&self, peer_id: PeerId) -> Result<Vec<Multiaddr>, Error> {
        async move {
            let (tx, rx) = oneshot_channel();

            self.to_task
                .clone()
                .send(IpfsEvent::FindPeer(peer_id, false, tx))
                .await?;

            match rx.await?? {
                Either::Left(addrs) if !addrs.is_empty() => Ok(addrs),
                Either::Left(_) => unreachable!(),
                Either::Right(future) => {
                    future.await??;

                    let (tx, rx) = oneshot_channel();

                    self.to_task
                        .clone()
                        .send(IpfsEvent::FindPeer(peer_id, true, tx))
                        .await?;

                    match rx.await?? {
                        Either::Left(addrs) if !addrs.is_empty() => Ok(addrs),
                        _ => Err(anyhow!("couldn't find peer {}", peer_id)),
                    }
                }
            }
        }
        .instrument(self.span.clone())
        .await
    }

    /// Performs a DHT lookup for providers of a value to the given key.
    ///
    /// Returns a list of peers found providing the Cid.
    pub async fn get_providers(&self, cid: Cid) -> Result<BoxStream<'static, PeerId>, Error> {
        async move {
            let (tx, rx) = oneshot_channel();

            self.to_task
                .clone()
                .send(IpfsEvent::GetProviders(cid, tx))
                .await?;

            rx.await??.ok_or_else(|| anyhow!("Provider already exist"))
        }
        .instrument(self.span.clone())
        .await
    }

    /// Establishes the node as a provider of a block with the given Cid: it publishes a provider
    /// record with the given key (Cid) and the node's PeerId to the peers closest to the key. The
    /// publication of provider records is periodically repeated as per the interval specified in
    /// `libp2p`'s  `KademliaConfig`.
    pub async fn provide(&self, cid: Cid) -> Result<(), Error> {
        // don't provide things we don't actually have
        if self.repo.get_block_now(&cid).await?.is_none() {
            return Err(anyhow!(
                "Error: block {} not found locally, cannot provide",
                cid
            ));
        }

        let kad_result = async move {
            let (tx, rx) = oneshot_channel();

            self.to_task
                .clone()
                .send(IpfsEvent::Provide(cid, tx))
                .await?;

            rx.await?
        }
        .instrument(self.span.clone())
        .await?
        .await;

        match kad_result? {
            Ok(KadResult::Complete) => Ok(()),
            Ok(_) => unreachable!(),
            Err(e) => Err(anyhow!(e)),
        }
    }

    /// Returns a list of peers closest to the given `PeerId`, as suggested by the DHT. The
    /// node must have at least one known peer in its routing table in order for the query
    /// to return any values.
    pub async fn get_closest_peers(&self, peer_id: PeerId) -> Result<Vec<PeerId>, Error> {
        let kad_result = async move {
            let (tx, rx) = oneshot_channel();

            self.to_task
                .clone()
                .send(IpfsEvent::GetClosestPeers(peer_id, tx))
                .await?;

            Ok(rx.await??).map_err(|e: String| anyhow!(e))
        }
        .instrument(self.span.clone())
        .await?
        .await;

        match kad_result? {
            Ok(KadResult::Peers(closest)) => Ok(closest),
            Ok(_) => unreachable!(),
            Err(e) => Err(anyhow!(e)),
        }
    }

    /// Change the DHT mode
    pub async fn dht_mode(&self, mode: DhtMode) -> Result<(), Error> {
        async move {
            let (tx, rx) = oneshot_channel();

            self.to_task
                .clone()
                .send(IpfsEvent::DhtMode(mode, tx))
                .await?;

            rx.await?
        }
        .instrument(self.span.clone())
        .await
    }

    /// Attempts to look a key up in the DHT and returns the values found in the records
    /// containing that key.
    pub async fn dht_get<T: AsRef<[u8]>>(
        &self,
        key: T,
    ) -> Result<BoxStream<'static, Record>, Error> {
        async move {
            let key = key.as_ref();

            let key_str = String::from_utf8_lossy(key);

            let key = if let Ok((prefix, _)) = split_dht_key(&key_str) {
                if let Some(key_fn) = self.record_key_validator.get(prefix) {
                    key_fn(&key_str)?
                } else {
                    Key::from(key.to_vec())
                }
            } else {
                Key::from(key.to_vec())
            };

            let (tx, rx) = oneshot_channel();

            self.to_task
                .clone()
                .send(IpfsEvent::DhtGet(key, tx))
                .await?;

            rx.await?
        }
        .instrument(self.span.clone())
        .await
    }

    /// Stores the given key + value record locally and replicates it in the DHT. It doesn't
    /// expire locally and is periodically replicated in the DHT, as per the `KademliaConfig`
    /// setup.
    pub async fn dht_put<T: AsRef<[u8]>>(
        &self,
        key: T,
        value: Vec<u8>,
        quorum: Quorum,
    ) -> Result<(), Error> {
        let kad_result = async move {
            let key = key.as_ref();

            let key_str = String::from_utf8_lossy(key);

            let key = if let Ok((prefix, _)) = split_dht_key(&key_str) {
                if let Some(key_fn) = self.record_key_validator.get(prefix) {
                    key_fn(&key_str)?
                } else {
                    Key::from(key.to_vec())
                }
            } else {
                Key::from(key.to_vec())
            };

            let (tx, rx) = oneshot_channel();

            self.to_task
                .clone()
                .send(IpfsEvent::DhtPut(key, value, quorum, tx))
                .await?;

            Ok(rx.await?).map_err(|e: String| anyhow!(e))
        }
        .instrument(self.span.clone())
        .await??
        .await;

        match kad_result? {
            Ok(KadResult::Complete) => Ok(()),
            Ok(_) => unreachable!(),
            Err(e) => Err(anyhow!(e)),
        }
    }

    /// Add relay address
    pub async fn add_relay(&self, peer_id: PeerId, addr: Multiaddr) -> Result<(), Error> {
        async move {
            let (tx, rx) = oneshot_channel();

            self.to_task
                .clone()
                .send(IpfsEvent::AddRelay(peer_id, addr, tx))
                .await?;

            rx.await?
        }
        .instrument(self.span.clone())
        .await
    }

    /// Remove relay address
    pub async fn remove_relay(&self, peer_id: PeerId, addr: Multiaddr) -> Result<(), Error> {
        async move {
            let (tx, rx) = oneshot_channel();

            self.to_task
                .clone()
                .send(IpfsEvent::RemoveRelay(peer_id, addr, tx))
                .await?;

            rx.await?
        }
        .instrument(self.span.clone())
        .await
    }

    /// List all relays. if `active` is true, it will list all active relays
    pub async fn list_relays(&self, active: bool) -> Result<Vec<(PeerId, Vec<Multiaddr>)>, Error> {
        async move {
            let (tx, rx) = oneshot_channel();

            match active {
                true => {
                    self.to_task
                        .clone()
                        .send(IpfsEvent::ListActiveRelays(tx))
                        .await?
                }
                false => self.to_task.clone().send(IpfsEvent::ListRelays(tx)).await?,
            };

            rx.await?
        }
        .instrument(self.span.clone())
        .await
    }

    pub async fn enable_autorelay(&self) -> Result<(), Error> {
        Err(anyhow::anyhow!("Unimplemented"))
    }

    pub async fn disable_autorelay(&self) -> Result<(), Error> {
        Err(anyhow::anyhow!("Unimplemented"))
    }

    /// Enable use of a relay. If `peer_id` is `None`, it will select a relay at random to use, if one have been added
    pub async fn enable_relay(&self, peer_id: Option<PeerId>) -> Result<(), Error> {
        async move {
            let (tx, rx) = oneshot_channel();

            self.to_task
                .clone()
                .send(IpfsEvent::EnableRelay(peer_id, tx))
                .await?;

            rx.await?
        }
        .instrument(self.span.clone())
        .await
    }

    /// Disable the use of a selected relay.
    pub async fn disable_relay(&self, peer_id: PeerId) -> Result<(), Error> {
        async move {
            let (tx, rx) = oneshot_channel();

            self.to_task
                .clone()
                .send(IpfsEvent::DisableRelay(peer_id, tx))
                .await?;

            rx.await?
        }
        .instrument(self.span.clone())
        .await
    }

    pub async fn rendezvous_register_namespace<S: Into<String>>(
        &self,
        namespace: S,
        ttl: Option<u64>,
        peer_id: PeerId,
    ) -> Result<(), Error> {
        async move {
            let namespace = Namespace::new(namespace.into())?;

            let (tx, rx) = oneshot_channel();

            self.to_task
                .clone()
                .send(IpfsEvent::RegisterRendezvousNamespace(
                    namespace, peer_id, ttl, tx,
                ))
                .await?;

            rx.await?
        }
        .instrument(self.span.clone())
        .await
    }

    pub async fn rendezvous_unregister_namespace<S: Into<String>>(
        &self,
        namespace: S,
        peer_id: PeerId,
    ) -> Result<(), Error> {
        async move {
            let namespace = Namespace::new(namespace.into())?;

            let (tx, rx) = oneshot_channel();

            self.to_task
                .clone()
                .send(IpfsEvent::UnregisterRendezvousNamespace(
                    namespace, peer_id, tx,
                ))
                .await?;

            rx.await?
        }
        .instrument(self.span.clone())
        .await
    }

    pub async fn rendezvous_namespace_discovery<S: Into<String>>(
        &self,
        namespace: S,
        ttl: Option<u64>,
        peer_id: PeerId,
    ) -> Result<HashMap<PeerId, Vec<Multiaddr>>, Error> {
        async move {
            let namespace = Namespace::new(namespace.into())?;

            let (tx, rx) = oneshot_channel();

            self.to_task
                .clone()
                .send(IpfsEvent::RendezvousNamespaceDiscovery(
                    Some(namespace),
                    false,
                    ttl,
                    peer_id,
                    tx,
                ))
                .await?;

            rx.await?
        }
        .instrument(self.span.clone())
        .await
    }

    /// Walk the given Iplds' links up to `max_depth` (or indefinitely for `None`). Will return
    /// any duplicate trees unless `unique` is `true`.
    ///
    /// More information and a `'static` lifetime version available at [`refs::iplds_refs`].
    pub fn refs<'a, Iter>(
        &'a self,
        iplds: Iter,
        max_depth: Option<u64>,
        unique: bool,
    ) -> impl Stream<Item = Result<refs::Edge, libipld::error::Error>> + Send + 'a
    where
        Iter: IntoIterator<Item = (Cid, Ipld)> + Send + 'a,
    {
        refs::iplds_refs(self.repo(), iplds, max_depth, unique)
    }

    /// Obtain the list of addresses of bootstrapper nodes that are currently used.
    pub async fn get_bootstraps(&self) -> Result<Vec<Multiaddr>, Error> {
        async move {
            let (tx, rx) = oneshot_channel();

            self.to_task
                .clone()
                .send(IpfsEvent::GetBootstrappers(tx))
                .await?;

            Ok(rx.await?)
        }
        .instrument(self.span.clone())
        .await
    }

    /// Extend the list of used bootstrapper nodes with an additional address.
    /// Return value cannot be used to determine if the `addr` was a new bootstrapper, subject to
    /// change.
    pub async fn add_bootstrap(&self, addr: Multiaddr) -> Result<Multiaddr, Error> {
        async move {
            let (tx, rx) = oneshot_channel();

            self.to_task
                .clone()
                .send(IpfsEvent::AddBootstrapper(addr, tx))
                .await?;

            rx.await?
        }
        .instrument(self.span.clone())
        .await
    }

    /// Remove an address from the currently used list of bootstrapper nodes.
    /// Return value cannot be used to determine if the `addr` was an actual bootstrapper, subject to
    /// change.
    pub async fn remove_bootstrap(&self, addr: Multiaddr) -> Result<Multiaddr, Error> {
        async move {
            let (tx, rx) = oneshot_channel();

            self.to_task
                .clone()
                .send(IpfsEvent::RemoveBootstrapper(addr, tx))
                .await?;

            rx.await?
        }
        .instrument(self.span.clone())
        .await
    }

    /// Clear the currently used list of bootstrapper nodes, returning the removed addresses.
    pub async fn clear_bootstrap(&self) -> Result<Vec<Multiaddr>, Error> {
        async move {
            let (tx, rx) = oneshot_channel();

            self.to_task
                .clone()
                .send(IpfsEvent::ClearBootstrappers(tx))
                .await?;

            rx.await?
        }
        .instrument(self.span.clone())
        .await
    }

    /// Restore the originally configured bootstrapper node list by adding them to the list of the
    /// currently used bootstrapper node address list; returns the restored addresses.
    pub async fn default_bootstrap(&self) -> Result<Vec<Multiaddr>, Error> {
        async move {
            let (tx, rx) = oneshot_channel();

            self.to_task
                .clone()
                .send(IpfsEvent::DefaultBootstrap(tx))
                .await?;

            rx.await?
        }
        .instrument(self.span.clone())
        .await
    }

    /// Bootstraps the local node to join the DHT: it looks up the node's own ID in the
    /// DHT and introduces it to the other nodes in it; at least one other node must be
    /// known in order for the process to succeed. Subsequently, additional queries are
    /// ran with random keys so that the buckets farther from the closest neighbor also
    /// get refreshed.
    pub async fn bootstrap(&self) -> Result<JoinHandle<Result<KadResult, Error>>, Error> {
        let (tx, rx) = oneshot_channel();

        self.to_task.clone().send(IpfsEvent::Bootstrap(tx)).await?;
        let fut = rx.await??;

        let bootstrap_task =
            tokio::spawn(async move { fut.await.map_err(|e| anyhow!(e)).and_then(|res| res) });

        Ok(bootstrap_task)
    }

    /// Add address of a peer to the address book
    pub async fn add_peer(&self, peer_id: PeerId, mut addr: Multiaddr) -> Result<(), Error> {
        if matches!(addr.iter().last(), Some(Protocol::P2p(_))) {
            addr.pop();
        }

        let (tx, rx) = oneshot::channel();

        self.to_task
            .clone()
            .send(IpfsEvent::AddPeer(peer_id, addr, tx))
            .await?;

        rx.await??;

        Ok(())
    }

    /// Remove peer from the address book
    pub async fn remove_peer(&self, peer_id: PeerId) -> Result<bool, Error> {
        let (tx, rx) = oneshot::channel();

        self.to_task
            .clone()
            .send(IpfsEvent::RemovePeer(peer_id, None, tx))
            .await?;

        rx.await.map_err(anyhow::Error::from)?
    }

    /// Remove peer address from the address book
    pub async fn remove_peer_address(
        &self,
        peer_id: PeerId,
        addr: Multiaddr,
    ) -> Result<bool, Error> {
        let (tx, rx) = oneshot::channel();

        self.to_task
            .clone()
            .send(IpfsEvent::RemovePeer(peer_id, Some(addr), tx))
            .await?;

        rx.await.map_err(anyhow::Error::from)?
    }

    /// Returns the Bitswap peers for the a `Node`.
    pub async fn get_bitswap_peers(&self) -> Result<Vec<PeerId>, Error> {
        let (tx, rx) = oneshot_channel();

        self.to_task
            .clone()
            .send(IpfsEvent::GetBitswapPeers(tx))
            .await?;

        Ok(rx.await??.await)
    }

    /// Returns the keypair to the node
    pub fn keypair(&self) -> Result<&Keypair, Error> {
        Ok(&self.key)
    }

    /// Returns the keystore
    pub fn keystore(&self) -> &Keystore {
        &self.keystore
    }

    /// Exit daemon.
    pub async fn exit_daemon(mut self) {
        // FIXME: this is a stopgap measure needed while repo is part of the struct Ipfs instead of
        // the background task or stream. After that this could be handled by dropping.
        self.repo.shutdown();

        // ignoring the error because it'd mean that the background task had already been dropped
        let _ = self.to_task.try_send(IpfsEvent::Exit);
    }
}

#[inline]
pub(crate) fn split_dht_key(key: &str) -> anyhow::Result<(&str, &str)> {
    anyhow::ensure!(!key.is_empty(), "Key cannot be empty");

    let (key, val) = {
        let data = key
            .split('/')
            .filter(|s| !s.trim().is_empty())
            .collect::<Vec<_>>();

        anyhow::ensure!(
            !data.is_empty() && data.len() == 2,
            "split dats cannot be empty"
        );

        (data[0], data[1])
    };

    Ok((key, val))
}

#[inline]
pub(crate) fn ipns_to_dht_key<B: AsRef<str>>(key: B) -> anyhow::Result<Key> {
    use libipld::multibase;

    let default_ipns_prefix = b"/ipns/";

    let mut key = key.as_ref().trim().to_string();

    anyhow::ensure!(!key.is_empty(), "Key cannot be empty");

    if key.starts_with('1') || key.starts_with('Q') {
        key.insert(0, 'z');
    }

    let mut data = multibase::decode(key).map(|(_, data)| data)?;

    if data[0] != 0x01 && data[1] != 0x72 {
        data = [vec![0x01, 0x72], data].concat();
    }

    data = [default_ipns_prefix.to_vec(), data[2..].to_vec()].concat();

    Ok(data.into())
}

#[inline]
pub(crate) fn to_dht_key<B: AsRef<str>, F: Fn(&str) -> anyhow::Result<Key>>(
    (prefix, func): (&str, F),
    key: B,
) -> anyhow::Result<Key> {
    let key = key.as_ref().trim();

    let (key, val) = split_dht_key(key)?;

    anyhow::ensure!(!key.is_empty(), "Key cannot be empty");
    anyhow::ensure!(!val.is_empty(), "Value cannot be empty");

    if key == prefix {
        return func(val);
    }

    anyhow::bail!("Invalid prefix")
}

#[allow(dead_code)]
pub(crate) fn peerid_from_multiaddr(addr: &Multiaddr) -> anyhow::Result<PeerId> {
    let mut addr = addr.clone();
    let peer_id = match addr.pop() {
        Some(Protocol::P2p(peer_id)) => peer_id,
        _ => anyhow::bail!("Invalid PeerId"),
    };
    Ok(peer_id)
}

use crate::p2p::AddressBookConfig;
#[doc(hidden)]
pub use node::Node;

/// Node module provides an easy to use interface used in `tests/`.
mod node {
    use futures::TryFutureExt;

    use super::*;

    /// Node encapsulates everything to setup a testing instance so that multi-node tests become
    /// easier.
    pub struct Node {
        /// The Ipfs facade.
        pub ipfs: Ipfs,
        /// The peer identifier on the network.
        pub id: PeerId,
        /// The listened to and externally visible addresses. The addresses are suffixed with the
        /// P2p protocol containing the node's PeerID.
        pub addrs: Vec<Multiaddr>,
    }

    impl Node {
        /// Initialises a new `Node` with an in-memory store backed configuration.
        ///
        /// This will use the testing defaults for the `IpfsOptions`. If `IpfsOptions` has been
        /// initialised manually, use `Node::with_options` instead.
        pub async fn new<T: AsRef<str>>(name: T) -> Self {
            Self::with_options(Some(trace_span!("ipfs", node = name.as_ref())), None).await
        }

        /// Connects to a peer at the given address.
        pub async fn connect<D: Into<DialOpts>>(&self, opt: D) -> Result<(), Error> {
            let opts = opt.into();
            if let Some(peer_id) = opts.get_peer_id() {
                if self.ipfs.is_connected(peer_id).await? {
                    return Ok(());
                }
            }
            self.ipfs.connect(opts).await
        }

        /// Returns a new `Node` based on `IpfsOptions`.
        pub async fn with_options(span: Option<Span>, addr: Option<Vec<Multiaddr>>) -> Self {
            // for future: assume UninitializedIpfs handles instrumenting any futures with the
            // given span
            let mut uninit = UninitializedIpfsNoop::new().with_default();

            if let Some(span) = span {
                uninit = uninit.set_span(span);
            }

            let list = match addr {
                Some(addr) => addr,
                None => vec!["/ip4/127.0.0.1/tcp/0".parse().unwrap()],
            };

            let ipfs = uninit.start().await.unwrap();

            let id = ipfs.keypair().map(|kp| kp.public().to_peer_id()).unwrap();
            for addr in list {
                ipfs.add_listening_address(addr).await.expect("To succeed");
            }

            let mut addrs = ipfs.listening_addresses().await.unwrap();

            for addr in &mut addrs {
                if let Some(proto) = addr.iter().last() {
                    if !matches!(proto, Protocol::P2p(_)) {
                        addr.push(Protocol::P2p(id));
                    }
                }
            }

            Node { ipfs, id, addrs }
        }

        /// Returns the subscriptions for a `Node`.
        #[allow(clippy::type_complexity)]
        pub fn get_subscriptions(
            &self,
        ) -> &parking_lot::Mutex<HashMap<Cid, Vec<oneshot::Sender<Result<Block, String>>>>>
        {
            &self.ipfs.repo.subscriptions
        }

        /// Bootstraps the local node to join the DHT: it looks up the node's own ID in the
        /// DHT and introduces it to the other nodes in it; at least one other node must be
        /// known in order for the process to succeed. Subsequently, additional queries are
        /// ran with random keys so that the buckets farther from the closest neighbor also
        /// get refreshed.
        pub async fn bootstrap(&self) -> Result<KadResult, Error> {
            self.ipfs
                .bootstrap()
                .and_then(|fut| async { fut.await.map_err(anyhow::Error::from) })
                .await?
        }

        pub async fn add_node(&self, node: &Self) -> Result<(), Error> {
            for addr in &node.addrs {
                self.add_peer(node.id, addr.to_owned()).await?;
            }

            Ok(())
        }

        /// Shuts down the `Node`.
        pub async fn shutdown(self) {
            self.ipfs.exit_daemon().await;
        }
    }

    impl Deref for Node {
        type Target = Ipfs;

        fn deref(&self) -> &Self::Target {
            &self.ipfs
        }
    }

    impl DerefMut for Node {
        fn deref_mut(&mut self) -> &mut <Self as Deref>::Target {
            &mut self.ipfs
        }
    }
}

#[cfg(test)]
mod tests {
    use super::*;
    use libipld::{
        ipld,
        multihash::{Code, MultihashDigest},
        IpldCodec,
    };

    #[tokio::test]
    async fn test_put_and_get_block() {
        let ipfs = Node::new("test_node").await;

        let data = b"hello block\n".to_vec();
        let cid = Cid::new_v1(IpldCodec::Raw.into(), Code::Sha2_256.digest(&data));
        let block = Block::new(cid, data).unwrap();

        let cid: Cid = ipfs.put_block(block.clone()).await.unwrap();
        let new_block = ipfs.get_block(&cid).await.unwrap();
        assert_eq!(block, new_block);
    }

    #[tokio::test]
    async fn test_put_and_get_dag() {
        let ipfs = Node::new("test_node").await;

        let data = ipld!([-1, -2, -3]);
        let cid = ipfs.put_dag(data.clone()).await.unwrap();
        let new_data = ipfs.get_dag(cid).await.unwrap();
        assert_eq!(data, new_data);
    }

    #[tokio::test]
    async fn test_pin_and_unpin() {
        let ipfs = Node::new("test_node").await;

        let data = ipld!([-1, -2, -3]);
        let cid = ipfs.put_dag(data.clone()).pin(false).await.unwrap();

        assert!(ipfs.is_pinned(&cid).await.unwrap());
        ipfs.remove_pin(&cid, false).await.unwrap();
        assert!(!ipfs.is_pinned(&cid).await.unwrap());
    }
}<|MERGE_RESOLUTION|>--- conflicted
+++ resolved
@@ -935,10 +935,6 @@
             listening_addrs, ..
         } = options;
 
-<<<<<<< HEAD
-        let mut fut =
-            task::IpfsTask::new(swarm, metrics, repo_events.fuse(), receiver.fuse(), repo);
-=======
         if let Some(config) = gc_config {
             tokio::spawn({
                 let repo = repo.clone();
@@ -998,8 +994,9 @@
             });
         }
 
-        let mut fut = task::IpfsTask::new(swarm, repo_events.fuse(), receiver.fuse(), repo);
->>>>>>> 51ee42d9
+        let mut fut =
+            task::IpfsTask::new(swarm, metrics, repo_events.fuse(), receiver.fuse(), repo);
+
         fut.swarm_event = swarm_event;
         fut.local_external_addr = local_external_addr;
 
