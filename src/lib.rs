--- conflicted
+++ resolved
@@ -49,10 +49,6 @@
     StreamExt,
 };
 
-<<<<<<< HEAD
-use iroh_bitswap::BitswapEvent;
-=======
->>>>>>> 763cf5ad
 use p2p::{
     IdentifyConfiguration, KadStoreConfig, PeerInfo, ProviderStream, RecordStream, RelayConfig,
 };
@@ -67,17 +63,9 @@
     env, fmt,
     ops::{Deref, DerefMut, Range},
     path::{Path, PathBuf},
-    sync::{
-        atomic::{AtomicU64, Ordering},
-        Arc,
-    },
+    sync::{atomic::AtomicU64, Arc},
 };
 
-<<<<<<< HEAD
-use crate::config::BOOTSTRAP_NODES;
-
-=======
->>>>>>> 763cf5ad
 use self::{
     dag::IpldDag,
     ipns::Ipns,
@@ -1763,979 +1751,978 @@
     }
 }
 
-<<<<<<< HEAD
-/// Background task of `Ipfs` created when calling `UninitializedIpfs::start`.
-// The receivers are Fuse'd so that we don't have to manage state on them being exhausted.
-#[allow(clippy::type_complexity)]
-struct IpfsFuture<Types: IpfsTypes> {
-    swarm: TSwarm<Types>,
-    repo_events: Fuse<Receiver<RepoEvent>>,
-    from_facade: Fuse<Receiver<IpfsEvent>>,
-    listening_addresses: HashMap<Multiaddr, ListenerId>,
-    listeners: HashSet<ListenerId>,
-    provider_stream: HashMap<QueryId, UnboundedSender<PeerId>>,
-    bitswap_provider_stream:
-        HashMap<QueryId, tokio::sync::mpsc::Sender<Result<HashSet<PeerId>, String>>>,
-    record_stream: HashMap<QueryId, UnboundedSender<Record>>,
-    repo: Repo<Types>,
-    kad_subscriptions: SubscriptionRegistry<KadResult, String>,
-    listener_subscriptions: SubscriptionRegistry<Option<Option<Multiaddr>>, String>,
-    autonat_limit: Arc<AtomicU64>,
-    autonat_counter: Arc<AtomicU64>,
-    bootstraps: HashSet<MultiaddrWithPeerId>,
-    swarm_event: Option<TSwarmEventFn<Types>>,
-}
-
-impl<TRepoTypes: RepoTypes> Future for IpfsFuture<TRepoTypes> {
-    type Output = ();
-
-    fn poll(mut self: Pin<&mut Self>, ctx: &mut Context) -> Poll<Self::Output> {
-        use libp2p::swarm::SwarmEvent;
-
-        // begin by polling the swarm so that initially it'll first have chance to bind listeners
-        // and such.
-
-        let mut done = false;
-
-        loop {
-            loop {
-                let inner = {
-                    let next = self.swarm.select_next_some();
-                    futures::pin_mut!(next);
-                    match next.poll(ctx) {
-                        Poll::Ready(inner) => inner,
-                        Poll::Pending if done => return Poll::Pending,
-                        Poll::Pending => break,
-                    }
-                };
-                // as a swarm event was returned, we need to do at least one more round to fully
-                // exhaust the swarm before possibly causing the swarm to do more work by popping
-                // off the events from Ipfs and ... this looping goes on for a while.
-                done = false;
-                if let Some(handler) = self.swarm_event.clone() {
-                    handler(&mut self.swarm, &inner)
-                }
-                match inner {
-                    SwarmEvent::NewListenAddr {
-                        listener_id,
-                        address,
-                    } => {
-                        self.listening_addresses
-                            .insert(address.clone(), listener_id);
-
-                        self.listener_subscriptions
-                            .finish_subscription(listener_id.into(), Ok(Some(Some(address))));
-                    }
-                    SwarmEvent::ExpiredListenAddr {
-                        listener_id,
-                        address,
-                    } => {
-                        self.listeners.remove(&listener_id);
-                        self.listening_addresses.remove(&address);
-                        self.listener_subscriptions
-                            .finish_subscription(listener_id.into(), Ok(Some(None)));
-                    }
-                    SwarmEvent::ListenerClosed {
-                        listener_id,
-                        reason,
-                        addresses,
-                    } => {
-                        self.listeners.remove(&listener_id);
-                        for address in addresses {
-                            self.listening_addresses.remove(&address);
-                        }
-                        let reason = reason.map(|_| Some(None)).map_err(|e| e.to_string());
-                        self.listener_subscriptions
-                            .finish_subscription(listener_id.into(), reason);
-                    }
-                    SwarmEvent::ListenerError { listener_id, error } => {
-                        self.listeners.remove(&listener_id);
-                        self.listener_subscriptions
-                            .finish_subscription(listener_id.into(), Err(error.to_string()));
-                    }
-                    SwarmEvent::Behaviour(BehaviourEvent::Mdns(event)) => match event {
-                        MdnsEvent::Discovered(list) => {
-                            for (peer, addr) in list {
-                                trace!("mdns: Discovered peer {}", peer.to_base58());
-                                self.swarm.behaviour_mut().add_peer(peer, Some(addr));
-                            }
-                        }
-                        MdnsEvent::Expired(list) => {
-                            for (peer, _) in list {
-                                if let Some(mdns) = self.swarm.behaviour().mdns.as_ref() {
-                                    if !mdns.has_node(&peer) {
-                                        trace!("mdns: Expired peer {}", peer.to_base58());
-                                        self.swarm.behaviour_mut().remove_peer(&peer);
-                                    }
-                                }
-                            }
-                        }
-                    },
-                    SwarmEvent::Behaviour(BehaviourEvent::Kad(event)) => {
-                        match event {
-                            InboundRequest { request } => {
-                                trace!("kad: inbound {:?} request handled", request);
-                            }
-                            OutboundQueryProgressed {
-                                result, id, step, ..
-                            } => {
-                                // make sure the query is exhausted
-                                if self.swarm.behaviour().kademlia.query(&id).is_none() {
-                                    match result {
-                                        // these subscriptions return actual values
-                                        GetClosestPeers(_) | GetProviders(_) | GetRecord(_) => {}
-                                        // we want to return specific errors for the following
-                                        Bootstrap(Err(_))
-                                        | StartProviding(Err(_))
-                                        | PutRecord(Err(_)) => {}
-                                        // and the rest can just return a general KadResult::Complete
-                                        _ => {
-                                            self.kad_subscriptions.finish_subscription(
-                                                id.into(),
-                                                Ok(KadResult::Complete),
-                                            );
-                                        }
-                                    }
-                                }
-
-                                match result {
-                                    Bootstrap(Ok(BootstrapOk {
-                                        peer,
-                                        num_remaining,
-                                    })) => {
-                                        debug!(
-                                            "kad: bootstrapped with {}, {} peers remain",
-                                            peer, num_remaining
-                                        );
-                                    }
-                                    Bootstrap(Err(BootstrapError::Timeout { .. })) => {
-                                        warn!("kad: timed out while trying to bootstrap");
-
-                                        if self.swarm.behaviour().kademlia.query(&id).is_none() {
-                                            self.kad_subscriptions.finish_subscription(
-                                                id.into(),
-                                                Err("kad: timed out while trying to bootstrap"
-                                                    .into()),
-                                            );
-                                        }
-                                    }
-                                    GetClosestPeers(Ok(GetClosestPeersOk { key: _, peers })) => {
-                                        if self.swarm.behaviour().kademlia.query(&id).is_none() {
-                                            self.kad_subscriptions.finish_subscription(
-                                                id.into(),
-                                                Ok(KadResult::Peers(peers)),
-                                            );
-                                        }
-                                    }
-                                    GetClosestPeers(Err(GetClosestPeersError::Timeout {
-                                        key: _,
-                                        peers: _,
-                                    })) => {
-                                        // don't mention the key here, as this is just the id of our node
-                                        warn!(
-                                            "kad: timed out while trying to find all closest peers"
-                                        );
-
-                                        if self.swarm.behaviour().kademlia.query(&id).is_none() {
-                                            self.kad_subscriptions.finish_subscription(
-                                id.into(),
-                                Err("timed out while trying to get providers for the given key"
-                                    .into()),
-                            );
-                                        }
-                                    }
-                                    GetProviders(Ok(GetProvidersOk::FoundProviders {
-                                        key: _,
-                                        providers,
-                                    })) => {
-                                        if let Entry::Occupied(entry) =
-                                            self.provider_stream.entry(id)
-                                        {
-                                            if !providers.is_empty() {
-                                                tokio::spawn({
-                                                    let mut tx = entry.get().clone();
-                                                    let providers = providers.clone();
-                                                    async move {
-                                                        for provider in providers {
-                                                            let _ = tx.send(provider).await;
-                                                        }
-                                                    }
-                                                });
-                                            }
-                                        }
-                                        if let Entry::Occupied(entry) =
-                                            self.bitswap_provider_stream.entry(id)
-                                        {
-                                            if !providers.is_empty() {
-                                                tokio::spawn({
-                                                    let tx = entry.get().clone();
-                                                    async move {
-                                                        let _ = tx.send(Ok(providers)).await;
-                                                    }
-                                                });
-                                            }
-                                        }
-                                    }
-                                    GetProviders(Ok(
-                                        GetProvidersOk::FinishedWithNoAdditionalRecord { .. },
-                                    )) => {
-                                        if step.last {
-                                            if let Some(tx) = self.provider_stream.remove(&id) {
-                                                tx.close_channel();
-                                            }
-                                            if let Some(tx) =
-                                                self.bitswap_provider_stream.remove(&id)
-                                            {
-                                                drop(tx)
-                                            }
-                                        }
-                                    }
-                                    GetProviders(Err(GetProvidersError::Timeout {
-                                        key, ..
-                                    })) => {
-                                        let key = multibase::encode(Base::Base32Lower, key);
-                                        warn!(
-                                            "kad: timed out while trying to get providers for {}",
-                                            key
-                                        );
-
-                                        if self.swarm.behaviour().kademlia.query(&id).is_none() {
-                                            self.kad_subscriptions.finish_subscription(
-                                id.into(),
-                                Err("timed out while trying to get providers for the given key"
-                                    .into()),
-                            );
-                                        }
-                                    }
-                                    StartProviding(Ok(AddProviderOk { key })) => {
-                                        let key = multibase::encode(Base::Base32Lower, key);
-                                        debug!("kad: providing {}", key);
-                                    }
-                                    StartProviding(Err(AddProviderError::Timeout { key })) => {
-                                        let key = multibase::encode(Base::Base32Lower, key);
-                                        warn!("kad: timed out while trying to provide {}", key);
-
-                                        if self.swarm.behaviour().kademlia.query(&id).is_none() {
-                                            self.kad_subscriptions.finish_subscription(
-                                id.into(),
-                                Err("kad: timed out while trying to provide the record".into()),
-                            );
-                                        }
-                                    }
-                                    RepublishProvider(Ok(AddProviderOk { key })) => {
-                                        let key = multibase::encode(Base::Base32Lower, key);
-                                        debug!("kad: republished provider {}", key);
-                                    }
-                                    RepublishProvider(Err(AddProviderError::Timeout { key })) => {
-                                        let key = multibase::encode(Base::Base32Lower, key);
-                                        warn!(
-                                            "kad: timed out while trying to republish provider {}",
-                                            key
-                                        );
-                                    }
-                                    GetRecord(Ok(GetRecordOk::FoundRecord(record))) => {
-                                        if let Entry::Occupied(entry) = self.record_stream.entry(id)
-                                        {
-                                            tokio::spawn({
-                                                let mut tx = entry.get().clone();
-                                                async move {
-                                                    let _ = tx.send(record.record).await;
-                                                }
-                                            });
-                                        }
-                                    }
-                                    GetRecord(Ok(
-                                        GetRecordOk::FinishedWithNoAdditionalRecord { .. },
-                                    )) => {
-                                        if step.last {
-                                            if let Some(tx) = self.record_stream.remove(&id) {
-                                                tx.close_channel();
-                                            }
-                                        }
-                                    }
-                                    GetRecord(Err(GetRecordError::NotFound {
-                                        key,
-                                        closest_peers: _,
-                                    })) => {
-                                        let key = multibase::encode(Base::Base32Lower, key);
-                                        warn!("kad: couldn't find record {}", key);
-
-                                        if self.swarm.behaviour().kademlia.query(&id).is_none() {
-                                            if let Some(tx) = self.record_stream.remove(&id) {
-                                                tx.close_channel();
-                                            }
-                                        }
-                                    }
-                                    GetRecord(Err(GetRecordError::QuorumFailed {
-                                        key,
-                                        records: _,
-                                        quorum,
-                                    })) => {
-                                        let key = multibase::encode(Base::Base32Lower, key);
-                                        warn!(
-                                            "kad: quorum failed {} when trying to get key {}",
-                                            quorum, key
-                                        );
-
-                                        if self.swarm.behaviour().kademlia.query(&id).is_none() {
-                                            if let Some(tx) = self.record_stream.remove(&id) {
-                                                tx.close_channel();
-                                            }
-                                        }
-                                    }
-                                    GetRecord(Err(GetRecordError::Timeout { key })) => {
-                                        let key = multibase::encode(Base::Base32Lower, key);
-                                        warn!("kad: timed out while trying to get key {}", key);
-
-                                        if self.swarm.behaviour().kademlia.query(&id).is_none() {
-                                            if let Some(tx) = self.record_stream.remove(&id) {
-                                                tx.close_channel();
-                                            }
-                                        }
-                                    }
-                                    PutRecord(Ok(PutRecordOk { key }))
-                                    | RepublishRecord(Ok(PutRecordOk { key })) => {
-                                        let key = multibase::encode(Base::Base32Lower, key);
-                                        debug!("kad: successfully put record {}", key);
-                                    }
-                                    PutRecord(Err(PutRecordError::QuorumFailed {
-                                        key,
-                                        success: _,
-                                        quorum,
-                                    }))
-                                    | RepublishRecord(Err(PutRecordError::QuorumFailed {
-                                        key,
-                                        success: _,
-                                        quorum,
-                                    })) => {
-                                        let key = multibase::encode(Base::Base32Lower, key);
-                                        warn!(
-                                            "kad: quorum failed ({}) when trying to put record {}",
-                                            quorum, key
-                                        );
-
-                                        if self.swarm.behaviour().kademlia.query(&id).is_none() {
-                                            self.kad_subscriptions.finish_subscription(
-                                id.into(),
-                                Err("kad: quorum failed when trying to put the record".into()),
-                            );
-                                        }
-                                    }
-                                    PutRecord(Err(PutRecordError::Timeout {
-                                        key,
-                                        success: _,
-                                        quorum: _,
-                                    })) => {
-                                        let key = multibase::encode(Base::Base32Lower, key);
-                                        warn!("kad: timed out while trying to put record {}", key);
-
-                                        if self.swarm.behaviour().kademlia.query(&id).is_none() {
-                                            self.kad_subscriptions.finish_subscription(
-                                                id.into(),
-                                                Err(
-                                                    "kad: timed out while trying to put the record"
-                                                        .into(),
-                                                ),
-                                            );
-                                        }
-                                    }
-                                    RepublishRecord(Err(PutRecordError::Timeout {
-                                        key,
-                                        success: _,
-                                        quorum: _,
-                                    })) => {
-                                        let key = multibase::encode(Base::Base32Lower, key);
-                                        warn!(
-                                            "kad: timed out while trying to republish record {}",
-                                            key
-                                        );
-                                    }
-                                }
-                            }
-                            RoutingUpdated {
-                                peer,
-                                is_new_peer: _,
-                                addresses,
-                                bucket_range: _,
-                                old_peer: _,
-                            } => {
-                                trace!("kad: routing updated; {}: {:?}", peer, addresses);
-                            }
-                            UnroutablePeer { peer } => {
-                                trace!("kad: peer {} is unroutable", peer);
-                            }
-                            RoutablePeer { peer, address } => {
-                                trace!("kad: peer {} ({}) is routable", peer, address);
-                            }
-                            PendingRoutablePeer { peer, address } => {
-                                trace!("kad: pending routable peer {} ({})", peer, address);
-                            }
-                        }
-                    }
-                    SwarmEvent::Behaviour(BehaviourEvent::Bitswap(event)) => match event {
-                        BitswapEvent::Provide { key } => {
-                            let key = key.hash().to_bytes();
-                            let _id = self
-                                .swarm
-                                .behaviour_mut()
-                                .kademlia
-                                .start_providing(key.into())
-                                .ok();
-                        }
-                        BitswapEvent::FindProviders { key, response, .. } => {
-                            let key = key.hash().to_bytes();
-                            let id = self
-                                .swarm
-                                .behaviour_mut()
-                                .kademlia
-                                .get_providers(key.into());
-                            self.bitswap_provider_stream.insert(id, response);
-                        }
-                        BitswapEvent::Ping { peer, response } => {
-                            let duration = self.swarm.behaviour().swarm.peer_rtt(&peer);
-                            let _ = response.send(duration).ok();
-                        }
-                    },
-                    SwarmEvent::Behaviour(BehaviourEvent::Ping(event)) => match event {
-                        libp2p::ping::Event {
-                            peer,
-                            result: Result::Ok(PingSuccess::Ping { rtt }),
-                        } => {
-                            trace!(
-                                "ping: rtt to {} is {} ms",
-                                peer.to_base58(),
-                                rtt.as_millis()
-                            );
-                            self.swarm.behaviour_mut().swarm.set_rtt(&peer, rtt);
-                        }
-                        libp2p::ping::Event {
-                            peer,
-                            result: Result::Ok(PingSuccess::Pong),
-                        } => {
-                            trace!("ping: pong from {}", peer);
-                        }
-                        libp2p::ping::Event {
-                            peer,
-                            result: Result::Err(libp2p::ping::Failure::Timeout),
-                        } => {
-                            trace!("ping: timeout to {}", peer);
-                            self.swarm.behaviour_mut().remove_peer(&peer);
-                        }
-                        libp2p::ping::Event {
-                            peer,
-                            result: Result::Err(libp2p::ping::Failure::Other { error }),
-                        } => {
-                            error!("ping: failure with {}: {}", peer.to_base58(), error);
-                        }
-                        libp2p::ping::Event {
-                            peer,
-                            result: Result::Err(libp2p::ping::Failure::Unsupported),
-                        } => {
-                            error!("ping: failure with {}: unsupported", peer.to_base58());
-                        }
-                    },
-                    SwarmEvent::Behaviour(BehaviourEvent::Identify(event)) => match event {
-                        IdentifyEvent::Received { peer_id, info } => {
-                            self.swarm
-                                .behaviour_mut()
-                                .swarm
-                                .inject_identify_info(peer_id, info.clone());
-
-                            let IdentifyInfo {
-                                listen_addrs,
-                                protocols,
-                                ..
-                            } = info.clone();
-
-                            self.swarm
-                                .behaviour_mut()
-                                .bitswap
-                                .on_identify(&peer_id, &protocols);
-                            if protocols
-                                .iter()
-                                .any(|p| p.as_bytes() == libp2p::kad::protocol::DEFAULT_PROTO_NAME)
-                            {
-                                for addr in &listen_addrs {
-                                    self.swarm
-                                        .behaviour_mut()
-                                        .kademlia()
-                                        .add_address(&peer_id, addr.clone());
-                                }
-                            }
-
-                            #[allow(clippy::collapsible_if)]
-                            if protocols
-                                .iter()
-                                .any(|p| p.as_bytes() == libp2p::autonat::DEFAULT_PROTOCOL_NAME)
-                            {
-                                if self.autonat_counter.load(Ordering::Relaxed)
-                                    <= self.autonat_limit.load(Ordering::Relaxed)
-                                {
-                                    for addr in listen_addrs {
-                                        self.swarm
-                                            .behaviour_mut()
-                                            .autonat
-                                            .add_server(peer_id, Some(addr));
-                                    }
-
-                                    let mut counter = self.autonat_counter.load(Ordering::Relaxed);
-                                    counter += 1;
-                                    self.autonat_counter.store(counter, Ordering::Relaxed);
-                                }
-                            }
-                        }
-                        event => trace!("identify: {:?}", event),
-                    },
-                    SwarmEvent::Behaviour(BehaviourEvent::Autonat(
-                        autonat::Event::StatusChanged { old, new },
-                    )) => {
-                        //TODO: Use status to indicate if we should port forward or not
-                        debug!("Old Nat Status: {:?}", old);
-                        debug!("New Nat Status: {:?}", new);
-                    }
-                    _ => trace!("Swarm event: {:?}", inner),
-                }
-            }
-
-            // temporary pinning of the receivers should be safe as we are pinning through the
-            // already pinned self. with the receivers we can also safely ignore exhaustion
-            // as those are fused.
-            loop {
-                let inner = match Pin::new(&mut self.from_facade).poll_next(ctx) {
-                    Poll::Ready(Some(evt)) => evt,
-                    // doing teardown also after the `Ipfs` has been dropped
-                    Poll::Ready(None) => IpfsEvent::Exit,
-                    Poll::Pending => break,
-                };
-
-                match inner {
-                    IpfsEvent::Connect(target, ret) => {
-                        ret.send(self.swarm.behaviour_mut().connect(target)).ok();
-                    }
-                    IpfsEvent::Protocol(ret) => {
-                        let info = self.swarm.behaviour().supported_protocols();
-
-                        let _ = ret.send(info);
-                    }
-                    IpfsEvent::SwarmDial(opt, ret) => {
-                        let result = self.swarm.dial(opt);
-                        let _ = ret.send(result);
-                    }
-                    IpfsEvent::Addresses(ret) => {
-                        let addrs = self.swarm.behaviour_mut().addrs();
-                        ret.send(Ok(addrs)).ok();
-                    }
-                    IpfsEvent::Listeners(ret) => {
-                        let listeners = self.swarm.listeners().cloned().collect::<Vec<Multiaddr>>();
-                        ret.send(Ok(listeners)).ok();
-                    }
-                    IpfsEvent::Connections(ret) => {
-                        let connections = self.swarm.behaviour_mut().connections();
-                        ret.send(Ok(connections.collect())).ok();
-                    }
-                    IpfsEvent::Connected(ret) => {
-                        let connections = self.swarm.connected_peers().cloned();
-                        ret.send(Ok(connections.collect())).ok();
-                    }
-                    IpfsEvent::Disconnect(peer, ret) => {
-                        let _ = ret.send(
-                            self.swarm
-                                .disconnect_peer_id(peer)
-                                .map_err(|_| anyhow::anyhow!("Peer was not connected")),
-                        );
-                    }
-                    IpfsEvent::Ban(peer, ret) => {
-                        self.swarm.ban_peer_id(peer);
-                        let _ = ret.send(Ok(()));
-                    }
-                    IpfsEvent::Unban(peer, ret) => {
-                        self.swarm.unban_peer_id(peer);
-                        let _ = ret.send(Ok(()));
-                    }
-                    IpfsEvent::GetAddresses(ret) => {
-                        // perhaps this could be moved under `IpfsEvent` or free functions?
-                        let mut addresses = Vec::new();
-                        addresses.extend(self.swarm.listeners().map(|a| a.to_owned()));
-                        addresses
-                            .extend(self.swarm.external_addresses().map(|ar| ar.addr.to_owned()));
-                        // ignore error, perhaps caller went away already
-                        let _ = ret.send(addresses);
-                    }
-                    IpfsEvent::PubsubSubscribe(topic, ret) => {
-                        let pubsub = self.swarm.behaviour_mut().pubsub().subscribe(topic).ok();
-                        let _ = ret.send(pubsub);
-                    }
-                    IpfsEvent::PubsubUnsubscribe(topic, ret) => {
-                        let _ = ret.send(self.swarm.behaviour_mut().pubsub().unsubscribe(topic));
-                    }
-                    IpfsEvent::PubsubPublish(topic, data, ret) => {
-                        let _ = ret.send(self.swarm.behaviour_mut().pubsub().publish(topic, data));
-                    }
-                    IpfsEvent::PubsubPeers(Some(topic), ret) => {
-                        let _ =
-                            ret.send(self.swarm.behaviour_mut().pubsub().subscribed_peers(&topic));
-                    }
-                    IpfsEvent::PubsubPeers(None, ret) => {
-                        let _ = ret.send(self.swarm.behaviour_mut().pubsub().known_peers());
-                    }
-                    IpfsEvent::PubsubSubscribed(ret) => {
-                        let _ = ret.send(self.swarm.behaviour_mut().pubsub().subscribed_topics());
-                    }
-                    // IpfsEvent::WantList(peer, ret) => {
-                    //     let list = if let Some(peer) = peer {
-                    //         self.swarm
-                    //             .behaviour_mut()
-                    //             .bitswap()
-                    //             .peer_wantlist(&peer)
-                    //             .unwrap_or_default()
-                    //     } else {
-                    //         self.swarm.behaviour_mut().bitswap().local_wantlist()
-                    //     };
-                    //     let _ = ret.send(list);
-                    // }
-                    // IpfsEvent::BitswapStats(ret) => {
-                    //     let stats = self.swarm.behaviour_mut().bitswap().stats();
-                    //     let peers = self.swarm.behaviour_mut().bitswap().peers();
-                    //     let wantlist = self.swarm.behaviour_mut().bitswap().local_wantlist();
-                    //     let _ = ret.send((stats, peers, wantlist).into());
-                    // }
-                    IpfsEvent::AddListeningAddress(addr, ret) => match self.swarm.listen_on(addr) {
-                        Ok(id) => {
-                            self.listeners.insert(id);
-                            let fut = self
-                                .listener_subscriptions
-                                .create_subscription(id.into(), None);
-                            let _ = ret.send(Ok(fut));
-                        }
-                        Err(e) => {
-                            let _ = ret.send(Err(anyhow::anyhow!(e)));
-                        }
-                    },
-                    IpfsEvent::RemoveListeningAddress(addr, ret) => {
-                        let removed = if let Some(id) = self.listening_addresses.remove(&addr) {
-                            if !self.swarm.remove_listener(id) {
-                                Err(format_err!(
-                                    "Failed to remove previously added listening address: {}",
-                                    addr
-                                ))
-                            } else {
-                                self.listeners.remove(&id);
-                                let fut = self
-                                    .listener_subscriptions
-                                    .create_subscription(id.into(), None);
-                                Ok(fut)
-                            }
-                        } else {
-                            Err(format_err!("Address was not listened to before: {}", addr))
-                        };
-
-                        let _ = ret.send(removed);
-                    }
-                    IpfsEvent::Bootstrap(ret) => {
-                        let future = match self.swarm.behaviour_mut().kademlia.bootstrap() {
-                            Ok(id) => {
-                                Ok(self.kad_subscriptions.create_subscription(id.into(), None))
-                            }
-                            Err(e) => {
-                                error!("kad: can't bootstrap the node: {:?}", e);
-                                Err(anyhow!("kad: can't bootstrap the node: {:?}", e))
-                            }
-                        };
-                        let _ = ret.send(future);
-                    }
-                    IpfsEvent::AddPeer(peer_id, addr) => {
-                        self.swarm.behaviour_mut().add_peer(peer_id, addr);
-                    }
-                    IpfsEvent::GetClosestPeers(peer_id, ret) => {
-                        let id = self
-                            .swarm
-                            .behaviour_mut()
-                            .kademlia
-                            .get_closest_peers(peer_id);
-
-                        let future = self.kad_subscriptions.create_subscription(id.into(), None);
-
-                        let _ = ret.send(future);
-                    }
-                    IpfsEvent::FindPeerIdentity(peer_id, local_only, ret) => {
-                        let locally_known = self
-                            .swarm
-                            .behaviour()
-                            .swarm
-                            .peers()
-                            .find(|(k, _)| peer_id.eq(k))
-                            .and_then(|(_, v)| v.clone())
-                            .map(|v| v.into());
-
-                        let addrs = if locally_known.is_some() || local_only {
-                            Either::Left(locally_known)
-                        } else {
-                            Either::Right({
-                                let id = self
-                                    .swarm
-                                    .behaviour_mut()
-                                    .kademlia
-                                    .get_closest_peers(peer_id);
-
-                                self.kad_subscriptions.create_subscription(id.into(), None)
-                            })
-                        };
-                        let _ = ret.send(addrs);
-                    }
-                    IpfsEvent::FindPeer(peer_id, local_only, ret) => {
-                        let swarm_addrs = self.swarm.behaviour_mut().swarm.connections_to(&peer_id);
-                        let locally_known_addrs = if !swarm_addrs.is_empty() {
-                            swarm_addrs
-                        } else {
-                            self.swarm
-                                .behaviour_mut()
-                                .kademlia()
-                                .addresses_of_peer(&peer_id)
-                        };
-                        let addrs = if !locally_known_addrs.is_empty() || local_only {
-                            Either::Left(locally_known_addrs)
-                        } else {
-                            Either::Right({
-                                let id = self
-                                    .swarm
-                                    .behaviour_mut()
-                                    .kademlia
-                                    .get_closest_peers(peer_id);
-
-                                self.kad_subscriptions.create_subscription(id.into(), None)
-                            })
-                        };
-                        let _ = ret.send(addrs);
-                    }
-                    IpfsEvent::GetProviders(cid, ret) => {
-                        let key = Key::from(cid.hash().to_bytes());
-                        let id = self.swarm.behaviour_mut().kademlia.get_providers(key);
-                        let (tx, mut rx) = futures::channel::mpsc::unbounded();
-                        let stream = async_stream::stream! {
-                            let mut current_providers: HashSet<PeerId> = Default::default();
-                            while let Some(provider) = rx.next().await {
-                                if current_providers.insert(provider) {
-                                    yield provider;
-                                }
-                            }
-                        };
-                        self.provider_stream.insert(id, tx);
-
-                        let _ = ret.send(Some(ProviderStream(stream.boxed())));
-                    }
-                    IpfsEvent::Provide(cid, ret) => {
-                        let key = Key::from(cid.hash().to_bytes());
-                        let future = match self.swarm.behaviour_mut().kademlia.start_providing(key)
-                        {
-                            Ok(id) => {
-                                Ok(self.kad_subscriptions.create_subscription(id.into(), None))
-                            }
-                            Err(e) => {
-                                error!("kad: can't provide a key: {:?}", e);
-                                Err(anyhow!("kad: can't provide the key: {:?}", e))
-                            }
-                        };
-                        let _ = ret.send(future);
-                    }
-                    IpfsEvent::DhtGet(key, ret) => {
-                        let id = self.swarm.behaviour_mut().kademlia.get_record(key);
-                        let (tx, mut rx) = futures::channel::mpsc::unbounded();
-                        let stream = async_stream::stream! {
-                            while let Some(record) = rx.next().await {
-                                    yield record;
-                            }
-                        };
-                        self.record_stream.insert(id, tx);
-
-                        let _ = ret.send(RecordStream(stream.boxed()));
-                    }
-                    IpfsEvent::DhtPut(key, value, quorum, ret) => {
-                        let record = Record {
-                            key,
-                            value,
-                            publisher: None,
-                            expires: None,
-                        };
-                        let future = match self
-                            .swarm
-                            .behaviour_mut()
-                            .kademlia
-                            .put_record(record, quorum)
-                        {
-                            Ok(id) => {
-                                Ok(self.kad_subscriptions.create_subscription(id.into(), None))
-                            }
-                            Err(e) => {
-                                error!("kad: can't put a record: {:?}", e);
-                                Err(anyhow!("kad: can't provide the record: {:?}", e))
-                            }
-                        };
-                        let _ = ret.send(future);
-                    }
-                    IpfsEvent::GetBootstrappers(ret) => {
-                        let list = self
-                            .bootstraps
-                            .iter()
-                            .map(MultiaddrWithPeerId::clone)
-                            .map(Multiaddr::from)
-                            .collect::<Vec<_>>();
-                        let _ = ret.send(list);
-                    }
-                    IpfsEvent::AddBootstrapper(addr, ret) => {
-                        let ret_addr = addr.clone().into();
-                        if self.bootstraps.insert(addr.clone()) {
-                            let MultiaddrWithPeerId {
-                                multiaddr: ma,
-                                peer_id,
-                            } = addr;
-
-                            self.swarm
-                                .behaviour_mut()
-                                .kademlia
-                                .add_address(&peer_id, ma.into());
-                            // the return value of add_address doesn't implement Debug
-                            trace!(peer_id=%peer_id, "tried to add a bootstrapper");
-                        }
-                        let _ = ret.send(Ok(ret_addr));
-                    }
-                    IpfsEvent::RemoveBootstrapper(addr, ret) => {
-                        let result = addr.clone().into();
-                        if self.bootstraps.remove(&addr) {
-                            let peer_id = addr.peer_id;
-                            let prefix: Multiaddr = addr.multiaddr.into();
-
-                            if let Some(e) = self
-                                .swarm
-                                .behaviour_mut()
-                                .kademlia
-                                .remove_address(&peer_id, &prefix)
-                            {
-                                info!(peer_id=%peer_id, status=?e.status, "removed bootstrapper");
-                            } else {
-                                warn!(peer_id=%peer_id, "attempted to remove an unknown bootstrapper");
-                            }
-                        }
-                        let _ = ret.send(Ok(result));
-                    }
-                    IpfsEvent::ClearBootstrappers(ret) => {
-                        let removed = self.bootstraps.drain().collect::<Vec<_>>();
-                        let mut list = Vec::with_capacity(removed.len());
-                        for addr_with_peer_id in removed {
-                            let peer_id = &addr_with_peer_id.peer_id;
-                            let prefix: Multiaddr = addr_with_peer_id.multiaddr.clone().into();
-
-                            if let Some(e) = self
-                                .swarm
-                                .behaviour_mut()
-                                .kademlia
-                                .remove_address(peer_id, &prefix)
-                            {
-                                info!(peer_id=%peer_id, status=?e.status, "cleared bootstrapper");
-                                list.push(addr_with_peer_id.into());
-                            } else {
-                                error!(peer_id=%peer_id, "attempted to clear an unknown bootstrapper");
-                            }
-                        }
-                        let _ = ret.send(list);
-                    }
-                    IpfsEvent::DefaultBootstrap(ret) => {
-                        let mut rets = Vec::new();
-
-                        for addr in BOOTSTRAP_NODES {
-                            let addr = addr
-                                .parse::<MultiaddrWithPeerId>()
-                                .expect("see test bootstrap_nodes_are_multiaddr_with_peerid");
-                            if self.bootstraps.insert(addr.clone()) {
-                                let MultiaddrWithPeerId {
-                                    multiaddr: ma,
-                                    peer_id,
-                                } = addr.clone();
-
-                                // this is intentionally the multiaddr without peerid turned into plain multiaddr:
-                                // libp2p cannot dial addresses which include peerids.
-                                let ma: Multiaddr = ma.into();
-
-                                // same as with add_bootstrapper: the return value from kademlia.add_address
-                                // doesn't implement Debug
-                                self.swarm
-                                    .behaviour_mut()
-                                    .kademlia
-                                    .add_address(&peer_id, ma.clone());
-                                trace!(peer_id=%peer_id, "tried to restore a bootstrapper");
-
-                                // report with the peerid
-                                let reported: Multiaddr = addr.into();
-                                rets.push(reported);
-                            }
-                        }
-
-                        let _ = ret.send(Ok(rets));
-                    }
-                    IpfsEvent::Exit => {
-                        // FIXME: we could do a proper teardown
-                        return Poll::Ready(());
-                    }
-                }
-            }
-
-            // Poll::Ready(None) and Poll::Pending can be used to break out of the loop, clippy
-            // wants this to be written with a `while let`.
-            while let Poll::Ready(Some(evt)) = Pin::new(&mut self.repo_events).poll_next(ctx) {
-                match evt {
-                    RepoEvent::WantBlock(cid) => {
-                        let client = self.swarm.behaviour_mut().bitswap().client().clone();
-                        let repo = self.repo.clone();
-                        tokio::spawn(async move {
-                            let session = client.new_session().await;
-                            if let Some(block) =
-                                session.get_block(&cid).await.ok().and_then(|block| {
-                                    Block::new(block.cid, block.data.to_vec()).ok()
-                                })
-                            {
-                                let res = repo.put_block(block).await;
-                                if let Err(e) = res {
-                                    debug!("Got block {} but failed to store it: {}", cid, e);
-                                }
-                            }
-                            let _ = session.stop().await.ok();
-                        });
-                    }
-                    RepoEvent::UnwantBlock(_cid) => {}
-                    RepoEvent::NewBlock(block, ret) => {
-                        let client = self.swarm.behaviour_mut().bitswap().client().clone();
-                        let server = self.swarm.behaviour_mut().bitswap().server().cloned();
-                        tokio::task::spawn(async move {
-                            let block = iroh_bitswap::Block::new(
-                                bytes::Bytes::copy_from_slice(block.data()),
-                                *block.cid(),
-                            );
-                            if let Err(err) = client.notify_new_blocks(&[block.clone()]).await {
-                                warn!("failed to notify bitswap about blocks: {:?}", err);
-                            }
-                            if let Some(server) = server {
-                                if let Err(err) = server.notify_new_blocks(&[block]).await {
-                                    warn!("failed to notify bitswap about blocks: {:?}", err);
-                                }
-                            }
-                        });
-                        let _ = ret.send(Err(anyhow!("not actively providing blocks yet")));
-                    }
-                    RepoEvent::RemovedBlock(cid) => {
-                        self.swarm.behaviour_mut().stop_providing_block(&cid)
-                    }
-                }
-            }
-
-            done = true;
-        }
-    }
-}
-
-pub fn peerid_from_multiaddr(addr: &Multiaddr) -> anyhow::Result<PeerId> {
-=======
+// <<<<<<< HEAD
+// /// Background task of `Ipfs` created when calling `UninitializedIpfs::start`.
+// // The receivers are Fuse'd so that we don't have to manage state on them being exhausted.
+// #[allow(clippy::type_complexity)]
+// struct IpfsFuture<Types: IpfsTypes> {
+//     swarm: TSwarm<Types>,
+//     repo_events: Fuse<Receiver<RepoEvent>>,
+//     from_facade: Fuse<Receiver<IpfsEvent>>,
+//     listening_addresses: HashMap<Multiaddr, ListenerId>,
+//     listeners: HashSet<ListenerId>,
+//     provider_stream: HashMap<QueryId, UnboundedSender<PeerId>>,
+//     bitswap_provider_stream:
+//         HashMap<QueryId, tokio::sync::mpsc::Sender<Result<HashSet<PeerId>, String>>>,
+//     record_stream: HashMap<QueryId, UnboundedSender<Record>>,
+//     repo: Repo<Types>,
+//     kad_subscriptions: SubscriptionRegistry<KadResult, String>,
+//     listener_subscriptions: SubscriptionRegistry<Option<Option<Multiaddr>>, String>,
+//     autonat_limit: Arc<AtomicU64>,
+//     autonat_counter: Arc<AtomicU64>,
+//     bootstraps: HashSet<MultiaddrWithPeerId>,
+//     swarm_event: Option<TSwarmEventFn<Types>>,
+// }
+
+// impl<TRepoTypes: RepoTypes> Future for IpfsFuture<TRepoTypes> {
+//     type Output = ();
+
+//     fn poll(mut self: Pin<&mut Self>, ctx: &mut Context) -> Poll<Self::Output> {
+//         use libp2p::swarm::SwarmEvent;
+
+//         // begin by polling the swarm so that initially it'll first have chance to bind listeners
+//         // and such.
+
+//         let mut done = false;
+
+//         loop {
+//             loop {
+//                 let inner = {
+//                     let next = self.swarm.select_next_some();
+//                     futures::pin_mut!(next);
+//                     match next.poll(ctx) {
+//                         Poll::Ready(inner) => inner,
+//                         Poll::Pending if done => return Poll::Pending,
+//                         Poll::Pending => break,
+//                     }
+//                 };
+//                 // as a swarm event was returned, we need to do at least one more round to fully
+//                 // exhaust the swarm before possibly causing the swarm to do more work by popping
+//                 // off the events from Ipfs and ... this looping goes on for a while.
+//                 done = false;
+//                 if let Some(handler) = self.swarm_event.clone() {
+//                     handler(&mut self.swarm, &inner)
+//                 }
+//                 match inner {
+//                     SwarmEvent::NewListenAddr {
+//                         listener_id,
+//                         address,
+//                     } => {
+//                         self.listening_addresses
+//                             .insert(address.clone(), listener_id);
+
+//                         self.listener_subscriptions
+//                             .finish_subscription(listener_id.into(), Ok(Some(Some(address))));
+//                     }
+//                     SwarmEvent::ExpiredListenAddr {
+//                         listener_id,
+//                         address,
+//                     } => {
+//                         self.listeners.remove(&listener_id);
+//                         self.listening_addresses.remove(&address);
+//                         self.listener_subscriptions
+//                             .finish_subscription(listener_id.into(), Ok(Some(None)));
+//                     }
+//                     SwarmEvent::ListenerClosed {
+//                         listener_id,
+//                         reason,
+//                         addresses,
+//                     } => {
+//                         self.listeners.remove(&listener_id);
+//                         for address in addresses {
+//                             self.listening_addresses.remove(&address);
+//                         }
+//                         let reason = reason.map(|_| Some(None)).map_err(|e| e.to_string());
+//                         self.listener_subscriptions
+//                             .finish_subscription(listener_id.into(), reason);
+//                     }
+//                     SwarmEvent::ListenerError { listener_id, error } => {
+//                         self.listeners.remove(&listener_id);
+//                         self.listener_subscriptions
+//                             .finish_subscription(listener_id.into(), Err(error.to_string()));
+//                     }
+//                     SwarmEvent::Behaviour(BehaviourEvent::Mdns(event)) => match event {
+//                         MdnsEvent::Discovered(list) => {
+//                             for (peer, addr) in list {
+//                                 trace!("mdns: Discovered peer {}", peer.to_base58());
+//                                 self.swarm.behaviour_mut().add_peer(peer, Some(addr));
+//                             }
+//                         }
+//                         MdnsEvent::Expired(list) => {
+//                             for (peer, _) in list {
+//                                 if let Some(mdns) = self.swarm.behaviour().mdns.as_ref() {
+//                                     if !mdns.has_node(&peer) {
+//                                         trace!("mdns: Expired peer {}", peer.to_base58());
+//                                         self.swarm.behaviour_mut().remove_peer(&peer);
+//                                     }
+//                                 }
+//                             }
+//                         }
+//                     },
+//                     SwarmEvent::Behaviour(BehaviourEvent::Kad(event)) => {
+//                         match event {
+//                             InboundRequest { request } => {
+//                                 trace!("kad: inbound {:?} request handled", request);
+//                             }
+//                             OutboundQueryProgressed {
+//                                 result, id, step, ..
+//                             } => {
+//                                 // make sure the query is exhausted
+//                                 if self.swarm.behaviour().kademlia.query(&id).is_none() {
+//                                     match result {
+//                                         // these subscriptions return actual values
+//                                         GetClosestPeers(_) | GetProviders(_) | GetRecord(_) => {}
+//                                         // we want to return specific errors for the following
+//                                         Bootstrap(Err(_))
+//                                         | StartProviding(Err(_))
+//                                         | PutRecord(Err(_)) => {}
+//                                         // and the rest can just return a general KadResult::Complete
+//                                         _ => {
+//                                             self.kad_subscriptions.finish_subscription(
+//                                                 id.into(),
+//                                                 Ok(KadResult::Complete),
+//                                             );
+//                                         }
+//                                     }
+//                                 }
+
+//                                 match result {
+//                                     Bootstrap(Ok(BootstrapOk {
+//                                         peer,
+//                                         num_remaining,
+//                                     })) => {
+//                                         debug!(
+//                                             "kad: bootstrapped with {}, {} peers remain",
+//                                             peer, num_remaining
+//                                         );
+//                                     }
+//                                     Bootstrap(Err(BootstrapError::Timeout { .. })) => {
+//                                         warn!("kad: timed out while trying to bootstrap");
+
+//                                         if self.swarm.behaviour().kademlia.query(&id).is_none() {
+//                                             self.kad_subscriptions.finish_subscription(
+//                                                 id.into(),
+//                                                 Err("kad: timed out while trying to bootstrap"
+//                                                     .into()),
+//                                             );
+//                                         }
+//                                     }
+//                                     GetClosestPeers(Ok(GetClosestPeersOk { key: _, peers })) => {
+//                                         if self.swarm.behaviour().kademlia.query(&id).is_none() {
+//                                             self.kad_subscriptions.finish_subscription(
+//                                                 id.into(),
+//                                                 Ok(KadResult::Peers(peers)),
+//                                             );
+//                                         }
+//                                     }
+//                                     GetClosestPeers(Err(GetClosestPeersError::Timeout {
+//                                         key: _,
+//                                         peers: _,
+//                                     })) => {
+//                                         // don't mention the key here, as this is just the id of our node
+//                                         warn!(
+//                                             "kad: timed out while trying to find all closest peers"
+//                                         );
+
+//                                         if self.swarm.behaviour().kademlia.query(&id).is_none() {
+//                                             self.kad_subscriptions.finish_subscription(
+//                                 id.into(),
+//                                 Err("timed out while trying to get providers for the given key"
+//                                     .into()),
+//                             );
+//                                         }
+//                                     }
+//                                     GetProviders(Ok(GetProvidersOk::FoundProviders {
+//                                         key: _,
+//                                         providers,
+//                                     })) => {
+//                                         if let Entry::Occupied(entry) =
+//                                             self.provider_stream.entry(id)
+//                                         {
+//                                             if !providers.is_empty() {
+//                                                 tokio::spawn({
+//                                                     let mut tx = entry.get().clone();
+//                                                     let providers = providers.clone();
+//                                                     async move {
+//                                                         for provider in providers {
+//                                                             let _ = tx.send(provider).await;
+//                                                         }
+//                                                     }
+//                                                 });
+//                                             }
+//                                         }
+//                                         if let Entry::Occupied(entry) =
+//                                             self.bitswap_provider_stream.entry(id)
+//                                         {
+//                                             if !providers.is_empty() {
+//                                                 tokio::spawn({
+//                                                     let tx = entry.get().clone();
+//                                                     async move {
+//                                                         let _ = tx.send(Ok(providers)).await;
+//                                                     }
+//                                                 });
+//                                             }
+//                                         }
+//                                     }
+//                                     GetProviders(Ok(
+//                                         GetProvidersOk::FinishedWithNoAdditionalRecord { .. },
+//                                     )) => {
+//                                         if step.last {
+//                                             if let Some(tx) = self.provider_stream.remove(&id) {
+//                                                 tx.close_channel();
+//                                             }
+//                                             if let Some(tx) =
+//                                                 self.bitswap_provider_stream.remove(&id)
+//                                             {
+//                                                 drop(tx)
+//                                             }
+//                                         }
+//                                     }
+//                                     GetProviders(Err(GetProvidersError::Timeout {
+//                                         key, ..
+//                                     })) => {
+//                                         let key = multibase::encode(Base::Base32Lower, key);
+//                                         warn!(
+//                                             "kad: timed out while trying to get providers for {}",
+//                                             key
+//                                         );
+
+//                                         if self.swarm.behaviour().kademlia.query(&id).is_none() {
+//                                             self.kad_subscriptions.finish_subscription(
+//                                 id.into(),
+//                                 Err("timed out while trying to get providers for the given key"
+//                                     .into()),
+//                             );
+//                                         }
+//                                     }
+//                                     StartProviding(Ok(AddProviderOk { key })) => {
+//                                         let key = multibase::encode(Base::Base32Lower, key);
+//                                         debug!("kad: providing {}", key);
+//                                     }
+//                                     StartProviding(Err(AddProviderError::Timeout { key })) => {
+//                                         let key = multibase::encode(Base::Base32Lower, key);
+//                                         warn!("kad: timed out while trying to provide {}", key);
+
+//                                         if self.swarm.behaviour().kademlia.query(&id).is_none() {
+//                                             self.kad_subscriptions.finish_subscription(
+//                                 id.into(),
+//                                 Err("kad: timed out while trying to provide the record".into()),
+//                             );
+//                                         }
+//                                     }
+//                                     RepublishProvider(Ok(AddProviderOk { key })) => {
+//                                         let key = multibase::encode(Base::Base32Lower, key);
+//                                         debug!("kad: republished provider {}", key);
+//                                     }
+//                                     RepublishProvider(Err(AddProviderError::Timeout { key })) => {
+//                                         let key = multibase::encode(Base::Base32Lower, key);
+//                                         warn!(
+//                                             "kad: timed out while trying to republish provider {}",
+//                                             key
+//                                         );
+//                                     }
+//                                     GetRecord(Ok(GetRecordOk::FoundRecord(record))) => {
+//                                         if let Entry::Occupied(entry) = self.record_stream.entry(id)
+//                                         {
+//                                             tokio::spawn({
+//                                                 let mut tx = entry.get().clone();
+//                                                 async move {
+//                                                     let _ = tx.send(record.record).await;
+//                                                 }
+//                                             });
+//                                         }
+//                                     }
+//                                     GetRecord(Ok(
+//                                         GetRecordOk::FinishedWithNoAdditionalRecord { .. },
+//                                     )) => {
+//                                         if step.last {
+//                                             if let Some(tx) = self.record_stream.remove(&id) {
+//                                                 tx.close_channel();
+//                                             }
+//                                         }
+//                                     }
+//                                     GetRecord(Err(GetRecordError::NotFound {
+//                                         key,
+//                                         closest_peers: _,
+//                                     })) => {
+//                                         let key = multibase::encode(Base::Base32Lower, key);
+//                                         warn!("kad: couldn't find record {}", key);
+
+//                                         if self.swarm.behaviour().kademlia.query(&id).is_none() {
+//                                             if let Some(tx) = self.record_stream.remove(&id) {
+//                                                 tx.close_channel();
+//                                             }
+//                                         }
+//                                     }
+//                                     GetRecord(Err(GetRecordError::QuorumFailed {
+//                                         key,
+//                                         records: _,
+//                                         quorum,
+//                                     })) => {
+//                                         let key = multibase::encode(Base::Base32Lower, key);
+//                                         warn!(
+//                                             "kad: quorum failed {} when trying to get key {}",
+//                                             quorum, key
+//                                         );
+
+//                                         if self.swarm.behaviour().kademlia.query(&id).is_none() {
+//                                             if let Some(tx) = self.record_stream.remove(&id) {
+//                                                 tx.close_channel();
+//                                             }
+//                                         }
+//                                     }
+//                                     GetRecord(Err(GetRecordError::Timeout { key })) => {
+//                                         let key = multibase::encode(Base::Base32Lower, key);
+//                                         warn!("kad: timed out while trying to get key {}", key);
+
+//                                         if self.swarm.behaviour().kademlia.query(&id).is_none() {
+//                                             if let Some(tx) = self.record_stream.remove(&id) {
+//                                                 tx.close_channel();
+//                                             }
+//                                         }
+//                                     }
+//                                     PutRecord(Ok(PutRecordOk { key }))
+//                                     | RepublishRecord(Ok(PutRecordOk { key })) => {
+//                                         let key = multibase::encode(Base::Base32Lower, key);
+//                                         debug!("kad: successfully put record {}", key);
+//                                     }
+//                                     PutRecord(Err(PutRecordError::QuorumFailed {
+//                                         key,
+//                                         success: _,
+//                                         quorum,
+//                                     }))
+//                                     | RepublishRecord(Err(PutRecordError::QuorumFailed {
+//                                         key,
+//                                         success: _,
+//                                         quorum,
+//                                     })) => {
+//                                         let key = multibase::encode(Base::Base32Lower, key);
+//                                         warn!(
+//                                             "kad: quorum failed ({}) when trying to put record {}",
+//                                             quorum, key
+//                                         );
+
+//                                         if self.swarm.behaviour().kademlia.query(&id).is_none() {
+//                                             self.kad_subscriptions.finish_subscription(
+//                                 id.into(),
+//                                 Err("kad: quorum failed when trying to put the record".into()),
+//                             );
+//                                         }
+//                                     }
+//                                     PutRecord(Err(PutRecordError::Timeout {
+//                                         key,
+//                                         success: _,
+//                                         quorum: _,
+//                                     })) => {
+//                                         let key = multibase::encode(Base::Base32Lower, key);
+//                                         warn!("kad: timed out while trying to put record {}", key);
+
+//                                         if self.swarm.behaviour().kademlia.query(&id).is_none() {
+//                                             self.kad_subscriptions.finish_subscription(
+//                                                 id.into(),
+//                                                 Err(
+//                                                     "kad: timed out while trying to put the record"
+//                                                         .into(),
+//                                                 ),
+//                                             );
+//                                         }
+//                                     }
+//                                     RepublishRecord(Err(PutRecordError::Timeout {
+//                                         key,
+//                                         success: _,
+//                                         quorum: _,
+//                                     })) => {
+//                                         let key = multibase::encode(Base::Base32Lower, key);
+//                                         warn!(
+//                                             "kad: timed out while trying to republish record {}",
+//                                             key
+//                                         );
+//                                     }
+//                                 }
+//                             }
+//                             RoutingUpdated {
+//                                 peer,
+//                                 is_new_peer: _,
+//                                 addresses,
+//                                 bucket_range: _,
+//                                 old_peer: _,
+//                             } => {
+//                                 trace!("kad: routing updated; {}: {:?}", peer, addresses);
+//                             }
+//                             UnroutablePeer { peer } => {
+//                                 trace!("kad: peer {} is unroutable", peer);
+//                             }
+//                             RoutablePeer { peer, address } => {
+//                                 trace!("kad: peer {} ({}) is routable", peer, address);
+//                             }
+//                             PendingRoutablePeer { peer, address } => {
+//                                 trace!("kad: pending routable peer {} ({})", peer, address);
+//                             }
+//                         }
+//                     }
+//                     SwarmEvent::Behaviour(BehaviourEvent::Bitswap(event)) => match event {
+//                         BitswapEvent::Provide { key } => {
+//                             let key = key.hash().to_bytes();
+//                             let _id = self
+//                                 .swarm
+//                                 .behaviour_mut()
+//                                 .kademlia
+//                                 .start_providing(key.into())
+//                                 .ok();
+//                         }
+//                         BitswapEvent::FindProviders { key, response, .. } => {
+//                             let key = key.hash().to_bytes();
+//                             let id = self
+//                                 .swarm
+//                                 .behaviour_mut()
+//                                 .kademlia
+//                                 .get_providers(key.into());
+//                             self.bitswap_provider_stream.insert(id, response);
+//                         }
+//                         BitswapEvent::Ping { peer, response } => {
+//                             let duration = self.swarm.behaviour().swarm.peer_rtt(&peer);
+//                             let _ = response.send(duration).ok();
+//                         }
+//                     },
+//                     SwarmEvent::Behaviour(BehaviourEvent::Ping(event)) => match event {
+//                         libp2p::ping::Event {
+//                             peer,
+//                             result: Result::Ok(PingSuccess::Ping { rtt }),
+//                         } => {
+//                             trace!(
+//                                 "ping: rtt to {} is {} ms",
+//                                 peer.to_base58(),
+//                                 rtt.as_millis()
+//                             );
+//                             self.swarm.behaviour_mut().swarm.set_rtt(&peer, rtt);
+//                         }
+//                         libp2p::ping::Event {
+//                             peer,
+//                             result: Result::Ok(PingSuccess::Pong),
+//                         } => {
+//                             trace!("ping: pong from {}", peer);
+//                         }
+//                         libp2p::ping::Event {
+//                             peer,
+//                             result: Result::Err(libp2p::ping::Failure::Timeout),
+//                         } => {
+//                             trace!("ping: timeout to {}", peer);
+//                             self.swarm.behaviour_mut().remove_peer(&peer);
+//                         }
+//                         libp2p::ping::Event {
+//                             peer,
+//                             result: Result::Err(libp2p::ping::Failure::Other { error }),
+//                         } => {
+//                             error!("ping: failure with {}: {}", peer.to_base58(), error);
+//                         }
+//                         libp2p::ping::Event {
+//                             peer,
+//                             result: Result::Err(libp2p::ping::Failure::Unsupported),
+//                         } => {
+//                             error!("ping: failure with {}: unsupported", peer.to_base58());
+//                         }
+//                     },
+//                     SwarmEvent::Behaviour(BehaviourEvent::Identify(event)) => match event {
+//                         IdentifyEvent::Received { peer_id, info } => {
+//                             self.swarm
+//                                 .behaviour_mut()
+//                                 .swarm
+//                                 .inject_identify_info(peer_id, info.clone());
+
+//                             let IdentifyInfo {
+//                                 listen_addrs,
+//                                 protocols,
+//                                 ..
+//                             } = info.clone();
+
+//                             self.swarm
+//                                 .behaviour_mut()
+//                                 .bitswap
+//                                 .on_identify(&peer_id, &protocols);
+//                             if protocols
+//                                 .iter()
+//                                 .any(|p| p.as_bytes() == libp2p::kad::protocol::DEFAULT_PROTO_NAME)
+//                             {
+//                                 for addr in &listen_addrs {
+//                                     self.swarm
+//                                         .behaviour_mut()
+//                                         .kademlia()
+//                                         .add_address(&peer_id, addr.clone());
+//                                 }
+//                             }
+
+//                             #[allow(clippy::collapsible_if)]
+//                             if protocols
+//                                 .iter()
+//                                 .any(|p| p.as_bytes() == libp2p::autonat::DEFAULT_PROTOCOL_NAME)
+//                             {
+//                                 if self.autonat_counter.load(Ordering::Relaxed)
+//                                     <= self.autonat_limit.load(Ordering::Relaxed)
+//                                 {
+//                                     for addr in listen_addrs {
+//                                         self.swarm
+//                                             .behaviour_mut()
+//                                             .autonat
+//                                             .add_server(peer_id, Some(addr));
+//                                     }
+
+//                                     let mut counter = self.autonat_counter.load(Ordering::Relaxed);
+//                                     counter += 1;
+//                                     self.autonat_counter.store(counter, Ordering::Relaxed);
+//                                 }
+//                             }
+//                         }
+//                         event => trace!("identify: {:?}", event),
+//                     },
+//                     SwarmEvent::Behaviour(BehaviourEvent::Autonat(
+//                         autonat::Event::StatusChanged { old, new },
+//                     )) => {
+//                         //TODO: Use status to indicate if we should port forward or not
+//                         debug!("Old Nat Status: {:?}", old);
+//                         debug!("New Nat Status: {:?}", new);
+//                     }
+//                     _ => trace!("Swarm event: {:?}", inner),
+//                 }
+//             }
+
+//             // temporary pinning of the receivers should be safe as we are pinning through the
+//             // already pinned self. with the receivers we can also safely ignore exhaustion
+//             // as those are fused.
+//             loop {
+//                 let inner = match Pin::new(&mut self.from_facade).poll_next(ctx) {
+//                     Poll::Ready(Some(evt)) => evt,
+//                     // doing teardown also after the `Ipfs` has been dropped
+//                     Poll::Ready(None) => IpfsEvent::Exit,
+//                     Poll::Pending => break,
+//                 };
+
+//                 match inner {
+//                     IpfsEvent::Connect(target, ret) => {
+//                         ret.send(self.swarm.behaviour_mut().connect(target)).ok();
+//                     }
+//                     IpfsEvent::Protocol(ret) => {
+//                         let info = self.swarm.behaviour().supported_protocols();
+
+//                         let _ = ret.send(info);
+//                     }
+//                     IpfsEvent::SwarmDial(opt, ret) => {
+//                         let result = self.swarm.dial(opt);
+//                         let _ = ret.send(result);
+//                     }
+//                     IpfsEvent::Addresses(ret) => {
+//                         let addrs = self.swarm.behaviour_mut().addrs();
+//                         ret.send(Ok(addrs)).ok();
+//                     }
+//                     IpfsEvent::Listeners(ret) => {
+//                         let listeners = self.swarm.listeners().cloned().collect::<Vec<Multiaddr>>();
+//                         ret.send(Ok(listeners)).ok();
+//                     }
+//                     IpfsEvent::Connections(ret) => {
+//                         let connections = self.swarm.behaviour_mut().connections();
+//                         ret.send(Ok(connections.collect())).ok();
+//                     }
+//                     IpfsEvent::Connected(ret) => {
+//                         let connections = self.swarm.connected_peers().cloned();
+//                         ret.send(Ok(connections.collect())).ok();
+//                     }
+//                     IpfsEvent::Disconnect(peer, ret) => {
+//                         let _ = ret.send(
+//                             self.swarm
+//                                 .disconnect_peer_id(peer)
+//                                 .map_err(|_| anyhow::anyhow!("Peer was not connected")),
+//                         );
+//                     }
+//                     IpfsEvent::Ban(peer, ret) => {
+//                         self.swarm.ban_peer_id(peer);
+//                         let _ = ret.send(Ok(()));
+//                     }
+//                     IpfsEvent::Unban(peer, ret) => {
+//                         self.swarm.unban_peer_id(peer);
+//                         let _ = ret.send(Ok(()));
+//                     }
+//                     IpfsEvent::GetAddresses(ret) => {
+//                         // perhaps this could be moved under `IpfsEvent` or free functions?
+//                         let mut addresses = Vec::new();
+//                         addresses.extend(self.swarm.listeners().map(|a| a.to_owned()));
+//                         addresses
+//                             .extend(self.swarm.external_addresses().map(|ar| ar.addr.to_owned()));
+//                         // ignore error, perhaps caller went away already
+//                         let _ = ret.send(addresses);
+//                     }
+//                     IpfsEvent::PubsubSubscribe(topic, ret) => {
+//                         let pubsub = self.swarm.behaviour_mut().pubsub().subscribe(topic).ok();
+//                         let _ = ret.send(pubsub);
+//                     }
+//                     IpfsEvent::PubsubUnsubscribe(topic, ret) => {
+//                         let _ = ret.send(self.swarm.behaviour_mut().pubsub().unsubscribe(topic));
+//                     }
+//                     IpfsEvent::PubsubPublish(topic, data, ret) => {
+//                         let _ = ret.send(self.swarm.behaviour_mut().pubsub().publish(topic, data));
+//                     }
+//                     IpfsEvent::PubsubPeers(Some(topic), ret) => {
+//                         let _ =
+//                             ret.send(self.swarm.behaviour_mut().pubsub().subscribed_peers(&topic));
+//                     }
+//                     IpfsEvent::PubsubPeers(None, ret) => {
+//                         let _ = ret.send(self.swarm.behaviour_mut().pubsub().known_peers());
+//                     }
+//                     IpfsEvent::PubsubSubscribed(ret) => {
+//                         let _ = ret.send(self.swarm.behaviour_mut().pubsub().subscribed_topics());
+//                     }
+//                     // IpfsEvent::WantList(peer, ret) => {
+//                     //     let list = if let Some(peer) = peer {
+//                     //         self.swarm
+//                     //             .behaviour_mut()
+//                     //             .bitswap()
+//                     //             .peer_wantlist(&peer)
+//                     //             .unwrap_or_default()
+//                     //     } else {
+//                     //         self.swarm.behaviour_mut().bitswap().local_wantlist()
+//                     //     };
+//                     //     let _ = ret.send(list);
+//                     // }
+//                     // IpfsEvent::BitswapStats(ret) => {
+//                     //     let stats = self.swarm.behaviour_mut().bitswap().stats();
+//                     //     let peers = self.swarm.behaviour_mut().bitswap().peers();
+//                     //     let wantlist = self.swarm.behaviour_mut().bitswap().local_wantlist();
+//                     //     let _ = ret.send((stats, peers, wantlist).into());
+//                     // }
+//                     IpfsEvent::AddListeningAddress(addr, ret) => match self.swarm.listen_on(addr) {
+//                         Ok(id) => {
+//                             self.listeners.insert(id);
+//                             let fut = self
+//                                 .listener_subscriptions
+//                                 .create_subscription(id.into(), None);
+//                             let _ = ret.send(Ok(fut));
+//                         }
+//                         Err(e) => {
+//                             let _ = ret.send(Err(anyhow::anyhow!(e)));
+//                         }
+//                     },
+//                     IpfsEvent::RemoveListeningAddress(addr, ret) => {
+//                         let removed = if let Some(id) = self.listening_addresses.remove(&addr) {
+//                             if !self.swarm.remove_listener(id) {
+//                                 Err(format_err!(
+//                                     "Failed to remove previously added listening address: {}",
+//                                     addr
+//                                 ))
+//                             } else {
+//                                 self.listeners.remove(&id);
+//                                 let fut = self
+//                                     .listener_subscriptions
+//                                     .create_subscription(id.into(), None);
+//                                 Ok(fut)
+//                             }
+//                         } else {
+//                             Err(format_err!("Address was not listened to before: {}", addr))
+//                         };
+
+//                         let _ = ret.send(removed);
+//                     }
+//                     IpfsEvent::Bootstrap(ret) => {
+//                         let future = match self.swarm.behaviour_mut().kademlia.bootstrap() {
+//                             Ok(id) => {
+//                                 Ok(self.kad_subscriptions.create_subscription(id.into(), None))
+//                             }
+//                             Err(e) => {
+//                                 error!("kad: can't bootstrap the node: {:?}", e);
+//                                 Err(anyhow!("kad: can't bootstrap the node: {:?}", e))
+//                             }
+//                         };
+//                         let _ = ret.send(future);
+//                     }
+//                     IpfsEvent::AddPeer(peer_id, addr) => {
+//                         self.swarm.behaviour_mut().add_peer(peer_id, addr);
+//                     }
+//                     IpfsEvent::GetClosestPeers(peer_id, ret) => {
+//                         let id = self
+//                             .swarm
+//                             .behaviour_mut()
+//                             .kademlia
+//                             .get_closest_peers(peer_id);
+
+//                         let future = self.kad_subscriptions.create_subscription(id.into(), None);
+
+//                         let _ = ret.send(future);
+//                     }
+//                     IpfsEvent::FindPeerIdentity(peer_id, local_only, ret) => {
+//                         let locally_known = self
+//                             .swarm
+//                             .behaviour()
+//                             .swarm
+//                             .peers()
+//                             .find(|(k, _)| peer_id.eq(k))
+//                             .and_then(|(_, v)| v.clone())
+//                             .map(|v| v.into());
+
+//                         let addrs = if locally_known.is_some() || local_only {
+//                             Either::Left(locally_known)
+//                         } else {
+//                             Either::Right({
+//                                 let id = self
+//                                     .swarm
+//                                     .behaviour_mut()
+//                                     .kademlia
+//                                     .get_closest_peers(peer_id);
+
+//                                 self.kad_subscriptions.create_subscription(id.into(), None)
+//                             })
+//                         };
+//                         let _ = ret.send(addrs);
+//                     }
+//                     IpfsEvent::FindPeer(peer_id, local_only, ret) => {
+//                         let swarm_addrs = self.swarm.behaviour_mut().swarm.connections_to(&peer_id);
+//                         let locally_known_addrs = if !swarm_addrs.is_empty() {
+//                             swarm_addrs
+//                         } else {
+//                             self.swarm
+//                                 .behaviour_mut()
+//                                 .kademlia()
+//                                 .addresses_of_peer(&peer_id)
+//                         };
+//                         let addrs = if !locally_known_addrs.is_empty() || local_only {
+//                             Either::Left(locally_known_addrs)
+//                         } else {
+//                             Either::Right({
+//                                 let id = self
+//                                     .swarm
+//                                     .behaviour_mut()
+//                                     .kademlia
+//                                     .get_closest_peers(peer_id);
+
+//                                 self.kad_subscriptions.create_subscription(id.into(), None)
+//                             })
+//                         };
+//                         let _ = ret.send(addrs);
+//                     }
+//                     IpfsEvent::GetProviders(cid, ret) => {
+//                         let key = Key::from(cid.hash().to_bytes());
+//                         let id = self.swarm.behaviour_mut().kademlia.get_providers(key);
+//                         let (tx, mut rx) = futures::channel::mpsc::unbounded();
+//                         let stream = async_stream::stream! {
+//                             let mut current_providers: HashSet<PeerId> = Default::default();
+//                             while let Some(provider) = rx.next().await {
+//                                 if current_providers.insert(provider) {
+//                                     yield provider;
+//                                 }
+//                             }
+//                         };
+//                         self.provider_stream.insert(id, tx);
+
+//                         let _ = ret.send(Some(ProviderStream(stream.boxed())));
+//                     }
+//                     IpfsEvent::Provide(cid, ret) => {
+//                         let key = Key::from(cid.hash().to_bytes());
+//                         let future = match self.swarm.behaviour_mut().kademlia.start_providing(key)
+//                         {
+//                             Ok(id) => {
+//                                 Ok(self.kad_subscriptions.create_subscription(id.into(), None))
+//                             }
+//                             Err(e) => {
+//                                 error!("kad: can't provide a key: {:?}", e);
+//                                 Err(anyhow!("kad: can't provide the key: {:?}", e))
+//                             }
+//                         };
+//                         let _ = ret.send(future);
+//                     }
+//                     IpfsEvent::DhtGet(key, ret) => {
+//                         let id = self.swarm.behaviour_mut().kademlia.get_record(key);
+//                         let (tx, mut rx) = futures::channel::mpsc::unbounded();
+//                         let stream = async_stream::stream! {
+//                             while let Some(record) = rx.next().await {
+//                                     yield record;
+//                             }
+//                         };
+//                         self.record_stream.insert(id, tx);
+
+//                         let _ = ret.send(RecordStream(stream.boxed()));
+//                     }
+//                     IpfsEvent::DhtPut(key, value, quorum, ret) => {
+//                         let record = Record {
+//                             key,
+//                             value,
+//                             publisher: None,
+//                             expires: None,
+//                         };
+//                         let future = match self
+//                             .swarm
+//                             .behaviour_mut()
+//                             .kademlia
+//                             .put_record(record, quorum)
+//                         {
+//                             Ok(id) => {
+//                                 Ok(self.kad_subscriptions.create_subscription(id.into(), None))
+//                             }
+//                             Err(e) => {
+//                                 error!("kad: can't put a record: {:?}", e);
+//                                 Err(anyhow!("kad: can't provide the record: {:?}", e))
+//                             }
+//                         };
+//                         let _ = ret.send(future);
+//                     }
+//                     IpfsEvent::GetBootstrappers(ret) => {
+//                         let list = self
+//                             .bootstraps
+//                             .iter()
+//                             .map(MultiaddrWithPeerId::clone)
+//                             .map(Multiaddr::from)
+//                             .collect::<Vec<_>>();
+//                         let _ = ret.send(list);
+//                     }
+//                     IpfsEvent::AddBootstrapper(addr, ret) => {
+//                         let ret_addr = addr.clone().into();
+//                         if self.bootstraps.insert(addr.clone()) {
+//                             let MultiaddrWithPeerId {
+//                                 multiaddr: ma,
+//                                 peer_id,
+//                             } = addr;
+
+//                             self.swarm
+//                                 .behaviour_mut()
+//                                 .kademlia
+//                                 .add_address(&peer_id, ma.into());
+//                             // the return value of add_address doesn't implement Debug
+//                             trace!(peer_id=%peer_id, "tried to add a bootstrapper");
+//                         }
+//                         let _ = ret.send(Ok(ret_addr));
+//                     }
+//                     IpfsEvent::RemoveBootstrapper(addr, ret) => {
+//                         let result = addr.clone().into();
+//                         if self.bootstraps.remove(&addr) {
+//                             let peer_id = addr.peer_id;
+//                             let prefix: Multiaddr = addr.multiaddr.into();
+
+//                             if let Some(e) = self
+//                                 .swarm
+//                                 .behaviour_mut()
+//                                 .kademlia
+//                                 .remove_address(&peer_id, &prefix)
+//                             {
+//                                 info!(peer_id=%peer_id, status=?e.status, "removed bootstrapper");
+//                             } else {
+//                                 warn!(peer_id=%peer_id, "attempted to remove an unknown bootstrapper");
+//                             }
+//                         }
+//                         let _ = ret.send(Ok(result));
+//                     }
+//                     IpfsEvent::ClearBootstrappers(ret) => {
+//                         let removed = self.bootstraps.drain().collect::<Vec<_>>();
+//                         let mut list = Vec::with_capacity(removed.len());
+//                         for addr_with_peer_id in removed {
+//                             let peer_id = &addr_with_peer_id.peer_id;
+//                             let prefix: Multiaddr = addr_with_peer_id.multiaddr.clone().into();
+
+//                             if let Some(e) = self
+//                                 .swarm
+//                                 .behaviour_mut()
+//                                 .kademlia
+//                                 .remove_address(peer_id, &prefix)
+//                             {
+//                                 info!(peer_id=%peer_id, status=?e.status, "cleared bootstrapper");
+//                                 list.push(addr_with_peer_id.into());
+//                             } else {
+//                                 error!(peer_id=%peer_id, "attempted to clear an unknown bootstrapper");
+//                             }
+//                         }
+//                         let _ = ret.send(list);
+//                     }
+//                     IpfsEvent::DefaultBootstrap(ret) => {
+//                         let mut rets = Vec::new();
+
+//                         for addr in BOOTSTRAP_NODES {
+//                             let addr = addr
+//                                 .parse::<MultiaddrWithPeerId>()
+//                                 .expect("see test bootstrap_nodes_are_multiaddr_with_peerid");
+//                             if self.bootstraps.insert(addr.clone()) {
+//                                 let MultiaddrWithPeerId {
+//                                     multiaddr: ma,
+//                                     peer_id,
+//                                 } = addr.clone();
+
+//                                 // this is intentionally the multiaddr without peerid turned into plain multiaddr:
+//                                 // libp2p cannot dial addresses which include peerids.
+//                                 let ma: Multiaddr = ma.into();
+
+//                                 // same as with add_bootstrapper: the return value from kademlia.add_address
+//                                 // doesn't implement Debug
+//                                 self.swarm
+//                                     .behaviour_mut()
+//                                     .kademlia
+//                                     .add_address(&peer_id, ma.clone());
+//                                 trace!(peer_id=%peer_id, "tried to restore a bootstrapper");
+
+//                                 // report with the peerid
+//                                 let reported: Multiaddr = addr.into();
+//                                 rets.push(reported);
+//                             }
+//                         }
+
+//                         let _ = ret.send(Ok(rets));
+//                     }
+//                     IpfsEvent::Exit => {
+//                         // FIXME: we could do a proper teardown
+//                         return Poll::Ready(());
+//                     }
+//                 }
+//             }
+
+//             // Poll::Ready(None) and Poll::Pending can be used to break out of the loop, clippy
+//             // wants this to be written with a `while let`.
+//             while let Poll::Ready(Some(evt)) = Pin::new(&mut self.repo_events).poll_next(ctx) {
+//                 match evt {
+//                     RepoEvent::WantBlock(cid) => {
+//                         let client = self.swarm.behaviour_mut().bitswap().client().clone();
+//                         let repo = self.repo.clone();
+//                         tokio::spawn(async move {
+//                             let session = client.new_session().await;
+//                             if let Some(block) =
+//                                 session.get_block(&cid).await.ok().and_then(|block| {
+//                                     Block::new(block.cid, block.data.to_vec()).ok()
+//                                 })
+//                             {
+//                                 let res = repo.put_block(block).await;
+//                                 if let Err(e) = res {
+//                                     debug!("Got block {} but failed to store it: {}", cid, e);
+//                                 }
+//                             }
+//                             let _ = session.stop().await.ok();
+//                         });
+//                     }
+//                     RepoEvent::UnwantBlock(_cid) => {}
+//                     RepoEvent::NewBlock(block, ret) => {
+//                         let client = self.swarm.behaviour_mut().bitswap().client().clone();
+//                         let server = self.swarm.behaviour_mut().bitswap().server().cloned();
+//                         tokio::task::spawn(async move {
+//                             let block = iroh_bitswap::Block::new(
+//                                 bytes::Bytes::copy_from_slice(block.data()),
+//                                 *block.cid(),
+//                             );
+//                             if let Err(err) = client.notify_new_blocks(&[block.clone()]).await {
+//                                 warn!("failed to notify bitswap about blocks: {:?}", err);
+//                             }
+//                             if let Some(server) = server {
+//                                 if let Err(err) = server.notify_new_blocks(&[block]).await {
+//                                     warn!("failed to notify bitswap about blocks: {:?}", err);
+//                                 }
+//                             }
+//                         });
+//                         let _ = ret.send(Err(anyhow!("not actively providing blocks yet")));
+//                     }
+//                     RepoEvent::RemovedBlock(cid) => {
+//                         self.swarm.behaviour_mut().stop_providing_block(&cid)
+//                     }
+//                 }
+//             }
+
+//             done = true;
+//         }
+//     }
+// }
+
+// pub fn peerid_from_multiaddr(addr: &Multiaddr) -> anyhow::Result<PeerId> {
+// =======
 #[allow(dead_code)]
 pub(crate) fn peerid_from_multiaddr(addr: &Multiaddr) -> anyhow::Result<PeerId> {
->>>>>>> 763cf5ad
     let mut addr = addr.clone();
     let peer_id = match addr.pop() {
         Some(Protocol::P2p(hash)) => {
