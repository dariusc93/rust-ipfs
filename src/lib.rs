--- conflicted
+++ resolved
@@ -797,11 +797,8 @@
             dht_peer_lookup: Default::default(),
             bitswap_sessions: Default::default(),
             disconnect_confirmation: Default::default(),
-<<<<<<< HEAD
             failed_ping: Default::default(),
-=======
             pubsub_event_stream: Default::default(),
->>>>>>> dc28e73d
             kad_subscriptions,
             listener_subscriptions,
             repo,
