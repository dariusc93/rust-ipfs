--- conflicted
+++ resolved
@@ -1782,7 +1782,6 @@
         }
     }
 
-<<<<<<< HEAD
     async fn handle_swarm_event(&mut self, swarm_event: TSwarmEvent) {
         if let Some(handler) = self.swarm_event.clone() {
             handler(&mut self.swarm, &swarm_event)
@@ -1795,17 +1794,6 @@
                 self.listening_addresses
                     .insert(address.clone(), listener_id);
 
-                if self.port_mapping && address.iter().any(|p| matches!(p, Protocol::Ip4(_))) {
-                    let (tx, rx) = broadcast::channel(1);
-                    if let Some(forward_rx) = igd::forward_port(
-                        address.clone(),
-                        std::time::Duration::from_secs(2 * 60),
-                        rx,
-                    ) {
-                        self.mapping_pending
-                            .insert(address.clone(), (forward_rx, tx));
-                    }
-                }
                 self.listener_subscriptions
                     .finish_subscription(listener_id.into(), Ok(Some(Some(address))));
             }
@@ -1815,9 +1803,6 @@
             } => {
                 self.listeners.remove(&listener_id);
                 self.listening_addresses.remove(&address);
-                if let Some(tx) = self.mapping_task.remove(&address) {
-                    let _ = tx.send(());
-                }
                 self.listener_subscriptions
                     .finish_subscription(listener_id.into(), Ok(Some(None)));
             }
@@ -1829,9 +1814,6 @@
                 self.listeners.remove(&listener_id);
                 for address in addresses {
                     self.listening_addresses.remove(&address);
-                    if let Some(tx) = self.mapping_task.remove(&address) {
-                        let _ = tx.send(());
-                    }
                 }
                 let reason = reason.map(|_| Some(None)).map_err(|e| e.to_string());
                 self.listener_subscriptions
@@ -1856,28 +1838,6 @@
                                 trace!("mdns: Expired peer {}", peer.to_base58());
                                 self.swarm.behaviour_mut().remove_peer(&peer);
                             }
-=======
-                        self.listener_subscriptions
-                            .finish_subscription(listener_id.into(), Ok(Some(Some(address))));
-                    }
-                    SwarmEvent::ExpiredListenAddr {
-                        listener_id,
-                        address,
-                    } => {
-                        self.listeners.remove(&listener_id);
-                        self.listening_addresses.remove(&address);
-                        self.listener_subscriptions
-                            .finish_subscription(listener_id.into(), Ok(Some(None)));
-                    }
-                    SwarmEvent::ListenerClosed {
-                        listener_id,
-                        reason,
-                        addresses,
-                    } => {
-                        self.listeners.remove(&listener_id);
-                        for address in addresses {
-                            self.listening_addresses.remove(&address);
->>>>>>> 3de25916
                         }
                     }
                 }
@@ -2628,7 +2588,6 @@
             }
             IpfsEvent::DefaultBootstrap(ret) => {
                 let mut rets = Vec::new();
-
                 for addr in BOOTSTRAP_NODES {
                     let addr = addr
                         .parse::<MultiaddrWithPeerId>()
@@ -2651,7 +2610,6 @@
                             .add_address(&peer_id, ma.clone());
                         trace!(peer_id=%peer_id, "tried to restore a bootstrapper");
 
-<<<<<<< HEAD
                         // report with the peerid
                         let reported: Multiaddr = addr.into();
                         rets.push(reported);
@@ -2691,9 +2649,6 @@
                 }
             }
             RepoEvent::RemovedBlock(cid) => self.swarm.behaviour_mut().stop_providing_block(&cid),
-=======
-            done = true;
->>>>>>> 3de25916
         }
     }
 }
@@ -3383,15 +3338,8 @@
 
             // for future: assume UninitializedIpfs handles instrumenting any futures with the
             // given span
-
-<<<<<<< HEAD
-            let ipfs: Ipfs<TestTypes> = UninitializedIpfs::new(opts).start().await.unwrap();
-
-=======
-            let (ipfs, fut): (Ipfs<TestTypes>, _) =
-                UninitializedIpfs::with_opt(opts).start().await.unwrap();
-            let bg_task = tokio::task::spawn(fut);
->>>>>>> 3de25916
+            let ipfs: Ipfs<TestTypes> = UninitializedIpfs::with_opt(opts).start().await.unwrap();
+
             let addrs = ipfs.identity(None).await.unwrap().listen_addrs;
 
             Node { ipfs, id, addrs }
