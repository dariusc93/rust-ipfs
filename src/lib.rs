--- conflicted
+++ resolved
@@ -107,12 +107,8 @@
 };
 
 use libp2p::{
-<<<<<<< HEAD
+    core::{muxing::StreamMuxerBox, transport::Boxed},
     kad::{store::MemoryStoreConfig, KademliaConfig, Mode},
-=======
-    core::{muxing::StreamMuxerBox, transport::Boxed},
-    kad::{store::MemoryStoreConfig, KademliaConfig},
->>>>>>> 12cc7a51
     ping::Config as PingConfig,
     swarm::dial_opts::DialOpts,
     StreamProtocol,
@@ -508,13 +504,8 @@
 }
 
 /// Configured Ipfs which can only be started.
-<<<<<<< HEAD
-
+#[allow(clippy::type_complexity)]
 pub struct UninitializedIpfs<C: NetworkBehaviour<ToSwarm = void::Void> + Send> {
-=======
-#[allow(clippy::type_complexity)]
-pub struct UninitializedIpfs<C: NetworkBehaviour<OutEvent = void::Void> + Send> {
->>>>>>> 12cc7a51
     keys: Keypair,
     options: IpfsOptions,
     fdlimit: Option<FDLimit>,
