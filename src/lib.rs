//! IPFS node implementation
//!
//! [Ipfs](https://ipfs.io) is a peer-to-peer system with content addressed functionality. The main
//! entry point for users of this crate is the [`Ipfs`] facade, which allows access to most of the
//! implemented functionality.
//!
//! This crate passes a lot of the [interface-ipfs-core] test suite; most of that functionality is
//! in `ipfs-http` crate. The crate has some interoperability with the [go-ipfs] and [js-ipfs]
//! implementations.
//!
//! `ipfs` is an early alpha level crate: APIs and their implementation are subject to change in
//! any upcoming release at least for now. The aim of the crate is to become a library-first
//! production ready implementation of an Ipfs node.
//!
//! [interface-ipfs-core]: https://www.npmjs.com/package/interface-ipfs-core
//! [go-ipfs]: https://github.com/ipfs/go-ipfs/
//! [js-ipfs]: https://github.com/ipfs/js-ipfs/
// We are not done yet, but uncommenting this makes it easier to hunt down for missing docs.
//#![deny(missing_docs)]
//
// This isn't recognized in stable yet, but we should disregard any nags on these to keep making
// the docs better.
//#![allow(private_intra_doc_links)]

pub mod config;
pub mod dag;
pub mod error;
pub mod ipns;
mod keystore;
pub mod p2p;
pub mod path;
pub mod refs;
pub mod repo;
mod subscription;
mod task;
pub mod unixfs;

#[macro_use]
extern crate tracing;

use anyhow::{anyhow, format_err};
use either::Either;
use futures::{
    channel::{
        mpsc::{channel, Sender, UnboundedReceiver},
        oneshot::{self, channel as oneshot_channel, Sender as OneshotSender},
    },
    future::BoxFuture,
    sink::SinkExt,
    stream::{BoxStream, Stream},
    StreamExt,
};

use keystore::Keystore;
use p2p::{
    BitswapConfig, IdentifyConfiguration, KadConfig, KadStoreConfig, PeerInfo, ProviderStream,
    PubsubConfig, RecordStream, RelayConfig,
};
use repo::{BlockStore, DataStore, Lock};
use tokio::task::JoinHandle;
use tracing::Span;
use tracing_futures::Instrument;
use unixfs::{IpfsUnixfs, NodeItem, UnixfsStatus};

use std::{
    collections::{HashMap, HashSet},
    fmt, io,
    ops::{Deref, DerefMut, Range},
    path::{Path, PathBuf},
    sync::Arc,
    time::Duration,
};

use self::{
    dag::IpldDag,
    ipns::Ipns,
    p2p::{create_swarm, SwarmOptions, TSwarm},
    repo::{create_repo, Repo, RepoEvent},
};

pub use self::p2p::gossipsub::SubscriptionStream;

pub use self::{
    error::Error,
    p2p::BehaviourEvent,
    p2p::KadResult,
    path::IpfsPath,
    repo::{PinKind, PinMode},
};

pub type Block = libipld::Block<libipld::DefaultParams>;

use libipld::{Cid, Ipld, IpldCodec};

pub use libp2p::{
    self,
    core::transport::ListenerId,
    gossipsub::{MessageId, PublishError},
    identity::Keypair,
    identity::PublicKey,
    kad::{record::Key, Quorum},
    multiaddr::multiaddr,
    multiaddr::Protocol,
    swarm::NetworkBehaviour,
    Multiaddr, PeerId,
};

use libp2p::{
    kad::{store::MemoryStoreConfig, KademliaConfig},
    ping::Config as PingConfig,
    swarm::dial_opts::DialOpts,
    StreamProtocol,
};

#[derive(Debug, Clone)]
pub enum StoragePath {
    Disk(PathBuf),
    Memory,
    Custom {
        blockstore: Arc<dyn BlockStore>,
        datastore: Arc<dyn DataStore>,
        lock: Arc<dyn Lock>,
    },
}

impl PartialEq for StoragePath {
    fn eq(&self, other: &Self) -> bool {
        match (self, other) {
            (StoragePath::Disk(left_path), StoragePath::Disk(right_path)) => {
                left_path.eq(right_path)
            }
            (StoragePath::Memory, StoragePath::Memory) => true,
            (StoragePath::Custom { .. }, StoragePath::Custom { .. }) => {
                //Do we really care if they equal?
                //TODO: Possibly implement PartialEq/Eq for the traits so we could make sure
                //      that they do or dont eq each other. For now this will always be true
                true
            }
            _ => false,
        }
    }
}

impl Eq for StoragePath {}

/// Ipfs node options used to configure the node to be created with [`UninitializedIpfs`].
// TODO: Refactor
#[derive(Clone)]
pub struct IpfsOptions {
    /// The path of the ipfs repo (blockstore and datastore).
    ///
    /// This is always required but can be any path with in-memory backends. The filesystem backend
    /// creates a directory structure alike but not compatible to other ipfs implementations.
    ///
    /// # Incompatiblity and interop warning
    ///
    /// It is **not** recommended to set this to IPFS_PATH without first at least backing up your
    /// existing repository.
    pub ipfs_path: StoragePath,

    /// Nodes used as bootstrap peers.
    pub bootstrap: Vec<Multiaddr>,

    /// Enables mdns for peer discovery and announcement when true.
    pub mdns: bool,

    /// Enables ipv6 for mdns
    pub mdns_ipv6: bool,

    /// Keep connection alive
    pub keep_alive: bool,

    /// Enables dcutr
    pub dcutr: bool,

    /// Enables relay client.
    pub relay: bool,

    /// Disables kademlia protocol
    pub disable_kad: bool,

    /// Disables bitswap protocol
    pub disable_bitswap: bool,

    /// Bitswap configuration
    pub bitswap_config: Option<BitswapConfig>,

    /// Enables relay server
    pub relay_server: bool,

    /// Relay server config
    pub relay_server_config: Option<RelayConfig>,

    /// Bound listening addresses; by default the node will not listen on any address.
    pub listening_addrs: Vec<Multiaddr>,

    /// Transport configuration
    pub transport_configuration: Option<crate::p2p::TransportConfig>,

    /// Swarm configuration
    pub swarm_configuration: Option<crate::p2p::SwarmConfig>,

    /// Identify configuration
    pub identify_configuration: Option<crate::p2p::IdentifyConfiguration>,

    /// Pubsub configuration
    pub pubsub_config: Option<crate::p2p::PubsubConfig>,

    /// Kad configuration
    pub kad_configuration: Option<Either<KadConfig, KademliaConfig>>,

    /// Kad Store Config
    /// Note: Only supports MemoryStoreConfig at this time
    pub kad_store_config: KadStoreConfig,

    /// Ping Configuration
    pub ping_configuration: Option<PingConfig>,

    /// Enables port mapping (aka UPnP)
    pub port_mapping: bool,

    /// Address book configuration
    pub addr_config: Option<AddressBookConfig>,

    pub keystore: Keystore,

    /// Repo Provider option
    pub provider: RepoProvider,
    /// The span for tracing purposes, `None` value is converted to `tracing::trace_span!("ipfs")`.
    ///
    /// All futures returned by `Ipfs`, background task actions and swarm actions are instrumented
    /// with this span or spans referring to this as their parent. Setting this other than `None`
    /// default is useful when running multiple nodes.
    pub span: Option<Span>,
}

#[derive(Copy, Clone, Debug, PartialEq, Eq, PartialOrd, Ord, Hash, Default)]
pub enum RepoProvider {
    /// Dont provide any blocks automatically
    #[default]
    None,

    /// Provide all blocks stored automatically
    All,

    /// Provide pinned blocks
    Pinned,

    /// Provide root blocks only
    Roots,
}

impl Default for IpfsOptions {
    fn default() -> Self {
        Self {
            ipfs_path: StoragePath::Memory,
            mdns: Default::default(),
            mdns_ipv6: Default::default(),
            dcutr: Default::default(),
            bootstrap: Default::default(),
            relay: Default::default(),
            disable_kad: Default::default(),
            disable_bitswap: Default::default(),
            bitswap_config: Default::default(),
            keep_alive: Default::default(),
            relay_server: Default::default(),
            relay_server_config: Default::default(),
            kad_configuration: Default::default(),
            kad_store_config: Default::default(),
            ping_configuration: Default::default(),
            identify_configuration: Default::default(),
            addr_config: Default::default(),
            provider: Default::default(),
            keystore: Keystore::in_memory(),
            listening_addrs: vec![
                "/ip4/0.0.0.0/tcp/0".parse().unwrap(),
                "/ip4/0.0.0.0/udp/0/quic-v1".parse().unwrap(),
                "/ip6/::/tcp/0".parse().unwrap(),
                "/ip6/::/udp/0/quic-v1".parse().unwrap(),
            ],
            port_mapping: false,
            transport_configuration: None,
            pubsub_config: None,
            swarm_configuration: None,
            span: None,
        }
    }
}

impl fmt::Debug for IpfsOptions {
    fn fmt(&self, fmt: &mut fmt::Formatter<'_>) -> fmt::Result {
        // needed since libp2p::identity::Keypair does not have a Debug impl, and the IpfsOptions
        // is a struct with all public fields, don't enforce users to use this wrapper.
        fmt.debug_struct("IpfsOptions")
            .field("ipfs_path", &self.ipfs_path)
            .field("bootstrap", &self.bootstrap)
            .field("mdns", &self.mdns)
            .field("dcutr", &self.dcutr)
            .field("listening_addrs", &self.listening_addrs)
            .field("span", &self.span)
            .finish()
    }
}

impl IpfsOptions {
    /// Creates an in-memory store backed configuration useful for any testing purposes.
    ///
    /// Also used from examples.
    pub fn inmemory_with_generated_keys() -> Self {
        IpfsOptions {
            listening_addrs: vec!["/ip4/127.0.0.1/tcp/0".parse().unwrap()],
            ..Default::default()
        }
    }
}

/// The facade for the Ipfs node.
///
/// The facade has most of the functionality either directly as a method or the functionality can
/// be implemented using the provided methods. For more information, see examples or the HTTP
/// endpoint implementations in `ipfs-http`.
///
/// The facade is created through [`UninitializedIpfs`] which is configured with [`IpfsOptions`].
#[derive(Debug, Clone)]
pub struct Ipfs {
    span: Span,
    repo: Repo,
    key: Keypair,
    keystore: Keystore,
    identify_conf: IdentifyConfiguration,
    to_task: Sender<IpfsEvent>,
}

type Channel<T> = OneshotSender<Result<T, Error>>;
type ReceiverChannel<T> = oneshot::Receiver<Result<T, Error>>;
/// Events used internally to communicate with the swarm, which is executed in the the background
/// task.
#[derive(Debug)]
#[allow(clippy::type_complexity)]
enum IpfsEvent {
    /// Connect
    Connect(DialOpts, OneshotSender<ReceiverChannel<()>>),
    /// Node supported protocol
    Protocol(OneshotSender<Vec<String>>),
    /// Addresses
    Addresses(Channel<Vec<(PeerId, Vec<Multiaddr>)>>),
    /// Local addresses
    Listeners(Channel<Either<Vec<Multiaddr>, BoxFuture<'static, Vec<Multiaddr>>>>),
    /// Local addresses
    ExternalAddresses(Channel<Either<Vec<Multiaddr>, BoxFuture<'static, Vec<Multiaddr>>>>),
    /// Connected peers
    Connected(Channel<Vec<PeerId>>),
    /// Is Connected
    IsConnected(PeerId, Channel<bool>),
    /// Disconnect
    Disconnect(
        PeerId,
        OneshotSender<(ReceiverChannel<()>, ReceiverChannel<()>)>,
    ),
    /// Ban Peer
    Ban(PeerId, Channel<()>),
    /// Unban peer
    Unban(PeerId, Channel<()>),
    PubsubSubscribe(String, OneshotSender<Option<SubscriptionStream>>),
    PubsubEventStream(OneshotSender<UnboundedReceiver<InnerPubsubEvent>>),
    PubsubUnsubscribe(String, OneshotSender<Result<bool, Error>>),
    PubsubPublish(
        String,
        Vec<u8>,
        OneshotSender<Result<MessageId, PublishError>>,
    ),
    PubsubPeers(Option<String>, OneshotSender<Vec<PeerId>>),
    GetBitswapPeers(OneshotSender<BoxFuture<'static, Vec<PeerId>>>),
    WantList(Option<PeerId>, OneshotSender<BoxFuture<'static, Vec<Cid>>>),
    PubsubSubscribed(OneshotSender<Vec<String>>),
    AddListeningAddress(
        Multiaddr,
        OneshotSender<anyhow::Result<oneshot::Receiver<Either<Multiaddr, Result<(), io::Error>>>>>,
    ),
    RemoveListeningAddress(
        Multiaddr,
        OneshotSender<anyhow::Result<oneshot::Receiver<Either<Multiaddr, Result<(), io::Error>>>>>,
    ),
    Bootstrap(Channel<ReceiverChannel<KadResult>>),
    AddPeer(PeerId, Multiaddr, Channel<()>),
    RemovePeer(PeerId, Option<Multiaddr>, Channel<bool>),
    GetClosestPeers(PeerId, OneshotSender<ReceiverChannel<KadResult>>),
    FindPeerIdentity(PeerId, OneshotSender<ReceiverChannel<PeerInfo>>),
    FindPeer(
        PeerId,
        bool,
        OneshotSender<Either<Vec<Multiaddr>, ReceiverChannel<KadResult>>>,
    ),
    WhitelistPeer(PeerId, Channel<()>),
    RemoveWhitelistPeer(PeerId, Channel<()>),
    GetProviders(Cid, OneshotSender<Option<ProviderStream>>),
    Provide(Cid, Channel<ReceiverChannel<KadResult>>),
    DhtGet(Key, OneshotSender<RecordStream>),
    DhtPut(Key, Vec<u8>, Quorum, Channel<ReceiverChannel<KadResult>>),
    GetBootstrappers(OneshotSender<Vec<Multiaddr>>),
    AddBootstrapper(Multiaddr, Channel<Multiaddr>),
    RemoveBootstrapper(Multiaddr, Channel<Multiaddr>),
    ClearBootstrappers(OneshotSender<Vec<Multiaddr>>),
    DefaultBootstrap(Channel<Vec<Multiaddr>>),
    Exit,
}

#[derive(Debug, Clone)]
pub enum PubsubEvent {
    /// Subscription event to a given topic
    Subscribe { peer_id: PeerId },

    /// Unsubscribing event to a given topic
    Unsubscribe { peer_id: PeerId },
}

#[derive(Debug, Clone)]
pub(crate) enum InnerPubsubEvent {
    /// Subscription event to a given topic
    Subscribe { topic: String, peer_id: PeerId },

    /// Unsubscribing event to a given topic
    Unsubscribe { topic: String, peer_id: PeerId },
}

impl From<InnerPubsubEvent> for PubsubEvent {
    fn from(event: InnerPubsubEvent) -> Self {
        match event {
            InnerPubsubEvent::Subscribe { peer_id, .. } => PubsubEvent::Subscribe { peer_id },
            InnerPubsubEvent::Unsubscribe { peer_id, .. } => PubsubEvent::Unsubscribe { peer_id },
        }
    }
}

type TSwarmEvent = <TSwarm as Stream>::Item;
type TSwarmEventFn = Arc<dyn Fn(&mut TSwarm, &TSwarmEvent) + Sync + Send>;

#[derive(Debug, Copy, Clone)]
pub enum FDLimit {
    Max,
    Custom(u64),
}

/// Configured Ipfs which can only be started.

pub struct UninitializedIpfs {
    keys: Keypair,
    options: IpfsOptions,
    fdlimit: Option<FDLimit>,
    delay: bool,
    swarm_event: Option<TSwarmEventFn>,
}

impl Default for UninitializedIpfs {
    fn default() -> Self {
        Self::with_opt(Default::default())
    }
}

impl UninitializedIpfs {
    pub fn new() -> Self {
        Self::default()
    }

    /// Configures a new UninitializedIpfs with from the given options and optionally a span.
    /// If the span is not given, it is defaulted to `tracing::trace_span!("ipfs")`.
    ///
    /// The span is attached to all operations called on the later created `Ipfs` along with all
    /// operations done in the background task as well as tasks spawned by the underlying
    /// `libp2p::Swarm`.
    pub fn with_opt(options: IpfsOptions) -> Self {
        let keys = Keypair::generate_ed25519();
        let fdlimit = None;
        let delay = true;
        UninitializedIpfs {
            keys,
            options,
            fdlimit,
            delay,
            swarm_event: None,
        }
    }

    /// Adds a listening address
    pub fn add_listening_addr(mut self, addr: Multiaddr) -> Self {
        if !self.options.listening_addrs.contains(&addr) {
            self.options.listening_addrs.push(addr)
        }
        self
    }

    /// Adds a listening addresses
    pub fn add_listening_addrs(mut self, addrs: Vec<Multiaddr>) -> Self {
        if !addrs.is_empty() {
            self.options.listening_addrs = addrs;
        }

        self
    }

    /// Adds a bootstrap node
    pub fn add_bootstrap(mut self, addr: Multiaddr) -> Self {
        if !self.options.bootstrap.contains(&addr) {
            self.options.bootstrap.push(addr)
        }
        self
    }

    /// Sets a path
    pub fn set_path<P: AsRef<Path>>(mut self, path: P) -> Self {
        let path = path.as_ref().to_path_buf();
        self.options.ipfs_path = StoragePath::Disk(path);
        self
    }

    /// Set identify configuration
    pub fn set_identify_configuration(mut self, config: crate::p2p::IdentifyConfiguration) -> Self {
        self.options.identify_configuration = Some(config);
        self
    }

    /// Set transport configuration
    pub fn set_transport_configuration(mut self, config: crate::p2p::TransportConfig) -> Self {
        self.options.transport_configuration = Some(config);
        self
    }

    /// Set swarm configuration
    pub fn set_swarm_configuration(mut self, config: crate::p2p::SwarmConfig) -> Self {
        self.options.swarm_configuration = Some(config);
        self
    }

    /// Set kad configuration
    pub fn set_kad_configuration(mut self, config: KadConfig, store: KadStoreConfig) -> Self {
        self.options.kad_configuration = Some(Either::Left(config));
        self.options.kad_store_config = store;
        self
    }

    /// Set ping configuration
    pub fn set_ping_configuration(mut self, config: PingConfig) -> Self {
        self.options.ping_configuration = Some(config);
        self
    }

    /// Set address book configuration
    pub fn set_addrbook_configuration(mut self, config: AddressBookConfig) -> Self {
        self.options.addr_config = Some(config);
        self
    }

    /// Set pubsub configuration
    pub fn set_pubsub_configuration(mut self, config: PubsubConfig) -> Self {
        self.options.pubsub_config = Some(config);
        self
    }

    /// Set RepoProvider option to provide blocks automatically
    pub fn set_provider(mut self, opt: RepoProvider) -> Self {
        self.options.provider = opt;
        self
    }

    /// Set keypair
    pub fn set_keypair(mut self, keypair: Keypair) -> Self {
        self.keys = keypair;
        self
    }

    /// Enable keep alive
    pub fn enable_keepalive(mut self) -> Self {
        self.options.keep_alive = true;
        self
    }

    /// Disables kademlia
    pub fn disable_kad(mut self) -> Self {
        self.options.disable_kad = true;
        self
    }

    /// Disable bitswap
    pub fn disable_bitswap(mut self) -> Self {
        self.options.disable_bitswap = true;
        self
    }

    /// Set Bitswap configuration
    pub fn set_bitswap_configuration(mut self, config: BitswapConfig) -> Self {
        self.options.bitswap_config = Some(config);
        self
    }

    /// Set a keystore
    pub fn set_keystore(mut self, keystore: Keystore) -> Self {
        self.options.keystore = keystore;
        self
    }

    /// Enable mdns
    pub fn enable_mdns(mut self) -> Self {
        self.options.mdns = true;
        self
    }

    /// Enable relay client
    pub fn enable_relay(mut self, with_dcutr: bool) -> Self {
        self.options.relay = true;
        self.options.dcutr = with_dcutr;
        self
    }

    /// Enable relay server
    pub fn enable_relay_server(mut self, config: Option<RelayConfig>) -> Self {
        self.options.relay_server = true;
        self.options.relay_server_config = config;
        self
    }

    /// Enable port mapping (AKA UPnP)
    pub fn enable_upnp(mut self) -> Self {
        self.options.port_mapping = true;
        self
    }

    /// Set file desc limit
    pub fn fd_limit(mut self, limit: FDLimit) -> Self {
        self.fdlimit = Some(limit);
        self
    }

    /// Used to delay the loop
    /// Note: This may be removed in future
    pub fn disable_delay(mut self) -> Self {
        self.delay = false;
        self
    }

    /// Handle libp2p swarm events
    pub fn swarm_events<F>(mut self, func: F) -> Self
    where
        F: Fn(&mut TSwarm, &TSwarmEvent) + Sync + Send + 'static,
    {
        self.swarm_event = Some(Arc::new(func));
        self
    }

    /// Initialize the ipfs node. The returned `Ipfs` value is cloneable, send and sync.
    pub async fn start(self) -> Result<Ipfs, Error> {
        let UninitializedIpfs {
            keys,
            fdlimit,
            delay,
            mut options,
            swarm_event,
            ..
        } = self;

        if let StoragePath::Disk(path) = &options.ipfs_path {
            if !path.is_dir() {
                tokio::fs::create_dir_all(path).await?;
            }
        }

        let (repo, repo_events) = create_repo(options.ipfs_path.clone());

        let root_span = options
            .span
            .take()
            // not sure what would be the best practice with tracing and spans
            .unwrap_or_else(|| tracing::trace_span!(parent: &Span::current(), "ipfs"));

        // the "current" span which is not entered but the awaited futures are instrumented with it
        let init_span = tracing::trace_span!(parent: &root_span, "init");

        // stored in the Ipfs, instrumenting every method call
        let facade_span = tracing::trace_span!("facade");

        // stored in the executor given to libp2p, used to spawn at least the connections,
        // instrumenting each of those.
        let exec_span = tracing::trace_span!(parent: &root_span, "exec");

        // instruments the IpfsFuture, the background task.
        let swarm_span = tracing::trace_span!(parent: &root_span, "swarm");

        if let Some(limit) = fdlimit {
            #[cfg(unix)]
            {
                let (_, hard) = rlimit::Resource::NOFILE.get()?;
                let limit = match limit {
                    FDLimit::Max => hard,
                    FDLimit::Custom(limit) => limit,
                };

                let target = std::cmp::min(hard, limit);
                rlimit::Resource::NOFILE.set(target, hard)?;
                let (soft, _) = rlimit::Resource::NOFILE.get()?;
                if soft < 2048 {
                    error!("Limit is too low: {soft}");
                }
            }
            #[cfg(not(unix))]
            {
                warn!("Cannot set {limit:?}. Can only set a fd limit on unix systems. Ignoring...")
            }
        }

        repo.init().instrument(init_span.clone()).await?;

        let (to_task, receiver) = channel::<IpfsEvent>(1);
        let id_conf = options.identify_configuration.clone().unwrap_or_default();

        let keystore = options.keystore.clone();

        let ipfs = Ipfs {
            span: facade_span,
            repo: repo.clone(),
            identify_conf: id_conf,
            key: keys.clone(),
            keystore,
            to_task,
        };

        //Note: If `All` or `Pinned` are used, we would have to auto adjust the amount of
        //      provider records by adding the amount of blocks to the config.
        //TODO: Add persistent layer for kad store
        let blocks = match options.provider {
            RepoProvider::None => vec![],
            RepoProvider::All => repo.list_blocks().await.unwrap_or_default(),
            RepoProvider::Pinned => {
                repo.list_pins(None)
                    .await
                    .filter_map(|result| async move { result.map(|(cid, _)| cid).ok() })
                    .collect()
                    .await
            }
            RepoProvider::Roots => {
                //TODO: Scan blockstore for root unixfs blocks
                warn!("RepoProvider::Roots is not implemented... ignoring...");
                vec![]
            }
        };

        let count = blocks.len();

        let store_config = &mut options.kad_store_config;

        match store_config.memory.as_mut() {
            Some(memory_config) => {
                memory_config.max_provided_keys += count;
            }
            None => {
                store_config.memory = Some(MemoryStoreConfig {
                    //Provide a buffer to the max amount of provided keys
                    max_provided_keys: (50 * 1024) + count,
                    ..Default::default()
                })
            }
        }

        // FIXME: mutating options above is an unfortunate side-effect of this call, which could be
        // reordered for less error prone code.
        let swarm_options = SwarmOptions::from(&options);

        let swarm_config = options.swarm_configuration.unwrap_or_default();
        let transport_config = options.transport_configuration.unwrap_or_default();
        let swarm = create_swarm(
            &keys,
            swarm_options,
            swarm_config,
            transport_config,
            repo.clone(),
            exec_span,
        )
        .instrument(tracing::trace_span!(parent: &init_span, "swarm"))
        .await?;

        let kad_subscriptions = Default::default();
        let listener_subscriptions = Default::default();
        let listeners = Default::default();
        let bootstraps = Default::default();

        let IpfsOptions {
            listening_addrs, ..
        } = options;

        let mut fut = task::IpfsTask {
            repo_events: repo_events.fuse(),
            from_facade: receiver.fuse(),
            swarm,
            listening_addresses: HashMap::with_capacity(listening_addrs.len()),
            listeners,
            provider_stream: HashMap::new(),
            bitswap_provider_stream: Default::default(),
            record_stream: HashMap::new(),
            dht_peer_lookup: Default::default(),
            bitswap_sessions: Default::default(),
            disconnect_confirmation: Default::default(),
            failed_ping: Default::default(),
            pubsub_event_stream: Default::default(),
            kad_subscriptions,
            listener_subscriptions,
            repo,
            bootstraps,
            swarm_event,
            external_listener: Default::default(),
            local_listener: Default::default(),
        };

        for addr in listening_addrs.into_iter() {
            match fut.swarm.listen_on(addr) {
                Ok(id) => fut.listeners.insert(id),
                _ => continue,
            };
        }

        for block in blocks {
            if let Some(kad) = fut.swarm.behaviour_mut().kademlia.as_mut() {
                let key = Key::from(block.hash().to_bytes());
                match kad.start_providing(key) {
                    Ok(id) => {
                        let (tx, _rx) = oneshot_channel();
                        fut.kad_subscriptions.insert(id, tx);
                    }
                    Err(e) => match e {
                        libp2p::kad::store::Error::MaxProvidedKeys => break,
                        _ => unreachable!(),
                    },
                };
            }
        }

        tokio::spawn({
            async move {
                fut.run(delay).instrument(swarm_span).await;
            }
        });
        Ok(ipfs)
    }
}

impl Ipfs {
    /// Return an [`IpldDag`] for DAG operations
    pub fn dag(&self) -> IpldDag {
        IpldDag::new(self.clone())
    }

    /// Return an [`Repo`] to access the internal repo of the node
    pub fn repo(&self) -> &Repo {
        &self.repo
    }

    /// Returns an [`IpfsFiles`] for files operations
    pub fn unixfs(&self) -> IpfsUnixfs {
        IpfsUnixfs::new(self.clone())
    }

    fn ipns(&self) -> Ipns {
        Ipns::new(self.clone())
    }

    /// Puts a block into the ipfs repo.
    ///
    /// # Forget safety
    ///
    /// Forgetting the returned future will not result in memory unsafety, but it can
    /// deadlock other tasks.
    pub async fn put_block(&self, block: Block) -> Result<Cid, Error> {
        self.repo
            .put_block(block)
            .instrument(self.span.clone())
            .await
            .map(|(cid, _put_status)| cid)
    }

    /// Retrieves a block from the local blockstore, or starts fetching from the network or join an
    /// already started fetch.
    pub async fn get_block(&self, cid: &Cid) -> Result<Block, Error> {
        self.repo
            .get_block(cid, &[], false)
            .instrument(self.span.clone())
            .await
    }

    /// Remove block from the ipfs repo. A pinned block cannot be removed.
    pub async fn remove_block(&self, cid: Cid) -> Result<Cid, Error> {
        self.repo
            .remove_block(&cid)
            .instrument(self.span.clone())
            .await
    }

    /// Cleans up of all unpinned blocks
    /// Note: This is extremely basic and should not be relied on completely
    ///       until there is additional or extended implementation for a gc
    pub async fn gc(&self) -> Result<Vec<Cid>, Error> {
        self.repo.cleanup().instrument(self.span.clone()).await
    }

    /// Pins a given Cid recursively or directly (non-recursively).
    ///
    /// Pins on a block are additive in sense that a previously directly (non-recursively) pinned
    /// can be made recursive, but removing the recursive pin on the block removes also the direct
    /// pin as well.
    ///
    /// Pinning a Cid recursively (for supported dag-protobuf and dag-cbor) will walk its
    /// references and pin the references indirectly. When a Cid is pinned indirectly it will keep
    /// its previous direct or recursive pin and be indirect in addition.
    ///
    /// Recursively pinned Cids cannot be re-pinned non-recursively but non-recursively pinned Cids
    /// can be "upgraded to" being recursively pinned.
    ///
    /// # Crash unsafety
    ///
    /// If a recursive `insert_pin` operation is interrupted because of a crash or the crash
    /// prevents from synchronizing the data store to disk, this will leave the system in an inconsistent
    /// state. The remedy is to re-pin recursive pins.
    pub async fn insert_pin(&self, cid: &Cid, recursive: bool) -> Result<(), Error> {
        let span = debug_span!(parent: &self.span, "insert_pin", cid = %cid, recursive);

        self.repo()
            .insert_pin(cid, recursive, false)
            .instrument(span)
            .await
    }

    /// Unpins a given Cid recursively or only directly.
    ///
    /// Recursively unpinning a previously only directly pinned Cid will remove the direct pin.
    ///
    /// Unpinning an indirectly pinned Cid is not possible other than through its recursively
    /// pinned tree roots.
    pub async fn remove_pin(&self, cid: &Cid, recursive: bool) -> Result<(), Error> {
        use futures::stream::TryStreamExt;
        let span = debug_span!(parent: &self.span, "remove_pin", cid = %cid, recursive);
        async move {
            if !recursive {
                self.repo.remove_direct_pin(cid).await
            } else {
                // start walking refs of the root after loading it

                let block = match self.repo.get_block_now(cid).await? {
                    Some(b) => b,
                    None => {
                        return Err(anyhow::anyhow!("pinned root not found: {}", cid));
                    }
                };

                let ipld = block.decode::<IpldCodec, Ipld>()?;
                let st = crate::refs::IpldRefs::default()
                    .with_only_unique()
                    .with_existing_blocks()
                    .refs_of_resolved(self.repo(), vec![(*cid, ipld.clone())].into_iter())
                    .map_ok(|crate::refs::Edge { destination, .. }| destination)
                    .into_stream()
                    .boxed();

                self.repo.remove_recursive_pin(cid, st).await
            }
        }
        .instrument(span)
        .await
    }

    /// Checks whether a given block is pinned.
    ///
    /// Returns true if the block is pinned, false if not. See Crash unsafety notes for the false
    /// response.
    ///
    /// # Crash unsafety
    ///
    /// Cannot currently detect partially written recursive pins. Those can happen if
    /// `Ipfs::insert_pin(cid, true)` is interrupted by a crash for example.
    ///
    /// Works correctly only under no-crash situations. Workaround for hitting a crash is to re-pin
    /// any existing recursive pins.
    ///
    // TODO: This operation could be provided as a `Ipfs::fix_pins()`.
    pub async fn is_pinned(&self, cid: &Cid) -> Result<bool, Error> {
        let span = debug_span!(parent: &self.span, "is_pinned", cid = %cid);
        self.repo.is_pinned(cid).instrument(span).await
    }

    /// Lists all pins, or the specific kind thereof.
    ///
    /// # Crash unsafety
    ///
    /// Does not currently recover from partial recursive pin insertions.
    pub async fn list_pins(
        &self,
        filter: Option<PinMode>,
    ) -> futures::stream::BoxStream<'static, Result<(Cid, PinMode), Error>> {
        let span = debug_span!(parent: &self.span, "list_pins", ?filter);
        self.repo.list_pins(filter).instrument(span).await
    }

    /// Read specific pins. When `requirement` is `Some`, all pins are required to be of the given
    /// [`PinMode`].
    ///
    /// # Crash unsafety
    ///
    /// Does not currently recover from partial recursive pin insertions.
    pub async fn query_pins(
        &self,
        cids: Vec<Cid>,
        requirement: Option<PinMode>,
    ) -> Result<Vec<(Cid, PinKind<Cid>)>, Error> {
        let span = debug_span!(parent: &self.span, "query_pins", ids = cids.len(), ?requirement);
        self.repo
            .query_pins(cids, requirement)
            .instrument(span)
            .await
    }

    /// Puts an ipld node into the ipfs repo using `dag-cbor` codec and Sha2_256 hash.
    ///
    /// Returns Cid version 1 for the document
    pub async fn put_dag(&self, ipld: Ipld) -> Result<Cid, Error> {
        self.dag()
            .put(IpldCodec::DagCbor, ipld, None)
            .instrument(self.span.clone())
            .await
    }

    /// Gets an ipld node from the ipfs, fetching the block if necessary.
    ///
    /// See [`IpldDag::get`] for more information.
    pub async fn get_dag(&self, path: IpfsPath) -> Result<Ipld, Error> {
        self.dag()
            .get(path, &[], false)
            .instrument(self.span.clone())
            .await
            .map_err(Error::new)
    }

    /// Get an ipld path from the datastore.
    /// Note: This will be replaced in the future and shouldnt be depended on completely
    pub async fn get_ipns(&self, peer_id: &PeerId) -> Result<Option<IpfsPath>, Error> {
        self.repo
            .get_ipns(peer_id)
            .instrument(self.span.clone())
            .await
    }

    /// Put an ipld path into the datastore.
    /// Note: This will be replaced in the future and shouldnt be depended on completely
    pub async fn put_ipns(&self, peer_id: &PeerId, path: &IpfsPath) -> Result<(), Error> {
        self.repo
            .put_ipns(peer_id, path)
            .instrument(self.span.clone())
            .await
    }

    /// Remove an ipld path from the datastore.
    /// Note: This will be replaced in the future and shouldnt be depended on completely
    pub async fn remove_ipns(&self, peer_id: &PeerId) -> Result<(), Error> {
        self.repo
            .remove_ipns(peer_id)
            .instrument(self.span.clone())
            .await
    }

    /// Creates a stream which will yield the bytes of an UnixFS file from the root Cid, with the
    /// optional file byte range. If the range is specified and is outside of the file, the stream
    /// will end without producing any bytes.
    ///
    /// To create an owned version of the stream, please use `ipfs::unixfs::cat` directly.
    pub async fn cat_unixfs(
        &self,
        starting_point: impl Into<unixfs::StartingPoint>,
        range: Option<Range<u64>>,
    ) -> Result<
        impl Stream<Item = Result<Vec<u8>, unixfs::TraversalFailed>> + Send + '_,
        unixfs::TraversalFailed,
    > {
        self.unixfs()
            .cat(starting_point, range, &[], false)
            .instrument(self.span.clone())
            .await
    }

    /// Add a file from a path to the blockstore
    ///
    /// To create an owned version of the stream, please use `ipfs::unixfs::add_file` directly.
    pub async fn add_file_unixfs<P: AsRef<std::path::Path>>(
        &self,
        path: P,
    ) -> Result<BoxStream<'_, UnixfsStatus>, Error> {
        let path = path.as_ref();
        self.unixfs()
            .add(path, None)
            .instrument(self.span.clone())
            .await
    }

    /// Add a file through a stream of data to the blockstore
    ///
    /// To create an owned version of the stream, please use `ipfs::unixfs::add` directly.
    pub async fn add_unixfs<'a>(
        &self,
        stream: BoxStream<'a, std::io::Result<Vec<u8>>>,
    ) -> Result<BoxStream<'a, UnixfsStatus>, Error> {
        self.unixfs()
            .add(stream, None)
            .instrument(self.span.clone())
            .await
    }

    /// Retreive a file and saving it to a path.
    ///
    /// To create an owned version of the stream, please use `ipfs::unixfs::get` directly.
    pub async fn get_unixfs<P: AsRef<Path>>(
        &self,
        path: IpfsPath,
        dest: P,
    ) -> Result<BoxStream<'_, UnixfsStatus>, Error> {
        self.unixfs()
            .get(path, dest, &[], false)
            .instrument(self.span.clone())
            .await
    }

    /// List directory contents
    pub async fn ls_unixfs(&self, path: IpfsPath) -> Result<BoxStream<'_, NodeItem>, Error> {
        self.unixfs()
            .ls(path, &[], false)
            .instrument(self.span.clone())
            .await
    }

    /// Resolves a ipns path to an ipld path; currently only supports dnslink resolution.
    pub async fn resolve_ipns(&self, path: &IpfsPath, recursive: bool) -> Result<IpfsPath, Error> {
        async move {
            let ipns = self.ipns();
            let mut resolved = ipns.resolve(p2p::DnsResolver::Cloudflare, path).await;

            if recursive {
                let mut seen = HashSet::with_capacity(1);
                while let Ok(ref res) = resolved {
                    if !seen.insert(res.clone()) {
                        break;
                    }
                    resolved = ipns.resolve(p2p::DnsResolver::Cloudflare, res).await;
                }
            }
            resolved
        }
        .instrument(self.span.clone())
        .await
    }

    /// Connects to the peer
    pub async fn connect(&self, target: impl Into<DialOpts>) -> Result<(), Error> {
        async move {
            let target = target.into();
            let (tx, rx) = oneshot_channel();
            self.to_task
                .clone()
                .send(IpfsEvent::Connect(target, tx))
                .await?;

            let subscription = rx.await?;

            subscription.await?
        }
        .instrument(self.span.clone())
        .await
    }

    /// Whitelist a peer
    pub async fn whitelist(&self, peer_id: PeerId) -> Result<(), Error> {
        async move {
            let (tx, rx) = oneshot_channel();
            self.to_task
                .clone()
                .send(IpfsEvent::WhitelistPeer(peer_id, tx))
                .await?;

            rx.await?.map_err(anyhow::Error::from)
        }
        .instrument(self.span.clone())
        .await
    }

    /// Remove peer from whitelist
    pub async fn remove_whitelisted_peer(&self, peer_id: PeerId) -> Result<(), Error> {
        async move {
            let (tx, rx) = oneshot_channel();
            self.to_task
                .clone()
                .send(IpfsEvent::RemoveWhitelistPeer(peer_id, tx))
                .await?;

            rx.await?.map_err(anyhow::Error::from)
        }
        .instrument(self.span.clone())
        .await
    }

    /// Returns known peer addresses
    pub async fn addrs(&self) -> Result<Vec<(PeerId, Vec<Multiaddr>)>, Error> {
        async move {
            let (tx, rx) = oneshot_channel();
            self.to_task.clone().send(IpfsEvent::Addresses(tx)).await?;
            rx.await?
        }
        .instrument(self.span.clone())
        .await
    }

    /// Checks whether there is an established connection to a peer.
    pub async fn is_connected(&self, peer_id: PeerId) -> Result<bool, Error> {
        async move {
            let (tx, rx) = oneshot_channel();
            self.to_task
                .clone()
                .send(IpfsEvent::IsConnected(peer_id, tx))
                .await?;
            rx.await?
        }
        .instrument(self.span.clone())
        .await
    }

    /// Returns the connected peers
    pub async fn connected(&self) -> Result<Vec<PeerId>, Error> {
        async move {
            let (tx, rx) = oneshot_channel();
            self.to_task.clone().send(IpfsEvent::Connected(tx)).await?;
            rx.await?
        }
        .instrument(self.span.clone())
        .await
    }

    /// Disconnects a given peer.
    pub async fn disconnect(&self, target: PeerId) -> Result<(), Error> {
        async move {
            let (tx, rx) = oneshot_channel();
            self.to_task
                .clone()
                .send(IpfsEvent::Disconnect(target, tx))
                .await?;
            let (rx_nb, rx_swarm) = rx.await?;
            let (result_nb, result_swarm) = futures::join!(rx_nb, rx_swarm);

            result_nb??;
            result_swarm?
        }
        .instrument(self.span.clone())
        .await
    }

    /// Bans a peer.
    pub async fn ban_peer(&self, target: PeerId) -> Result<(), Error> {
        async move {
            let (tx, rx) = oneshot_channel();
            self.to_task
                .clone()
                .send(IpfsEvent::Ban(target, tx))
                .await?;
            rx.await?
        }
        .instrument(self.span.clone())
        .await
    }

    /// Unbans a peer.
    pub async fn unban_peer(&self, target: PeerId) -> Result<(), Error> {
        async move {
            let (tx, rx) = oneshot_channel();
            self.to_task
                .clone()
                .send(IpfsEvent::Unban(target, tx))
                .await?;
            rx.await?
        }
        .instrument(self.span.clone())
        .await
    }

    pub async fn protocols(&self) -> Result<Vec<String>, Error> {
        async move {
            let (tx, rx) = oneshot_channel();
            self.to_task.clone().send(IpfsEvent::Protocol(tx)).await?;
            Ok(rx.await?)
        }
        .instrument(self.span.clone())
        .await
    }

    /// Returns the peer identity information. If no peer id is supplied the local node identity is used.
    pub async fn identity(&self, peer_id: Option<PeerId>) -> Result<PeerInfo, Error> {
        async move {
            match peer_id {
                Some(peer_id) => {
                    let (tx, rx) = oneshot_channel();

                    self.to_task
                        .clone()
                        .send(IpfsEvent::FindPeerIdentity(peer_id, tx))
                        .await?;

                    rx.await?.await?
                }
                None => {
                    let (local_result, external_result) =
                        futures::join!(self.listening_addresses(), self.external_addresses());

                    let external = external_result.unwrap_or_default();
                    let local = local_result.unwrap_or_default();

                    let mut addresses = local
                        .iter()
                        .chain(external.iter())
                        .cloned()
                        .collect::<Vec<_>>();

<<<<<<< HEAD
                    let mut addresses = rx.await?;
                    let protocols = self.protocols().await.map(|s| {
                        s.iter()
                            .filter_map(|s| StreamProtocol::try_from_owned(s.clone()).ok())
                            .collect()
                    })?;
=======
                    let protocols = self.protocols().await?;
>>>>>>> 73bdb2ae
                    let public_key = self.key.public();
                    let peer_id = public_key.to_peer_id();

                    for addr in &mut addresses {
<<<<<<< HEAD
                        if !matches!(addr.iter().last(), Some(Protocol::P2p(_))) {
                            addr.push(Protocol::P2p(peer_id))
=======
                        if !addr
                            .iter()
                            .last()
                            .map(|proto| matches!(proto, Protocol::P2p(_)))
                            .unwrap_or_default()
                        {
                            addr.push(Protocol::P2p(peer_id.into()))
>>>>>>> 73bdb2ae
                        }
                    }

                    let info = PeerInfo {
                        peer_id,
                        public_key,
                        protocol_version: self.identify_conf.protocol_version.clone(),
                        agent_version: self.identify_conf.agent_version.clone(),
                        listen_addrs: addresses,
                        protocols,
                        observed_addr: None,
                    };

                    Ok(info)
                }
            }
        }
        .instrument(self.span.clone())
        .await
    }

    /// Subscribes to a given topic. Can be done at most once without unsubscribing in the between.
    /// The subscription can be unsubscribed by dropping the stream or calling
    /// [`Ipfs::pubsub_unsubscribe`].
    pub async fn pubsub_subscribe(&self, topic: String) -> Result<SubscriptionStream, Error> {
        async move {
            let (tx, rx) = oneshot_channel();

            self.to_task
                .clone()
                .send(IpfsEvent::PubsubSubscribe(topic.clone(), tx))
                .await?;

            rx.await?
                .ok_or_else(|| format_err!("already subscribed to {:?}", topic))
        }
        .instrument(self.span.clone())
        .await
    }

    /// Stream that returns [`PubsubEvent`] for a given topic
    pub async fn pubsub_events(
        &self,
        topic: &str,
    ) -> Result<BoxStream<'static, PubsubEvent>, Error> {
        async move {
            let (tx, rx) = oneshot_channel();

            self.to_task
                .clone()
                .send(IpfsEvent::PubsubEventStream(tx))
                .await?;

            let mut receiver = rx
                .await?;

            let defined_topic = topic.to_string();

            let stream = async_stream::stream! {
                while let Some(event) = receiver.next().await {
                    match &event {
                        InnerPubsubEvent::Subscribe { topic, .. } | InnerPubsubEvent::Unsubscribe { topic, .. } if topic.eq(&defined_topic) => yield event.into(),
                        _ => {}
                    }
                }
            };

            Ok(stream.boxed())
        }
        .instrument(self.span.clone())
        .await
    }

    /// Publishes to the topic which may have been subscribed to earlier
    pub async fn pubsub_publish(&self, topic: String, data: Vec<u8>) -> Result<MessageId, Error> {
        async move {
            let (tx, rx) = oneshot_channel();

            self.to_task
                .clone()
                .send(IpfsEvent::PubsubPublish(topic, data, tx))
                .await?;
            Ok(rx.await??)
        }
        .instrument(self.span.clone())
        .await
    }

    /// Forcibly unsubscribes a previously made [`SubscriptionStream`], which could also be
    /// unsubscribed by dropping the stream.
    ///
    /// Returns true if unsubscription was successful
    pub async fn pubsub_unsubscribe(&self, topic: &str) -> Result<bool, Error> {
        async move {
            let (tx, rx) = oneshot_channel();

            self.to_task
                .clone()
                .send(IpfsEvent::PubsubUnsubscribe(topic.into(), tx))
                .await?;

            rx.await?
        }
        .instrument(self.span.clone())
        .await
    }

    /// Returns all known pubsub peers with the optional topic filter
    pub async fn pubsub_peers(&self, topic: Option<String>) -> Result<Vec<PeerId>, Error> {
        async move {
            let (tx, rx) = oneshot_channel();

            self.to_task
                .clone()
                .send(IpfsEvent::PubsubPeers(topic, tx))
                .await?;

            Ok(rx.await?)
        }
        .instrument(self.span.clone())
        .await
    }

    /// Returns all currently subscribed topics
    pub async fn pubsub_subscribed(&self) -> Result<Vec<String>, Error> {
        async move {
            let (tx, rx) = oneshot_channel();

            self.to_task
                .clone()
                .send(IpfsEvent::PubsubSubscribed(tx))
                .await?;

            Ok(rx.await?)
        }
        .instrument(self.span.clone())
        .await
    }

    /// Returns the known wantlist for the local node when the `peer` is `None` or the wantlist of the given `peer`
    pub async fn bitswap_wantlist(&self, peer: Option<PeerId>) -> Result<Vec<Cid>, Error> {
        async move {
            let (tx, rx) = oneshot_channel();

            self.to_task
                .clone()
                .send(IpfsEvent::WantList(peer, tx))
                .await?;

            Ok(rx.await?.await)
        }
        .instrument(self.span.clone())
        .await
    }

    /// Returns a list of local blocks
    ///
    /// This implementation is subject to change into a stream, which might only include the pinned
    /// blocks.
    pub async fn refs_local(&self) -> Result<Vec<Cid>, Error> {
        self.repo.list_blocks().instrument(self.span.clone()).await
    }

    /// Returns local listening addresses
    pub async fn listening_addresses(&self) -> Result<Vec<Multiaddr>, Error> {
        async move {
            let (tx, rx) = oneshot_channel();

            self.to_task.clone().send(IpfsEvent::Listeners(tx)).await?;

            match rx.await?? {
                Either::Left(list) => Ok(list),
                Either::Right(fut) => {
                    let list = tokio::time::timeout(Duration::from_secs(5), fut).await?;
                    Ok(list)
                }
            }
        }
        .instrument(self.span.clone())
        .await
    }

    /// Returns external addresses
    pub async fn external_addresses(&self) -> Result<Vec<Multiaddr>, Error> {
        async move {
            let (tx, rx) = oneshot_channel();

            self.to_task
                .clone()
                .send(IpfsEvent::ExternalAddresses(tx))
                .await?;

            match rx.await?? {
                Either::Left(list) => Ok(list),
                Either::Right(fut) => {
                    let list = tokio::time::timeout(Duration::from_secs(5), fut).await?;
                    Ok(list)
                }
            }
        }
        .instrument(self.span.clone())
        .await
    }

    /// Add a given multiaddr as a listening address. Will fail if the address is unsupported, or
    /// if it is already being listened on. Currently will invoke `Swarm::listen_on` internally,
    /// keep the ListenerId for later `remove_listening_address` use in a HashMap.
    ///
    /// The returned future will resolve on the first bound listening address when this is called
    /// with `/ip4/0.0.0.0/...` or anything similar which will bound through multiple concrete
    /// listening addresses.
    ///
    /// Trying to add an unspecified listening address while any other listening address adding is
    /// in progress will result in error.
    ///
    /// Returns the bound multiaddress, which in the case of original containing an ephemeral port
    /// has now been changed.
    pub async fn add_listening_address(&self, addr: Multiaddr) -> Result<Multiaddr, Error> {
        async move {
            //Note: This is due to a possible race when doing an initial dial out to a relay
            //      Without this delay, the listener may close, resulting in an error here
            if addr.iter().any(|p| matches!(p, Protocol::P2pCircuit)) {
                tokio::time::sleep(Duration::from_millis(500)).await;
            }
            let (tx, rx) = oneshot_channel();

            self.to_task
                .clone()
                .send(IpfsEvent::AddListeningAddress(addr, tx))
                .await?;
            let rx = rx.await??;
            match rx.await? {
                Either::Left(addr) => Ok(addr),
                Either::Right(result) => {
                    result?;
                    Err(anyhow::anyhow!("No multiaddr provided"))
                }
            }
        }
        .instrument(self.span.clone())
        .await
    }

    /// Stop listening on a previously added listening address. Fails if the address is not being
    /// listened to.
    ///
    /// The removal of all listening addresses added through unspecified addresses is not supported.
    pub async fn remove_listening_address(&self, addr: Multiaddr) -> Result<(), Error> {
        async move {
            let (tx, rx) = oneshot_channel();

            self.to_task
                .clone()
                .send(IpfsEvent::RemoveListeningAddress(addr, tx))
                .await?;
            let rx = rx.await??;
            match rx.await? {
                Either::Left(addr) => Err(anyhow::anyhow!(
                    "Error: Address {addr} was returned while removing listener"
                )),
                Either::Right(result) => result.map_err(anyhow::Error::from),
            }
        }
        .instrument(self.span.clone())
        .await
    }

    /// Obtain the addresses associated with the given `PeerId`; they are first searched for locally
    /// and the DHT is used as a fallback: a `Kademlia::get_closest_peers(peer_id)` query is run and
    /// when it's finished, the newly added DHT records are checked for the existence of the desired
    /// `peer_id` and if it's there, the list of its known addresses is returned.
    pub async fn find_peer(&self, peer_id: PeerId) -> Result<Vec<Multiaddr>, Error> {
        async move {
            let (tx, rx) = oneshot_channel();

            self.to_task
                .clone()
                .send(IpfsEvent::FindPeer(peer_id, false, tx))
                .await?;

            match rx.await? {
                Either::Left(addrs) if !addrs.is_empty() => Ok(addrs),
                Either::Left(_) => unreachable!(),
                Either::Right(future) => {
                    future.await??;

                    let (tx, rx) = oneshot_channel();

                    self.to_task
                        .clone()
                        .send(IpfsEvent::FindPeer(peer_id, true, tx))
                        .await?;

                    match rx.await? {
                        Either::Left(addrs) if !addrs.is_empty() => Ok(addrs),
                        _ => Err(anyhow!("couldn't find peer {}", peer_id)),
                    }
                }
            }
        }
        .instrument(self.span.clone())
        .await
    }

    /// Performs a DHT lookup for providers of a value to the given key.
    ///
    /// Returns a list of peers found providing the Cid.
    pub async fn get_providers(&self, cid: Cid) -> Result<BoxStream<'static, PeerId>, Error> {
        async move {
            let (tx, rx) = oneshot_channel();

            self.to_task
                .clone()
                .send(IpfsEvent::GetProviders(cid, tx))
                .await?;

            rx.await?
                .ok_or_else(|| anyhow!("Provider already exist"))
                .map(|s| s.0)
        }
        .instrument(self.span.clone())
        .await
    }

    /// Establishes the node as a provider of a block with the given Cid: it publishes a provider
    /// record with the given key (Cid) and the node's PeerId to the peers closest to the key. The
    /// publication of provider records is periodically repeated as per the interval specified in
    /// `libp2p`'s  `KademliaConfig`.
    pub async fn provide(&self, cid: Cid) -> Result<(), Error> {
        // don't provide things we don't actually have
        if self.repo.get_block_now(&cid).await?.is_none() {
            return Err(anyhow!(
                "Error: block {} not found locally, cannot provide",
                cid
            ));
        }

        let kad_result = async move {
            let (tx, rx) = oneshot_channel();

            self.to_task
                .clone()
                .send(IpfsEvent::Provide(cid, tx))
                .await?;

            rx.await?
        }
        .instrument(self.span.clone())
        .await?
        .await;

        match kad_result? {
            Ok(KadResult::Complete) => Ok(()),
            Ok(_) => unreachable!(),
            Err(e) => Err(anyhow!(e)),
        }
    }

    /// Returns a list of peers closest to the given `PeerId`, as suggested by the DHT. The
    /// node must have at least one known peer in its routing table in order for the query
    /// to return any values.
    pub async fn get_closest_peers(&self, peer_id: PeerId) -> Result<Vec<PeerId>, Error> {
        let kad_result = async move {
            let (tx, rx) = oneshot_channel();

            self.to_task
                .clone()
                .send(IpfsEvent::GetClosestPeers(peer_id, tx))
                .await?;

            Ok(rx.await?).map_err(|e: String| anyhow!(e))
        }
        .instrument(self.span.clone())
        .await?
        .await;

        match kad_result? {
            Ok(KadResult::Peers(closest)) => Ok(closest),
            Ok(_) => unreachable!(),
            Err(e) => Err(anyhow!(e)),
        }
    }

    /// Attempts to look a key up in the DHT and returns the values found in the records
    /// containing that key.
    pub async fn dht_get<T: Into<Key>>(&self, key: T) -> Result<RecordStream, Error> {
        async move {
            let (tx, rx) = oneshot_channel();

            self.to_task
                .clone()
                .send(IpfsEvent::DhtGet(key.into(), tx))
                .await?;

            Ok(rx.await?).map_err(|e: String| anyhow!(e))
        }
        .instrument(self.span.clone())
        .await
    }

    /// Stores the given key + value record locally and replicates it in the DHT. It doesn't
    /// expire locally and is periodically replicated in the DHT, as per the `KademliaConfig`
    /// setup.
    pub async fn dht_put<T: Into<Key>>(
        &self,
        key: T,
        value: Vec<u8>,
        quorum: Quorum,
    ) -> Result<(), Error> {
        let kad_result = async move {
            let (tx, rx) = oneshot_channel();

            self.to_task
                .clone()
                .send(IpfsEvent::DhtPut(key.into(), value, quorum, tx))
                .await?;

            Ok(rx.await?).map_err(|e: String| anyhow!(e))
        }
        .instrument(self.span.clone())
        .await??
        .await;

        match kad_result? {
            Ok(KadResult::Complete) => Ok(()),
            Ok(_) => unreachable!(),
            Err(e) => Err(anyhow!(e)),
        }
    }

    // TBD
    pub async fn add_relay(&self, _: Multiaddr) -> Result<(), Error> {
        Err(anyhow::anyhow!("Unimplemented"))
    }

    // TBD
    pub async fn remove_relay(&self, _: Vec<Multiaddr>) -> Result<(), Error> {
        Err(anyhow::anyhow!("Unimplemented"))
    }

    // TBD
    pub async fn default_relay(&self) -> Result<(), Error> {
        Err(anyhow::anyhow!("Unimplemented"))
    }

    // TBD
    pub async fn relay_status(&self, _: Option<PeerId>) -> Result<(), Error> {
        Err(anyhow::anyhow!("Unimplemented"))
    }

    // TBD
    pub async fn set_relay(&self, _: Multiaddr) -> Result<(), Error> {
        Err(anyhow::anyhow!("Unimplemented"))
    }

    // TBD
    pub async fn auto_relay(&self) -> Result<(), Error> {
        Err(anyhow::anyhow!("Unimplemented"))
    }

    /// Walk the given Iplds' links up to `max_depth` (or indefinitely for `None`). Will return
    /// any duplicate trees unless `unique` is `true`.
    ///
    /// More information and a `'static` lifetime version available at [`refs::iplds_refs`].
    pub fn refs<'a, Iter>(
        &'a self,
        iplds: Iter,
        max_depth: Option<u64>,
        unique: bool,
    ) -> impl Stream<Item = Result<refs::Edge, libipld::error::Error>> + Send + 'a
    where
        Iter: IntoIterator<Item = (Cid, Ipld)> + Send + 'a,
    {
        refs::iplds_refs(self.repo(), iplds, max_depth, unique)
    }

    /// Obtain the list of addresses of bootstrapper nodes that are currently used.
    pub async fn get_bootstraps(&self) -> Result<Vec<Multiaddr>, Error> {
        async move {
            let (tx, rx) = oneshot_channel();

            self.to_task
                .clone()
                .send(IpfsEvent::GetBootstrappers(tx))
                .await?;

            Ok(rx.await?)
        }
        .instrument(self.span.clone())
        .await
    }

    /// Extend the list of used bootstrapper nodes with an additional address.
    /// Return value cannot be used to determine if the `addr` was a new bootstrapper, subject to
    /// change.
    pub async fn add_bootstrap(&self, addr: Multiaddr) -> Result<Multiaddr, Error> {
        async move {
            let (tx, rx) = oneshot_channel();

            self.to_task
                .clone()
                .send(IpfsEvent::AddBootstrapper(addr, tx))
                .await?;

            rx.await?
        }
        .instrument(self.span.clone())
        .await
    }

    /// Remove an address from the currently used list of bootstrapper nodes.
    /// Return value cannot be used to determine if the `addr` was an actual bootstrapper, subject to
    /// change.
    pub async fn remove_bootstrap(&self, addr: Multiaddr) -> Result<Multiaddr, Error> {
        async move {
            let (tx, rx) = oneshot_channel();

            self.to_task
                .clone()
                .send(IpfsEvent::RemoveBootstrapper(addr, tx))
                .await?;

            rx.await?
        }
        .instrument(self.span.clone())
        .await
    }

    /// Clear the currently used list of bootstrapper nodes, returning the removed addresses.
    pub async fn clear_bootstrap(&self) -> Result<Vec<Multiaddr>, Error> {
        async move {
            let (tx, rx) = oneshot_channel();

            self.to_task
                .clone()
                .send(IpfsEvent::ClearBootstrappers(tx))
                .await?;

            Ok(rx.await?)
        }
        .instrument(self.span.clone())
        .await
    }

    /// Restore the originally configured bootstrapper node list by adding them to the list of the
    /// currently used bootstrapper node address list; returns the restored addresses.
    pub async fn default_bootstrap(&self) -> Result<Vec<Multiaddr>, Error> {
        async move {
            let (tx, rx) = oneshot_channel();

            self.to_task
                .clone()
                .send(IpfsEvent::DefaultBootstrap(tx))
                .await?;

            rx.await?
        }
        .instrument(self.span.clone())
        .await
    }

    /// Bootstraps the local node to join the DHT: it looks up the node's own ID in the
    /// DHT and introduces it to the other nodes in it; at least one other node must be
    /// known in order for the process to succeed. Subsequently, additional queries are
    /// ran with random keys so that the buckets farther from the closest neighbor also
    /// get refreshed.
    pub async fn bootstrap(&self) -> Result<JoinHandle<Result<KadResult, Error>>, Error> {
        let (tx, rx) = oneshot_channel();

        self.to_task.clone().send(IpfsEvent::Bootstrap(tx)).await?;
        let fut = rx.await??;

        let bootstrap_task =
            tokio::spawn(async move { fut.await.map_err(|e| anyhow!(e)).and_then(|res| res) });

        Ok(bootstrap_task)
    }

    /// Add address of a peer to the address book
    pub async fn add_peer(&self, peer_id: PeerId, mut addr: Multiaddr) -> Result<(), Error> {
        if matches!(addr.iter().last(), Some(Protocol::P2p(_))) {
            addr.pop();
        }

        let (tx, rx) = oneshot::channel();

        self.to_task
            .clone()
            .send(IpfsEvent::AddPeer(peer_id, addr, tx))
            .await?;

        rx.await??;

        Ok(())
    }

    /// Remove peer from the address book
    pub async fn remove_peer(&self, peer_id: PeerId) -> Result<bool, Error> {
        let (tx, rx) = oneshot::channel();

        self.to_task
            .clone()
            .send(IpfsEvent::RemovePeer(peer_id, None, tx))
            .await?;

        rx.await.map_err(anyhow::Error::from)?
    }

    /// Remove peer address from the address book
    pub async fn remove_peer_address(
        &self,
        peer_id: PeerId,
        addr: Multiaddr,
    ) -> Result<bool, Error> {
        let (tx, rx) = oneshot::channel();

        self.to_task
            .clone()
            .send(IpfsEvent::RemovePeer(peer_id, Some(addr), tx))
            .await?;

        rx.await.map_err(anyhow::Error::from)?
    }

    /// Returns the Bitswap peers for the a `Node`.
    pub async fn get_bitswap_peers(&self) -> Result<Vec<PeerId>, Error> {
        let (tx, rx) = oneshot_channel();

        self.to_task
            .clone()
            .send(IpfsEvent::GetBitswapPeers(tx))
            .await?;

        Ok(rx.await.map_err(|e| anyhow!(e))?.await)
    }

    /// Returns the keypair to the node
    pub fn keypair(&self) -> Result<&Keypair, Error> {
        Ok(&self.key)
    }

    /// Returns the keystore
    pub fn keystore(&self) -> &Keystore {
        &self.keystore
    }

    /// Exit daemon.
    pub async fn exit_daemon(mut self) {
        // FIXME: this is a stopgap measure needed while repo is part of the struct Ipfs instead of
        // the background task or stream. After that this could be handled by dropping.
        self.repo.shutdown();

        // ignoring the error because it'd mean that the background task had already been dropped
        let _ = self.to_task.try_send(IpfsEvent::Exit);
    }
}

#[allow(dead_code)]
pub(crate) fn peerid_from_multiaddr(addr: &Multiaddr) -> anyhow::Result<PeerId> {
    let mut addr = addr.clone();
    let peer_id = match addr.pop() {
        Some(Protocol::P2p(peer_id)) => peer_id,
        _ => anyhow::bail!("Invalid PeerId"),
    };
    Ok(peer_id)
}

use crate::p2p::AddressBookConfig;
#[doc(hidden)]
pub use node::Node;

/// Node module provides an easy to use interface used in `tests/`.
mod node {
    use futures::TryFutureExt;

    use super::*;

    /// Node encapsulates everything to setup a testing instance so that multi-node tests become
    /// easier.
    pub struct Node {
        /// The Ipfs facade.
        pub ipfs: Ipfs,
        /// The peer identifier on the network.
        pub id: PeerId,
        /// The listened to and externally visible addresses. The addresses are suffixed with the
        /// P2p protocol containing the node's PeerID.
        pub addrs: Vec<Multiaddr>,
    }

    impl Node {
        /// Initialises a new `Node` with an in-memory store backed configuration.
        ///
        /// This will use the testing defaults for the `IpfsOptions`. If `IpfsOptions` has been
        /// initialised manually, use `Node::with_options` instead.
        pub async fn new<T: AsRef<str>>(name: T) -> Self {
            let mut opts = IpfsOptions::inmemory_with_generated_keys();
            opts.span = Some(trace_span!("ipfs", node = name.as_ref()));
            Self::with_options(opts).await
        }

        /// Connects to a peer at the given address.
        pub async fn connect<D: Into<DialOpts>>(&self, opt: D) -> Result<(), Error> {
            let opts = opt.into();
            if let Some(peer_id) = opts.get_peer_id() {
                if self.ipfs.is_connected(peer_id).await? {
                    return Ok(());
                }
            }
            self.ipfs.connect(opts).await
        }

        /// Returns a new `Node` based on `IpfsOptions`.
        pub async fn with_options(opts: IpfsOptions) -> Self {
            // for future: assume UninitializedIpfs handles instrumenting any futures with the
            // given span
            let ipfs: Ipfs = UninitializedIpfs::with_opt(opts).disable_delay().start().await.unwrap();
            let id = ipfs.keypair().map(|kp| kp.public().to_peer_id()).unwrap();
            let mut addrs = ipfs.listening_addresses().await.unwrap();

            for addr in &mut addrs {
                if let Some(proto) = addr.iter().last() {
                    if !matches!(proto, Protocol::P2p(_)) {
                        addr.push(Protocol::P2p(id.into()));
                    }
                }
            }

            Node { ipfs, id, addrs }
        }

        /// Returns the subscriptions for a `Node`.
        pub fn get_subscriptions(
            &self,
        ) -> &parking_lot::RwLock<subscription::Subscriptions<Block, String>> {
            &self.ipfs.repo.subscriptions.subscriptions
        }

        /// Bootstraps the local node to join the DHT: it looks up the node's own ID in the
        /// DHT and introduces it to the other nodes in it; at least one other node must be
        /// known in order for the process to succeed. Subsequently, additional queries are
        /// ran with random keys so that the buckets farther from the closest neighbor also
        /// get refreshed.
        pub async fn bootstrap(&self) -> Result<KadResult, Error> {
            self.ipfs
                .bootstrap()
                .and_then(|fut| async { fut.await.map_err(anyhow::Error::from) })
                .await?
        }

        /// Shuts down the `Node`.
        pub async fn shutdown(self) {
            self.ipfs.exit_daemon().await;
        }
    }

    impl Deref for Node {
        type Target = Ipfs;

        fn deref(&self) -> &Self::Target {
            &self.ipfs
        }
    }

    impl DerefMut for Node {
        fn deref_mut(&mut self) -> &mut <Self as Deref>::Target {
            &mut self.ipfs
        }
    }
}

#[cfg(test)]
mod tests {
    use super::*;
    use libipld::{
        ipld,
        multihash::{Code, MultihashDigest},
        IpldCodec,
    };

    #[tokio::test]
    async fn test_put_and_get_block() {
        let ipfs = Node::new("test_node").await;

        let data = b"hello block\n".to_vec();
        let cid = Cid::new_v1(IpldCodec::Raw.into(), Code::Sha2_256.digest(&data));
        let block = Block::new(cid, data).unwrap();

        let cid: Cid = ipfs.put_block(block.clone()).await.unwrap();
        let new_block = ipfs.get_block(&cid).await.unwrap();
        assert_eq!(block, new_block);
    }

    #[tokio::test]
    async fn test_put_and_get_dag() {
        let ipfs = Node::new("test_node").await;

        let data = ipld!([-1, -2, -3]);
        let cid = ipfs.put_dag(data.clone()).await.unwrap();
        let new_data = ipfs.get_dag(cid.into()).await.unwrap();
        assert_eq!(data, new_data);
    }

    #[tokio::test]
    async fn test_pin_and_unpin() {
        let ipfs = Node::new("test_node").await;

        let data = ipld!([-1, -2, -3]);
        let cid = ipfs.put_dag(data.clone()).await.unwrap();

        ipfs.insert_pin(&cid, false).await.unwrap();
        assert!(ipfs.is_pinned(&cid).await.unwrap());
        ipfs.remove_pin(&cid, false).await.unwrap();
        assert!(!ipfs.is_pinned(&cid).await.unwrap());
    }
}<|MERGE_RESOLUTION|>--- conflicted
+++ resolved
@@ -1317,32 +1317,18 @@
                         .cloned()
                         .collect::<Vec<_>>();
 
-<<<<<<< HEAD
-                    let mut addresses = rx.await?;
                     let protocols = self.protocols().await.map(|s| {
                         s.iter()
                             .filter_map(|s| StreamProtocol::try_from_owned(s.clone()).ok())
                             .collect()
                     })?;
-=======
-                    let protocols = self.protocols().await?;
->>>>>>> 73bdb2ae
+
                     let public_key = self.key.public();
                     let peer_id = public_key.to_peer_id();
 
                     for addr in &mut addresses {
-<<<<<<< HEAD
                         if !matches!(addr.iter().last(), Some(Protocol::P2p(_))) {
                             addr.push(Protocol::P2p(peer_id))
-=======
-                        if !addr
-                            .iter()
-                            .last()
-                            .map(|proto| matches!(proto, Protocol::P2p(_)))
-                            .unwrap_or_default()
-                        {
-                            addr.push(Protocol::P2p(peer_id.into()))
->>>>>>> 73bdb2ae
                         }
                     }
 
@@ -2058,7 +2044,11 @@
         pub async fn with_options(opts: IpfsOptions) -> Self {
             // for future: assume UninitializedIpfs handles instrumenting any futures with the
             // given span
-            let ipfs: Ipfs = UninitializedIpfs::with_opt(opts).disable_delay().start().await.unwrap();
+            let ipfs: Ipfs = UninitializedIpfs::with_opt(opts)
+                .disable_delay()
+                .start()
+                .await
+                .unwrap();
             let id = ipfs.keypair().map(|kp| kp.public().to_peer_id()).unwrap();
             let mut addrs = ipfs.listening_addresses().await.unwrap();
 
