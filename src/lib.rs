//! IPFS node implementation
//!
//! [Ipfs](https://ipfs.io) is a peer-to-peer system with content addressed functionality. The main
//! entry point for users of this crate is the [`Ipfs`] facade, which allows access to most of the
//! implemented functionality.
//!
//! This crate passes a lot of the [interface-ipfs-core] test suite; most of that functionality is
//! in `ipfs-http` crate. The crate has some interoperability with the [go-ipfs] and [js-ipfs]
//! implementations.
//!
//! `ipfs` is an early alpha level crate: APIs and their implementation are subject to change in
//! any upcoming release at least for now. The aim of the crate is to become a library-first
//! production ready implementation of an Ipfs node.
//!
//! [interface-ipfs-core]: https://www.npmjs.com/package/interface-ipfs-core
//! [go-ipfs]: https://github.com/ipfs/go-ipfs/
//! [js-ipfs]: https://github.com/ipfs/js-ipfs/
// We are not done yet, but uncommenting this makes it easier to hunt down for missing docs.
//#![deny(missing_docs)]
//
// This isn't recognized in stable yet, but we should disregard any nags on these to keep making
// the docs better.
//#![allow(private_intra_doc_links)]

pub mod config;
pub mod dag;
pub mod error;
pub mod ipns;
pub mod p2p;
pub mod path;
pub mod refs;
pub mod repo;
mod subscription;
mod task;
pub mod unixfs;

#[macro_use]
extern crate tracing;

use anyhow::{anyhow, format_err};
use either::Either;
use futures::{
    channel::{
        mpsc::{channel, Receiver, Sender},
        oneshot::{self, channel as oneshot_channel, Sender as OneshotSender},
    },
    sink::SinkExt,
    stream::{BoxStream, Stream},
    StreamExt,
};

use p2p::{
    IdentifyConfiguration, KadStoreConfig, PeerInfo, ProviderStream, RecordStream, RelayConfig,
};
use tokio::{sync::Notify, task::JoinHandle};
use tracing::Span;
use tracing_futures::Instrument;
use unixfs::UnixfsStatus;

use std::{
    borrow::Borrow,
    collections::{HashMap, HashSet},
    env, fmt,
    ops::{Deref, DerefMut, Range},
    path::{Path, PathBuf},
    sync::{atomic::AtomicU64, Arc},
};

use self::{
    dag::IpldDag,
    ipns::Ipns,
    p2p::{create_swarm, SwarmOptions, TSwarm},
    repo::{create_repo, Repo, RepoEvent, RepoOptions},
};

pub use self::p2p::gossipsub::SubscriptionStream;

pub use self::{
    error::Error,
    p2p::BehaviourEvent,
    p2p::{Connection, KadResult, MultiaddrWithPeerId, MultiaddrWithoutPeerId},
    path::IpfsPath,
    repo::{PinKind, PinMode, RepoTypes},
};

pub type Block = libipld::Block<libipld::DefaultParams>;

use libipld::{Cid, Ipld, IpldCodec};

pub use libp2p::{
    self,
    core::transport::ListenerId,
    gossipsub::{error::PublishError, MessageId},
    identity::Keypair,
    identity::PublicKey,
    kad::{record::Key, Quorum},
    multiaddr::multiaddr,
    multiaddr::Protocol,
    swarm::NetworkBehaviour,
    Multiaddr, PeerId,
};

use libp2p::{
    kad::KademliaConfig,
    ping::Config as PingConfig,
    swarm::{dial_opts::DialOpts, DialError},
};

/// Represents the configuration of the Ipfs node, its backing blockstore and datastore.
pub trait IpfsTypes: RepoTypes {}
impl<T: RepoTypes> IpfsTypes for T {}

/// Default node configuration, currently with persistent block store and data store for pins.
#[derive(Debug, Clone)]
pub struct Types;
impl RepoTypes for Types {
    type TBlockStore = repo::fs::FsBlockStore;
    #[cfg(feature = "sled_data_store")]
    type TDataStore = repo::kv::KvDataStore;
    #[cfg(not(feature = "sled_data_store"))]
    type TDataStore = repo::fs::FsDataStore;
    type TLock = repo::fs::FsLock;
}

/// In-memory testing configuration used in tests.
#[derive(Debug, Clone)]
pub struct TestTypes;
impl RepoTypes for TestTypes {
    type TBlockStore = repo::mem::MemBlockStore;
    type TDataStore = repo::mem::MemDataStore;
    type TLock = repo::mem::MemLock;
}

/// Ipfs node options used to configure the node to be created with [`UninitializedIpfs`].
// TODO: Refactor
#[derive(Clone)]
pub struct IpfsOptions {
    /// The path of the ipfs repo (blockstore and datastore).
    ///
    /// This is always required but can be any path with in-memory backends. The filesystem backend
    /// creates a directory structure alike but not compatible to other ipfs implementations.
    ///
    /// # Incompatiblity and interop warning
    ///
    /// It is **not** recommended to set this to IPFS_PATH without first at least backing up your
    /// existing repository.
    pub ipfs_path: PathBuf,

    /// The keypair used with libp2p, the identity of the node.
    pub keypair: Keypair,

    /// Nodes used as bootstrap peers.
    pub bootstrap: Vec<Multiaddr>,

    /// Enables mdns for peer discovery and announcement when true.
    pub mdns: bool,

    /// Enables ipv6 for mdns
    pub mdns_ipv6: bool,

    /// Keep connection alive
    pub keep_alive: bool,

    /// Enables dcutr
    pub dcutr: bool,

    /// Enables relay client.
    pub relay: bool,

    /// Enables relay server
    pub relay_server: bool,

    /// Relay server config
    pub relay_server_config: Option<RelayConfig>,

    /// Bound listening addresses; by default the node will not listen on any address.
    pub listening_addrs: Vec<Multiaddr>,

    /// Transport configuration
    pub transport_configuration: Option<crate::p2p::TransportConfig>,

    /// Swarm configuration
    pub swarm_configuration: Option<crate::p2p::SwarmConfig>,

    /// Identify configuration
    pub identify_configuration: Option<crate::p2p::IdentifyConfiguration>,

    /// Kad configuration
    pub kad_configuration: Option<KademliaConfig>,

    /// Kad Store Config
    /// Note: Only supports MemoryStoreConfig at this time
    pub kad_store_config: Option<KadStoreConfig>,

    /// Ping Configuration
    pub ping_configuration: Option<PingConfig>,

    /// Enables port mapping (aka UPnP)
    pub port_mapping: bool,

    /// The span for tracing purposes, `None` value is converted to `tracing::trace_span!("ipfs")`.
    ///
    /// All futures returned by `Ipfs`, background task actions and swarm actions are instrumented
    /// with this span or spans referring to this as their parent. Setting this other than `None`
    /// default is useful when running multiple nodes.
    pub span: Option<Span>,
}

impl Default for IpfsOptions {
    fn default() -> Self {
        Self {
            ipfs_path: env::temp_dir(),
            keypair: Keypair::generate_ed25519(),
            mdns: Default::default(),
            mdns_ipv6: Default::default(),
            dcutr: Default::default(),
            bootstrap: Default::default(),
            relay: Default::default(),
            keep_alive: Default::default(),
            relay_server: Default::default(),
            relay_server_config: Default::default(),
            kad_configuration: Default::default(),
            kad_store_config: Default::default(),
            ping_configuration: Default::default(),
            identify_configuration: Default::default(),
            listening_addrs: vec![
                "/ip4/0.0.0.0/tcp/0".parse().unwrap(),
                "/ip4/0.0.0.0/udp/0/quic-v1".parse().unwrap(),
                "/ip6/::/tcp/0".parse().unwrap(),
                "/ip6/::/udp/0/quic-v1".parse().unwrap(),
            ],
            port_mapping: false,
            transport_configuration: None,
            swarm_configuration: None,
            span: None,
        }
    }
}

impl fmt::Debug for IpfsOptions {
    fn fmt(&self, fmt: &mut fmt::Formatter<'_>) -> fmt::Result {
        // needed since libp2p::identity::Keypair does not have a Debug impl, and the IpfsOptions
        // is a struct with all public fields, don't enforce users to use this wrapper.
        fmt.debug_struct("IpfsOptions")
            .field("ipfs_path", &self.ipfs_path)
            .field("bootstrap", &self.bootstrap)
            .field("keypair", &DebuggableKeypair(&self.keypair))
            .field("mdns", &self.mdns)
            .field("dcutr", &self.dcutr)
            .field("listening_addrs", &self.listening_addrs)
            .field("span", &self.span)
            .finish()
    }
}

impl IpfsOptions {
    /// Creates an in-memory store backed configuration useful for any testing purposes.
    ///
    /// Also used from examples.
    pub fn inmemory_with_generated_keys() -> Self {
        IpfsOptions {
            listening_addrs: vec!["/ip4/127.0.0.1/tcp/0".parse().unwrap()],
            ..Default::default()
        }
    }
}

/// Workaround for libp2p::identity::Keypair missing a Debug impl, works with references and owned
/// keypairs.
#[derive(Clone)]
struct DebuggableKeypair<I: Borrow<Keypair>>(I);

impl<I: Borrow<Keypair>> fmt::Debug for DebuggableKeypair<I> {
    fn fmt(&self, fmt: &mut fmt::Formatter<'_>) -> fmt::Result {
        let kind = match self.get_ref() {
            Keypair::Ed25519(_) => "Ed25519",
            _ => "Unknown",
        };

        write!(fmt, "Keypair::{kind}")
    }
}

impl<I: Borrow<Keypair>> DebuggableKeypair<I> {
    fn get_ref(&self) -> &Keypair {
        self.0.borrow()
    }
}

/// The facade for the Ipfs node.
///
/// The facade has most of the functionality either directly as a method or the functionality can
/// be implemented using the provided methods. For more information, see examples or the HTTP
/// endpoint implementations in `ipfs-http`.
///
/// The facade is created through [`UninitializedIpfs`] which is configured with [`IpfsOptions`].
#[derive(Debug)]
pub struct Ipfs<Types: IpfsTypes> {
    span: Span,
    repo: Repo<Types>,
    keys: DebuggableKeypair<Keypair>,
    identify_conf: IdentifyConfiguration,
    to_task: Sender<IpfsEvent>,
}

impl<Types: IpfsTypes> Clone for Ipfs<Types> {
    fn clone(&self) -> Self {
        Ipfs {
            span: self.span.clone(),
            repo: self.repo.clone(),
            identify_conf: self.identify_conf.clone(),
            keys: self.keys.clone(),
            to_task: self.to_task.clone(),
        }
    }
}

type Channel<T> = OneshotSender<Result<T, Error>>;
type ReceiverChannel<T> = oneshot::Receiver<Result<T, Error>>;
/// Events used internally to communicate with the swarm, which is executed in the the background
/// task.
#[derive(Debug)]
enum IpfsEvent {
    /// Connect
    Connect(
        MultiaddrWithPeerId,
        OneshotSender<Option<Option<ReceiverChannel<()>>>>,
    ),
    /// Node supported protocol
    Protocol(OneshotSender<Vec<String>>),
    /// Addresses
    Addresses(Channel<Vec<(PeerId, Vec<Multiaddr>)>>),
    /// Local addresses
    Listeners(Channel<Vec<Multiaddr>>),
    /// Connections
    Connections(Channel<Vec<Connection>>),
    /// Connected peers
    Connected(Channel<Vec<PeerId>>),
    /// Is Connected
    IsConnected(PeerId, Channel<bool>),
    /// Disconnect
    Disconnect(PeerId, Channel<()>),
    /// Ban Peer
    Ban(PeerId, Channel<()>),
    /// Unban peer
    Unban(PeerId, Channel<()>),
    /// Request background task to return the listened and external addresses
    GetAddresses(OneshotSender<Vec<Multiaddr>>),
    PubsubSubscribe(String, OneshotSender<Option<SubscriptionStream>>),
    PubsubUnsubscribe(String, OneshotSender<Result<bool, Error>>),
    PubsubPublish(
        String,
        Vec<u8>,
        OneshotSender<Result<MessageId, PublishError>>,
    ),
    PubsubPeers(Option<String>, OneshotSender<Vec<PeerId>>),
    PubsubSubscribed(OneshotSender<Vec<String>>),
    SwarmDial(DialOpts, OneshotSender<Result<(), DialError>>),
    AddListeningAddress(
        Multiaddr,
        Channel<ReceiverChannel<Option<Option<Multiaddr>>>>,
    ),
    RemoveListeningAddress(
        Multiaddr,
        Channel<ReceiverChannel<Option<Option<Multiaddr>>>>,
    ),
    Bootstrap(Channel<ReceiverChannel<KadResult>>),
    AddPeer(PeerId, Option<Multiaddr>),
<<<<<<< HEAD
    GetClosestPeers(PeerId, OneshotSender<SubscriptionFuture<KadResult, String>>),
    FindPeerIdentity(
        PeerId,
        bool,
        OneshotSender<Either<Option<PeerInfo>, SubscriptionFuture<KadResult, String>>>,
    ),
=======
    GetClosestPeers(PeerId, OneshotSender<ReceiverChannel<KadResult>>),
    GetBitswapPeers(OneshotSender<Vec<PeerId>>),
    FindPeerIdentity(PeerId, OneshotSender<ReceiverChannel<PeerInfo>>),
>>>>>>> 294b6b07
    FindPeer(
        PeerId,
        bool,
        OneshotSender<Either<Vec<Multiaddr>, ReceiverChannel<KadResult>>>,
    ),
    GetProviders(Cid, OneshotSender<Option<ProviderStream>>),
    Provide(Cid, Channel<ReceiverChannel<KadResult>>),
    DhtGet(Key, OneshotSender<RecordStream>),
    DhtPut(Key, Vec<u8>, Quorum, Channel<ReceiverChannel<KadResult>>),
    GetBootstrappers(OneshotSender<Vec<Multiaddr>>),
    AddBootstrapper(MultiaddrWithPeerId, Channel<Multiaddr>),
    RemoveBootstrapper(MultiaddrWithPeerId, Channel<Multiaddr>),
    ClearBootstrappers(OneshotSender<Vec<Multiaddr>>),
    DefaultBootstrap(Channel<Vec<Multiaddr>>),
    Exit,
}

type TSwarmEvent<TRepoTypes> = <TSwarm<TRepoTypes> as Stream>::Item;
type TSwarmEventFn<TRepoTypes> =
    Arc<dyn Fn(&mut TSwarm<TRepoTypes>, &TSwarmEvent<TRepoTypes>) + Sync + Send>;

pub enum FDLimit {
    Max,
    Custom(u64),
}

/// Configured Ipfs which can only be started.
pub struct UninitializedIpfs<Types: IpfsTypes> {
    repo: Repo<Types>,
    keys: Keypair,
    options: IpfsOptions,
    fdlimit: Option<FDLimit>,
    repo_events: Receiver<RepoEvent>,
    swarm_event: Option<TSwarmEventFn<Types>>,
}

impl<Types: IpfsTypes> Default for UninitializedIpfs<Types> {
    fn default() -> Self {
        Self::with_opt(Default::default())
    }
}

impl<Types: IpfsTypes> UninitializedIpfs<Types> {
    pub fn new() -> Self {
        Self::default()
    }

    /// Configures a new UninitializedIpfs with from the given options and optionally a span.
    /// If the span is not given, it is defaulted to `tracing::trace_span!("ipfs")`.
    ///
    /// The span is attached to all operations called on the later created `Ipfs` along with all
    /// operations done in the background task as well as tasks spawned by the underlying
    /// `libp2p::Swarm`.
    pub fn with_opt(options: IpfsOptions) -> Self {
        let repo_options = RepoOptions::from(&options);
        let (repo, repo_events) = create_repo(repo_options);
        let keys = options.keypair.clone();
        let fdlimit = None;
        UninitializedIpfs {
            repo,
            keys,
            options,
            fdlimit,
            repo_events,
            swarm_event: None,
        }
    }

    /// Adds a listening address
    pub fn add_listening_addr(mut self, addr: Multiaddr) -> Self {
        if !self.options.listening_addrs.contains(&addr) {
            self.options.listening_addrs.push(addr)
        }
        self
    }

    /// Adds a bootstrap node
    pub fn add_bootstrap(mut self, addr: Multiaddr) -> Self {
        if !self.options.bootstrap.contains(&addr) {
            self.options.bootstrap.push(addr)
        }
        self
    }

    /// Sets a path
    pub fn set_path<P: AsRef<Path>>(mut self, path: P) -> Self {
        let path = path.as_ref().to_path_buf();
        self.options.ipfs_path = path;
        self
    }

    /// Set identify configuration
    pub fn set_identify_configuration(mut self, config: crate::p2p::IdentifyConfiguration) -> Self {
        self.options.identify_configuration = Some(config);
        self
    }

    /// Set transport configuration
    pub fn set_transport_configuration(mut self, config: crate::p2p::TransportConfig) -> Self {
        self.options.transport_configuration = Some(config);
        self
    }

    /// Set swarm configuration
    pub fn set_swarm_configuration(mut self, config: crate::p2p::SwarmConfig) -> Self {
        self.options.swarm_configuration = Some(config);
        self
    }

    /// Set kad configuration
    pub fn set_kad_configuration(
        mut self,
        config: KademliaConfig,
        store: Option<KadStoreConfig>,
    ) -> Self {
        self.options.kad_configuration = Some(config);
        self.options.kad_store_config = store;
        self
    }

    /// Set ping configuration
    pub fn set_ping_configuration(mut self, config: PingConfig) -> Self {
        self.options.ping_configuration = Some(config);
        self
    }

    /// Set keypair
    pub fn set_keypair(mut self, keypair: Keypair) -> Self {
        self.options.keypair = keypair;
        self
    }

    /// Enable keep alive
    pub fn enable_keepalive(mut self) -> Self {
        self.options.keep_alive = true;
        self
    }

    /// Enable mdns
    pub fn enable_mdns(mut self) -> Self {
        self.options.mdns = true;
        self
    }

    /// Enable relay client
    pub fn enable_relay(mut self, with_dcutr: bool) -> Self {
        self.options.relay = true;
        self.options.dcutr = with_dcutr;
        self
    }

    /// Enable relay server
    pub fn enable_relay_server(mut self, config: Option<RelayConfig>) -> Self {
        self.options.relay_server = true;
        self.options.relay_server_config = config;
        self
    }

    /// Enable port mapping (AKA UPnP)
    pub fn enable_upnp(mut self) -> Self {
        self.options.port_mapping = true;
        self
    }

    /// Set file desc limit
    pub fn fd_limit(mut self, limit: FDLimit) -> Self {
        self.fdlimit = Some(limit);
        self
    }

    /// Handle libp2p swarm events
    pub fn swarm_events<F>(mut self, func: F) -> Self
    where
        F: Fn(&mut TSwarm<Types>, &TSwarmEvent<Types>) + Sync + Send + 'static,
    {
        self.swarm_event = Some(Arc::new(func));
        self
    }

    /// Initialize the ipfs node. The returned `Ipfs` value is cloneable, send and sync.
    pub async fn start(self) -> Result<Ipfs<Types>, Error> {
        let UninitializedIpfs {
            repo,
            keys,
            repo_events,
            fdlimit,
            mut options,
            swarm_event,
        } = self;

        let root_span = options
            .span
            .take()
            // not sure what would be the best practice with tracing and spans
            .unwrap_or_else(|| tracing::trace_span!(parent: &Span::current(), "ipfs"));

        // the "current" span which is not entered but the awaited futures are instrumented with it
        let init_span = tracing::trace_span!(parent: &root_span, "init");

        // stored in the Ipfs, instrumenting every method call
        let facade_span = tracing::trace_span!("facade");

        // stored in the executor given to libp2p, used to spawn at least the connections,
        // instrumenting each of those.
        let exec_span = tracing::trace_span!(parent: &root_span, "exec");

        // instruments the IpfsFuture, the background task.
        let swarm_span = tracing::trace_span!(parent: &root_span, "swarm");

        if let Some(limit) = fdlimit {
            #[cfg(unix)]
            {
                let (_, hard) = rlimit::Resource::NOFILE.get()?;
                let limit = match limit {
                    FDLimit::Max => hard,
                    FDLimit::Custom(limit) => limit,
                };

                let target = std::cmp::min(hard, limit);
                rlimit::Resource::NOFILE.set(target, hard)?;
                let (soft, _) = rlimit::Resource::NOFILE.get()?;
                if soft < 2048 {
                    error!("Limit is too low: {soft}");
                }
            }
            #[cfg(not(unix))]
            {
                warn!("Can only set a fd limit on unix systems. Ignoring...")
            }
        }

        repo.init().instrument(init_span.clone()).await?;

        let (to_task, receiver) = channel::<IpfsEvent>(1);
        let id_conf = options.identify_configuration.clone().unwrap_or_default();
        let ipfs = Ipfs {
            span: facade_span,
            repo: repo.clone(),
            identify_conf: id_conf,
            keys: DebuggableKeypair(keys),
            to_task,
        };

        // FIXME: mutating options above is an unfortunate side-effect of this call, which could be
        // reordered for less error prone code.
        let swarm_options = SwarmOptions::from(&options);

        let swarm_config = options.swarm_configuration.unwrap_or_default();
        let transport_config = options.transport_configuration.unwrap_or_default();
        let swarm = create_swarm(
            swarm_options,
            swarm_config,
            transport_config,
            repo.clone(),
            exec_span,
        )
        .instrument(tracing::trace_span!(parent: &init_span, "swarm"))
        .await?;

        let autonat_limit = Arc::new(AtomicU64::new(64));
        let autonat_counter = Arc::new(Default::default());
        let kad_subscriptions = Default::default();
        let listener_subscriptions = Default::default();
        let listeners = Default::default();
        let bootstraps = Default::default();

        let IpfsOptions {
            listening_addrs, ..
        } = options;

        let mut fut = task::IpfsTask {
            repo_events: repo_events.fuse(),
            from_facade: receiver.fuse(),
            swarm,
            listening_addresses: HashMap::with_capacity(listening_addrs.len()),
            listeners,
            provider_stream: HashMap::new(),
            bitswap_provider_stream: Default::default(),
            record_stream: HashMap::new(),
            dht_peer_lookup: Default::default(),
            kad_subscriptions,
            listener_subscriptions,
            repo,
            autonat_limit,
            autonat_counter,
            bootstraps,
            swarm_event,
        };

        for addr in listening_addrs.into_iter() {
            match fut.swarm.listen_on(addr) {
                Ok(id) => fut.listeners.insert(id),
                _ => continue,
            };
        }

        let notify = Arc::new(Notify::new());
        tokio::spawn({
            let notify = notify.clone();
            async move {
                fut.run(notify).instrument(swarm_span).await;
            }
        });
        notify.notified().await;
        Ok(ipfs)
    }
}

impl<Types: IpfsTypes> Ipfs<Types> {
    /// Return an [`IpldDag`] for DAG operations
    pub fn dag(&self) -> IpldDag<Types> {
        IpldDag::new(self.clone())
    }

    fn ipns(&self) -> Ipns<Types> {
        Ipns::new(self.clone())
    }

    /// Puts a block into the ipfs repo.
    ///
    /// # Forget safety
    ///
    /// Forgetting the returned future will not result in memory unsafety, but it can
    /// deadlock other tasks.
    pub async fn put_block(&self, block: Block) -> Result<Cid, Error> {
        self.repo
            .put_block(block)
            .instrument(self.span.clone())
            .await
            .map(|(cid, _put_status)| cid)
    }

    /// Retrieves a block from the local blockstore, or starts fetching from the network or join an
    /// already started fetch.
    pub async fn get_block(&self, cid: &Cid) -> Result<Block, Error> {
        self.repo.get_block(cid).instrument(self.span.clone()).await
    }

    /// Remove block from the ipfs repo. A pinned block cannot be removed.
    pub async fn remove_block(&self, cid: Cid) -> Result<Cid, Error> {
        self.repo
            .remove_block(&cid)
            .instrument(self.span.clone())
            .await
    }

    /// Cleans up of all unpinned blocks
    /// Note: This is extremely basic and should not be relied on completely
    ///       until there is additional or extended implementation for a gc
    pub async fn gc(&self) -> Result<Vec<Cid>, Error> {
        self.repo.cleanup().instrument(self.span.clone()).await
    }

    /// Pins a given Cid recursively or directly (non-recursively).
    ///
    /// Pins on a block are additive in sense that a previously directly (non-recursively) pinned
    /// can be made recursive, but removing the recursive pin on the block removes also the direct
    /// pin as well.
    ///
    /// Pinning a Cid recursively (for supported dag-protobuf and dag-cbor) will walk its
    /// references and pin the references indirectly. When a Cid is pinned indirectly it will keep
    /// its previous direct or recursive pin and be indirect in addition.
    ///
    /// Recursively pinned Cids cannot be re-pinned non-recursively but non-recursively pinned Cids
    /// can be "upgraded to" being recursively pinned.
    ///
    /// # Crash unsafety
    ///
    /// If a recursive `insert_pin` operation is interrupted because of a crash or the crash
    /// prevents from synchronizing the data store to disk, this will leave the system in an inconsistent
    /// state. The remedy is to re-pin recursive pins.
    pub async fn insert_pin(&self, cid: &Cid, recursive: bool) -> Result<(), Error> {
        use futures::stream::TryStreamExt;
        let span = debug_span!(parent: &self.span, "insert_pin", cid = %cid, recursive);
        let refs_span = debug_span!(parent: &span, "insert_pin refs");

        async move {
            // this needs to download everything but /pin/ls does not
            let block = self.repo.get_block(cid).await?;

            if !recursive {
                self.repo.insert_direct_pin(cid).await
            } else {
                let ipld = block.decode::<IpldCodec, Ipld>()?;

                let st = crate::refs::IpldRefs::default()
                    .with_only_unique()
                    .refs_of_resolved(self, vec![(*cid, ipld.clone())].into_iter())
                    .map_ok(|crate::refs::Edge { destination, .. }| destination)
                    .into_stream()
                    .instrument(refs_span)
                    .boxed();

                self.repo.insert_recursive_pin(cid, st).await
            }
        }
        .instrument(span)
        .await
    }

    /// Unpins a given Cid recursively or only directly.
    ///
    /// Recursively unpinning a previously only directly pinned Cid will remove the direct pin.
    ///
    /// Unpinning an indirectly pinned Cid is not possible other than through its recursively
    /// pinned tree roots.
    pub async fn remove_pin(&self, cid: &Cid, recursive: bool) -> Result<(), Error> {
        use futures::stream::TryStreamExt;
        let span = debug_span!(parent: &self.span, "remove_pin", cid = %cid, recursive);
        async move {
            if !recursive {
                self.repo.remove_direct_pin(cid).await
            } else {
                // start walking refs of the root after loading it

                let block = match self.repo.get_block_now(cid).await? {
                    Some(b) => b,
                    None => {
                        return Err(anyhow::anyhow!("pinned root not found: {}", cid));
                    }
                };

                let ipld = block.decode::<IpldCodec, Ipld>()?;
                let st = crate::refs::IpldRefs::default()
                    .with_only_unique()
                    .with_existing_blocks()
                    .refs_of_resolved(self.to_owned(), vec![(*cid, ipld.clone())].into_iter())
                    .map_ok(|crate::refs::Edge { destination, .. }| destination)
                    .into_stream()
                    .boxed();

                self.repo.remove_recursive_pin(cid, st).await
            }
        }
        .instrument(span)
        .await
    }

    /// Checks whether a given block is pinned.
    ///
    /// Returns true if the block is pinned, false if not. See Crash unsafety notes for the false
    /// response.
    ///
    /// # Crash unsafety
    ///
    /// Cannot currently detect partially written recursive pins. Those can happen if
    /// `Ipfs::insert_pin(cid, true)` is interrupted by a crash for example.
    ///
    /// Works correctly only under no-crash situations. Workaround for hitting a crash is to re-pin
    /// any existing recursive pins.
    ///
    // TODO: This operation could be provided as a `Ipfs::fix_pins()`.
    pub async fn is_pinned(&self, cid: &Cid) -> Result<bool, Error> {
        let span = debug_span!(parent: &self.span, "is_pinned", cid = %cid);
        self.repo.is_pinned(cid).instrument(span).await
    }

    /// Lists all pins, or the specific kind thereof.
    ///
    /// # Crash unsafety
    ///
    /// Does not currently recover from partial recursive pin insertions.
    pub async fn list_pins(
        &self,
        filter: Option<PinMode>,
    ) -> futures::stream::BoxStream<'static, Result<(Cid, PinMode), Error>> {
        let span = debug_span!(parent: &self.span, "list_pins", ?filter);
        self.repo.list_pins(filter).instrument(span).await
    }

    /// Read specific pins. When `requirement` is `Some`, all pins are required to be of the given
    /// [`PinMode`].
    ///
    /// # Crash unsafety
    ///
    /// Does not currently recover from partial recursive pin insertions.
    pub async fn query_pins(
        &self,
        cids: Vec<Cid>,
        requirement: Option<PinMode>,
    ) -> Result<Vec<(Cid, PinKind<Cid>)>, Error> {
        let span = debug_span!(parent: &self.span, "query_pins", ids = cids.len(), ?requirement);
        self.repo
            .query_pins(cids, requirement)
            .instrument(span)
            .await
    }

    /// Puts an ipld node into the ipfs repo using `dag-cbor` codec and Sha2_256 hash.
    ///
    /// Returns Cid version 1 for the document
    pub async fn put_dag(&self, ipld: Ipld) -> Result<Cid, Error> {
        self.dag()
            .put(IpldCodec::DagCbor, ipld, None)
            .instrument(self.span.clone())
            .await
    }

    /// Gets an ipld node from the ipfs, fetching the block if necessary.
    ///
    /// See [`IpldDag::get`] for more information.
    pub async fn get_dag(&self, path: IpfsPath) -> Result<Ipld, Error> {
        self.dag()
            .get(path)
            .instrument(self.span.clone())
            .await
            .map_err(Error::new)
    }

    /// Get an ipld path from the datastore.
    /// Note: This will be replaced in the future and shouldnt be depended on completely
    pub async fn get_ipns(&self, peer_id: &PeerId) -> Result<Option<IpfsPath>, Error> {
        self.repo
            .get_ipns(peer_id)
            .instrument(self.span.clone())
            .await
    }

    /// Put an ipld path into the datastore.
    /// Note: This will be replaced in the future and shouldnt be depended on completely
    pub async fn put_ipns(&self, peer_id: &PeerId, path: &IpfsPath) -> Result<(), Error> {
        self.repo
            .put_ipns(peer_id, path)
            .instrument(self.span.clone())
            .await
    }

    /// Remove an ipld path from the datastore.
    /// Note: This will be replaced in the future and shouldnt be depended on completely
    pub async fn remove_ipns(&self, peer_id: &PeerId) -> Result<(), Error> {
        self.repo
            .remove_ipns(peer_id)
            .instrument(self.span.clone())
            .await
    }

    /// Creates a stream which will yield the bytes of an UnixFS file from the root Cid, with the
    /// optional file byte range. If the range is specified and is outside of the file, the stream
    /// will end without producing any bytes.
    ///
    /// To create an owned version of the stream, please use `ipfs::unixfs::cat` directly.
    pub async fn cat_unixfs(
        &self,
        starting_point: impl Into<unixfs::StartingPoint>,
        range: Option<Range<u64>>,
    ) -> Result<
        impl Stream<Item = Result<Vec<u8>, unixfs::TraversalFailed>> + Send + '_,
        unixfs::TraversalFailed,
    > {
        // convert early not to worry about the lifetime of parameter
        let starting_point = starting_point.into();
        unixfs::cat(self, starting_point, range)
            .instrument(self.span.clone())
            .await
    }

    /// Add a file from a path to the blockstore
    pub async fn add_file_unixfs<P: AsRef<std::path::Path>>(
        &self,
        path: P,
    ) -> Result<BoxStream<'_, UnixfsStatus>, Error> {
        unixfs::add_file(self, path, None)
            .instrument(self.span.clone())
            .await
    }

    /// Add a file through a stream of data to the blockstore
    pub async fn add_unixfs(
        &self,
        stream: BoxStream<'static, Vec<u8>>,
    ) -> Result<BoxStream<'_, UnixfsStatus>, Error> {
        unixfs::add(self, None, stream, None)
            .instrument(self.span.clone())
            .await
    }

    /// Retreive a file and saving it to a path.
    pub async fn get_unixfs<P: AsRef<Path>>(
        &self,
        path: IpfsPath,
        dest: P,
    ) -> Result<BoxStream<'_, UnixfsStatus>, Error> {
        unixfs::get(self, path, dest)
            .instrument(self.span.clone())
            .await
    }

    /// Resolves a ipns path to an ipld path; currently only supports dnslink resolution.
    pub async fn resolve_ipns(&self, path: &IpfsPath, recursive: bool) -> Result<IpfsPath, Error> {
        async move {
            let ipns = self.ipns();
            let mut resolved = ipns.resolve(path).await;

            if recursive {
                let mut seen = HashSet::with_capacity(1);
                while let Ok(ref res) = resolved {
                    if !seen.insert(res.clone()) {
                        break;
                    }
                    resolved = ipns.resolve(res).await;
                }
            }
            resolved
        }
        .instrument(self.span.clone())
        .await
    }

    /// Connects to the peer at the given Multiaddress.
    ///
    /// Accepts only multiaddresses with the PeerId to authenticate the connection.
    ///
    /// Returns a future which will complete when the connection has been successfully made or
    /// failed for whatever reason. It is possible for this method to return an error, while ending
    /// up being connected to the peer by the means of another connection.
    pub async fn connect(&self, target: MultiaddrWithPeerId) -> Result<(), Error> {
        async move {
            let (tx, rx) = oneshot_channel();
            self.to_task
                .clone()
                .send(IpfsEvent::Connect(target, tx))
                .await?;
            let subscription = rx.await?;

            match subscription {
                Some(Some(future)) => future.await?,
                Some(None) => futures::future::ready(Ok(())).await,
                None => futures::future::ready(Err(anyhow!("Duplicate connection attempt"))).await,
            }
        }
        .instrument(self.span.clone())
        .await
    }

    /// Dials a peer using [`Swarm::dial`].
    // TODO: Remove once improvements are done
    pub async fn dial(&self, opt: impl Into<DialOpts>) -> Result<(), Error> {
        async move {
            let opt = opt.into();
            let (tx, rx) = oneshot_channel();
            self.to_task
                .clone()
                .send(IpfsEvent::SwarmDial(opt, tx))
                .await?;

            rx.await?.map_err(anyhow::Error::from)
        }
        .instrument(self.span.clone())
        .await
    }

    /// Returns known peer addresses
    pub async fn addrs(&self) -> Result<Vec<(PeerId, Vec<Multiaddr>)>, Error> {
        async move {
            let (tx, rx) = oneshot_channel();
            self.to_task.clone().send(IpfsEvent::Addresses(tx)).await?;
            rx.await?
        }
        .instrument(self.span.clone())
        .await
    }

    /// Returns local listening addresses
    pub async fn addrs_local(&self) -> Result<Vec<Multiaddr>, Error> {
        async move {
            let (tx, rx) = oneshot_channel();
            self.to_task.clone().send(IpfsEvent::Listeners(tx)).await?;
            rx.await?
        }
        .instrument(self.span.clone())
        .await
    }

    /// Returns the connected peers
    pub async fn peers(&self) -> Result<Vec<Connection>, Error> {
        async move {
            let (tx, rx) = oneshot_channel();
            self.to_task
                .clone()
                .send(IpfsEvent::Connections(tx))
                .await?;
            rx.await?
        }
        .instrument(self.span.clone())
        .await
    }

    /// Checks whether there is an established connection to a peer.
    pub async fn is_connected(&self, peer_id: PeerId) -> Result<bool, Error> {
        async move {
            let (tx, rx) = oneshot_channel();
            self.to_task
                .clone()
                .send(IpfsEvent::IsConnected(peer_id, tx))
                .await?;
            rx.await?
        }
        .instrument(self.span.clone())
        .await
    }

    /// Returns the connected peers
    pub async fn connected(&self) -> Result<Vec<PeerId>, Error> {
        async move {
            let (tx, rx) = oneshot_channel();
            self.to_task.clone().send(IpfsEvent::Connected(tx)).await?;
            rx.await?
        }
        .instrument(self.span.clone())
        .await
    }

    /// Disconnects a given peer.
    pub async fn disconnect(&self, target: PeerId) -> Result<(), Error> {
        async move {
            let (tx, rx) = oneshot_channel();
            self.to_task
                .clone()
                .send(IpfsEvent::Disconnect(target, tx))
                .await?;
            rx.await?
        }
        .instrument(self.span.clone())
        .await
    }

    /// Bans a peer.
    pub async fn ban_peer(&self, target: PeerId) -> Result<(), Error> {
        async move {
            let (tx, rx) = oneshot_channel();
            self.to_task
                .clone()
                .send(IpfsEvent::Ban(target, tx))
                .await?;
            rx.await?
        }
        .instrument(self.span.clone())
        .await
    }

    /// Unbans a peer.
    pub async fn unban_peer(&self, target: PeerId) -> Result<(), Error> {
        async move {
            let (tx, rx) = oneshot_channel();
            self.to_task
                .clone()
                .send(IpfsEvent::Unban(target, tx))
                .await?;
            rx.await?
        }
        .instrument(self.span.clone())
        .await
    }

    pub async fn protocols(&self) -> Result<Vec<String>, Error> {
        async move {
            let (tx, rx) = oneshot_channel();
            self.to_task.clone().send(IpfsEvent::Protocol(tx)).await?;
            Ok(rx.await?)
        }
        .instrument(self.span.clone())
        .await
    }

    /// Returns the peer identity information. If no peer id is supplied the local node identity is used.
    pub async fn identity(&self, peer_id: Option<PeerId>) -> Result<PeerInfo, Error> {
        async move {
            match peer_id {
                Some(peer_id) => {
                    let (tx, rx) = oneshot_channel();

                    self.to_task
                        .clone()
                        .send(IpfsEvent::FindPeerIdentity(peer_id, tx))
                        .await?;

                    rx.await?.await?
                }
                None => {
                    let (tx, rx) = oneshot_channel();
                    self.to_task
                        .clone()
                        .send(IpfsEvent::GetAddresses(tx))
                        .await?;

                    let mut addresses = rx.await?;
                    let protocols = self.protocols().await?;

                    let public_key = self.keys.get_ref().public();
                    let peer_id = public_key.to_peer_id();

                    for addr in &mut addresses {
                        addr.push(Protocol::P2p(peer_id.into()))
                    }

                    let info = PeerInfo {
                        peer_id,
                        public_key,
                        protocol_version: self.identify_conf.protocol_version.clone(),
                        agent_version: self.identify_conf.agent_version.clone(),
                        listen_addrs: addresses,
                        protocols,
                        observed_addr: None,
                    };

                    Ok(info)
                }
            }
        }
        .instrument(self.span.clone())
        .await
    }

    /// Subscribes to a given topic. Can be done at most once without unsubscribing in the between.
    /// The subscription can be unsubscribed by dropping the stream or calling
    /// [`Ipfs::pubsub_unsubscribe`].
    pub async fn pubsub_subscribe(&self, topic: String) -> Result<SubscriptionStream, Error> {
        async move {
            let (tx, rx) = oneshot_channel();

            self.to_task
                .clone()
                .send(IpfsEvent::PubsubSubscribe(topic.clone(), tx))
                .await?;

            rx.await?
                .ok_or_else(|| format_err!("already subscribed to {:?}", topic))
        }
        .instrument(self.span.clone())
        .await
    }

    /// Publishes to the topic which may have been subscribed to earlier
    pub async fn pubsub_publish(&self, topic: String, data: Vec<u8>) -> Result<MessageId, Error> {
        async move {
            let (tx, rx) = oneshot_channel();

            self.to_task
                .clone()
                .send(IpfsEvent::PubsubPublish(topic, data, tx))
                .await?;
            Ok(rx.await??)
        }
        .instrument(self.span.clone())
        .await
    }

    /// Forcibly unsubscribes a previously made [`SubscriptionStream`], which could also be
    /// unsubscribed by dropping the stream.
    ///
    /// Returns true if unsubscription was successful
    pub async fn pubsub_unsubscribe(&self, topic: &str) -> Result<bool, Error> {
        async move {
            let (tx, rx) = oneshot_channel();

            self.to_task
                .clone()
                .send(IpfsEvent::PubsubUnsubscribe(topic.into(), tx))
                .await?;

            rx.await?
        }
        .instrument(self.span.clone())
        .await
    }

    /// Returns all known pubsub peers with the optional topic filter
    pub async fn pubsub_peers(&self, topic: Option<String>) -> Result<Vec<PeerId>, Error> {
        async move {
            let (tx, rx) = oneshot_channel();

            self.to_task
                .clone()
                .send(IpfsEvent::PubsubPeers(topic, tx))
                .await?;

            Ok(rx.await?)
        }
        .instrument(self.span.clone())
        .await
    }

    /// Returns all currently subscribed topics
    pub async fn pubsub_subscribed(&self) -> Result<Vec<String>, Error> {
        async move {
            let (tx, rx) = oneshot_channel();

            self.to_task
                .clone()
                .send(IpfsEvent::PubsubSubscribed(tx))
                .await?;

            Ok(rx.await?)
        }
        .instrument(self.span.clone())
        .await
    }

    /// Returns the known wantlist for the local node when the `peer` is `None` or the wantlist of the given `peer`
    // pub async fn bitswap_wantlist(
    //     &self,
    //     peer: Option<PeerId>,
    // ) -> Result<Vec<(Cid, ipfs_bitswap::Priority)>, Error> {
    //     async move {
    //         let (tx, rx) = oneshot_channel();

    //         self.to_task
    //             .clone()
    //             .send(IpfsEvent::WantList(peer, tx))
    //             .await?;

    //         Ok(rx.await?)
    //     }
    //     .instrument(self.span.clone())
    //     .await
    // }

    /// Returns a list of local blocks
    ///
    /// This implementation is subject to change into a stream, which might only include the pinned
    /// blocks.
    pub async fn refs_local(&self) -> Result<Vec<Cid>, Error> {
        self.repo.list_blocks().instrument(self.span.clone()).await
    }

    /// Returns the accumulated bitswap stats
    // pub async fn bitswap_stats(&self) -> Result<BitswapStats, Error> {
    //     async move {
    //         let (tx, rx) = oneshot_channel();

    //         self.to_task
    //             .clone()
    //             .send(IpfsEvent::BitswapStats(tx))
    //             .await?;

    //         Ok(rx.await?)
    //     }
    //     .instrument(self.span.clone())
    //     .await
    // }

    /// Add a given multiaddr as a listening address. Will fail if the address is unsupported, or
    /// if it is already being listened on. Currently will invoke `Swarm::listen_on` internally,
    /// keep the ListenerId for later `remove_listening_address` use in a HashMap.
    ///
    /// The returned future will resolve on the first bound listening address when this is called
    /// with `/ip4/0.0.0.0/...` or anything similar which will bound through multiple concrete
    /// listening addresses.
    ///
    /// Trying to add an unspecified listening address while any other listening address adding is
    /// in progress will result in error.
    ///
    /// Returns the bound multiaddress, which in the case of original containing an ephemeral port
    /// has now been changed.
    pub async fn add_listening_address(&self, addr: Multiaddr) -> Result<Multiaddr, Error> {
        async move {
            let (tx, rx) = oneshot_channel();

            self.to_task
                .clone()
                .send(IpfsEvent::AddListeningAddress(addr, tx))
                .await?;

            rx.await.map_err(anyhow::Error::from)?
        }
        .instrument(self.span.clone())
        .await?
        .await??
        .and_then(|addr| addr)
        .ok_or_else(|| anyhow::anyhow!("No multiaddr provided"))
    }

    /// Stop listening on a previously added listening address. Fails if the address is not being
    /// listened to.
    ///
    /// The removal of all listening addresses added through unspecified addresses is not supported.
    pub async fn remove_listening_address(&self, addr: Multiaddr) -> Result<(), Error> {
        async move {
            let (tx, rx) = oneshot_channel();

            self.to_task
                .clone()
                .send(IpfsEvent::RemoveListeningAddress(addr, tx))
                .await?;

            rx.await?
        }
        .instrument(self.span.clone())
        .await?
        .await??
        .ok_or_else(|| anyhow::anyhow!("Error removing address"))
        .map(|_| ())
    }

    /// Obtain the addresses associated with the given `PeerId`; they are first searched for locally
    /// and the DHT is used as a fallback: a `Kademlia::get_closest_peers(peer_id)` query is run and
    /// when it's finished, the newly added DHT records are checked for the existence of the desired
    /// `peer_id` and if it's there, the list of its known addresses is returned.
    pub async fn find_peer(&self, peer_id: PeerId) -> Result<Vec<Multiaddr>, Error> {
        async move {
            let (tx, rx) = oneshot_channel();

            self.to_task
                .clone()
                .send(IpfsEvent::FindPeer(peer_id, false, tx))
                .await?;

            match rx.await? {
                Either::Left(addrs) if !addrs.is_empty() => Ok(addrs),
                Either::Left(_) => unreachable!(),
                Either::Right(future) => {
                    future.await??;

                    let (tx, rx) = oneshot_channel();

                    self.to_task
                        .clone()
                        .send(IpfsEvent::FindPeer(peer_id, true, tx))
                        .await?;

                    match rx.await? {
                        Either::Left(addrs) if !addrs.is_empty() => Ok(addrs),
                        _ => Err(anyhow!("couldn't find peer {}", peer_id)),
                    }
                }
            }
        }
        .instrument(self.span.clone())
        .await
    }

    /// Performs a DHT lookup for providers of a value to the given key.
    ///
    /// Returns a list of peers found providing the Cid.
    pub async fn get_providers(&self, cid: Cid) -> Result<BoxStream<'static, PeerId>, Error> {
        async move {
            let (tx, rx) = oneshot_channel();

            self.to_task
                .clone()
                .send(IpfsEvent::GetProviders(cid, tx))
                .await?;

            rx.await?
                .ok_or_else(|| anyhow!("Provider already exist"))
                .map(|s| s.0)
        }
        .instrument(self.span.clone())
        .await
    }

    /// Establishes the node as a provider of a block with the given Cid: it publishes a provider
    /// record with the given key (Cid) and the node's PeerId to the peers closest to the key. The
    /// publication of provider records is periodically repeated as per the interval specified in
    /// `libp2p`'s  `KademliaConfig`.
    pub async fn provide(&self, cid: Cid) -> Result<(), Error> {
        // don't provide things we don't actually have
        if self.repo.get_block_now(&cid).await?.is_none() {
            return Err(anyhow!(
                "Error: block {} not found locally, cannot provide",
                cid
            ));
        }

        let kad_result = async move {
            let (tx, rx) = oneshot_channel();

            self.to_task
                .clone()
                .send(IpfsEvent::Provide(cid, tx))
                .await?;

            rx.await?
        }
        .instrument(self.span.clone())
        .await?
        .await;

        match kad_result? {
            Ok(KadResult::Complete) => Ok(()),
            Ok(_) => unreachable!(),
            Err(e) => Err(anyhow!(e)),
        }
    }

    /// Returns a list of peers closest to the given `PeerId`, as suggested by the DHT. The
    /// node must have at least one known peer in its routing table in order for the query
    /// to return any values.
    pub async fn get_closest_peers(&self, peer_id: PeerId) -> Result<Vec<PeerId>, Error> {
        let kad_result = async move {
            let (tx, rx) = oneshot_channel();

            self.to_task
                .clone()
                .send(IpfsEvent::GetClosestPeers(peer_id, tx))
                .await?;

            Ok(rx.await?).map_err(|e: String| anyhow!(e))
        }
        .instrument(self.span.clone())
        .await?
        .await;

        match kad_result? {
            Ok(KadResult::Peers(closest)) => Ok(closest),
            Ok(_) => unreachable!(),
            Err(e) => Err(anyhow!(e)),
        }
    }

    /// Attempts to look a key up in the DHT and returns the values found in the records
    /// containing that key.
    pub async fn dht_get<T: Into<Key>>(&self, key: T) -> Result<RecordStream, Error> {
        async move {
            let (tx, rx) = oneshot_channel();

            self.to_task
                .clone()
                .send(IpfsEvent::DhtGet(key.into(), tx))
                .await?;

            Ok(rx.await?).map_err(|e: String| anyhow!(e))
        }
        .instrument(self.span.clone())
        .await
    }

    /// Stores the given key + value record locally and replicates it in the DHT. It doesn't
    /// expire locally and is periodically replicated in the DHT, as per the `KademliaConfig`
    /// setup.
    pub async fn dht_put<T: Into<Key>>(
        &self,
        key: T,
        value: Vec<u8>,
        quorum: Quorum,
    ) -> Result<(), Error> {
        let kad_result = async move {
            let (tx, rx) = oneshot_channel();

            self.to_task
                .clone()
                .send(IpfsEvent::DhtPut(key.into(), value, quorum, tx))
                .await?;

            Ok(rx.await?).map_err(|e: String| anyhow!(e))
        }
        .instrument(self.span.clone())
        .await??
        .await;

        match kad_result? {
            Ok(KadResult::Complete) => Ok(()),
            Ok(_) => unreachable!(),
            Err(e) => Err(anyhow!(e)),
        }
    }

    // TBD
    pub async fn add_relay(&self, _: Multiaddr) -> Result<(), Error> {
        Err(anyhow::anyhow!("Unimplemented"))
    }

    // TBD
    pub async fn remove_relay(&self, _: Vec<Multiaddr>) -> Result<(), Error> {
        Err(anyhow::anyhow!("Unimplemented"))
    }

    // TBD
    pub async fn default_relay(&self) -> Result<(), Error> {
        Err(anyhow::anyhow!("Unimplemented"))
    }

    // TBD
    pub async fn relay_status(&self, _: Option<PeerId>) -> Result<(), Error> {
        Err(anyhow::anyhow!("Unimplemented"))
    }

    // TBD
    pub async fn set_relay(&self, _: Multiaddr) -> Result<(), Error> {
        Err(anyhow::anyhow!("Unimplemented"))
    }

    // TBD
    pub async fn auto_relay(&self) -> Result<(), Error> {
        Err(anyhow::anyhow!("Unimplemented"))
    }

    /// Walk the given Iplds' links up to `max_depth` (or indefinitely for `None`). Will return
    /// any duplicate trees unless `unique` is `true`.
    ///
    /// More information and a `'static` lifetime version available at [`refs::iplds_refs`].
    pub fn refs<'a, Iter>(
        &'a self,
        iplds: Iter,
        max_depth: Option<u64>,
        unique: bool,
    ) -> impl Stream<Item = Result<refs::Edge, libipld::error::Error>> + Send + 'a
    where
        Iter: IntoIterator<Item = (Cid, Ipld)> + Send + 'a,
    {
        refs::iplds_refs(self, iplds, max_depth, unique)
    }

    /// Obtain the list of addresses of bootstrapper nodes that are currently used.
    pub async fn get_bootstraps(&self) -> Result<Vec<Multiaddr>, Error> {
        async move {
            let (tx, rx) = oneshot_channel();

            self.to_task
                .clone()
                .send(IpfsEvent::GetBootstrappers(tx))
                .await?;

            Ok(rx.await?)
        }
        .instrument(self.span.clone())
        .await
    }

    /// Extend the list of used bootstrapper nodes with an additional address.
    /// Return value cannot be used to determine if the `addr` was a new bootstrapper, subject to
    /// change.
    pub async fn add_bootstrap(&self, addr: MultiaddrWithPeerId) -> Result<Multiaddr, Error> {
        async move {
            let (tx, rx) = oneshot_channel();

            self.to_task
                .clone()
                .send(IpfsEvent::AddBootstrapper(addr, tx))
                .await?;

            rx.await?
        }
        .instrument(self.span.clone())
        .await
    }

    /// Remove an address from the currently used list of bootstrapper nodes.
    /// Return value cannot be used to determine if the `addr` was an actual bootstrapper, subject to
    /// change.
    pub async fn remove_bootstrap(&self, addr: MultiaddrWithPeerId) -> Result<Multiaddr, Error> {
        async move {
            let (tx, rx) = oneshot_channel();

            self.to_task
                .clone()
                .send(IpfsEvent::RemoveBootstrapper(addr, tx))
                .await?;

            rx.await?
        }
        .instrument(self.span.clone())
        .await
    }

    /// Clear the currently used list of bootstrapper nodes, returning the removed addresses.
    pub async fn clear_bootstrap(&self) -> Result<Vec<Multiaddr>, Error> {
        async move {
            let (tx, rx) = oneshot_channel();

            self.to_task
                .clone()
                .send(IpfsEvent::ClearBootstrappers(tx))
                .await?;

            Ok(rx.await?)
        }
        .instrument(self.span.clone())
        .await
    }

    /// Restore the originally configured bootstrapper node list by adding them to the list of the
    /// currently used bootstrapper node address list; returns the restored addresses.
    pub async fn default_bootstrap(&self) -> Result<Vec<Multiaddr>, Error> {
        async move {
            let (tx, rx) = oneshot_channel();

            self.to_task
                .clone()
                .send(IpfsEvent::DefaultBootstrap(tx))
                .await?;

            rx.await?
        }
        .instrument(self.span.clone())
        .await
    }

    /// Bootstraps the local node to join the DHT: it looks up the node's own ID in the
    /// DHT and introduces it to the other nodes in it; at least one other node must be
    /// known in order for the process to succeed. Subsequently, additional queries are
    /// ran with random keys so that the buckets farther from the closest neighbor also
    /// get refreshed.
    pub async fn bootstrap(&self) -> Result<JoinHandle<Result<KadResult, Error>>, Error> {
        let (tx, rx) = oneshot_channel();

        self.to_task.clone().send(IpfsEvent::Bootstrap(tx)).await?;
        let fut = rx.await??;

        let bootstrap_task =
            tokio::spawn(async move { fut.await.map_err(|e| anyhow!(e)).and_then(|res| res) });

        Ok(bootstrap_task)
    }

    /// Add a known listen address of a peer participating in the DHT to the routing table.
    /// This is mandatory in order for the peer to be discoverable by other members of the
    /// DHT.
    pub async fn add_peer(
        &self,
        peer_id: PeerId,
        mut addr: Option<Multiaddr>,
    ) -> Result<(), Error> {
        // Kademlia::add_address requires the address to not contain the PeerId
        if let Some(addr) = addr.as_mut() {
            if matches!(addr.iter().last(), Some(Protocol::P2p(_))) {
                addr.pop();
            }
        }

        self.to_task
            .clone()
            .send(IpfsEvent::AddPeer(peer_id, addr))
            .await?;

        Ok(())
    }

    /// Returns the Bitswap peers for the a `Node`.
    // pub async fn get_bitswap_peers(&self) -> Result<Vec<PeerId>, Error> {
    //     let (tx, rx) = oneshot_channel();

    //     self.to_task
    //         .clone()
    //         .send(IpfsEvent::GetBitswapPeers(tx))
    //         .await?;

    //     rx.await.map_err(|e| anyhow!(e))
    // }

    /// Exit daemon.
    pub async fn exit_daemon(mut self) {
        // FIXME: this is a stopgap measure needed while repo is part of the struct Ipfs instead of
        // the background task or stream. After that this could be handled by dropping.
        self.repo.shutdown();

        // ignoring the error because it'd mean that the background task had already been dropped
        let _ = self.to_task.try_send(IpfsEvent::Exit);
    }
}

// <<<<<<< HEAD
// /// Background task of `Ipfs` created when calling `UninitializedIpfs::start`.
// // The receivers are Fuse'd so that we don't have to manage state on them being exhausted.
// #[allow(clippy::type_complexity)]
// struct IpfsFuture<Types: IpfsTypes> {
//     swarm: TSwarm<Types>,
//     repo_events: Fuse<Receiver<RepoEvent>>,
//     from_facade: Fuse<Receiver<IpfsEvent>>,
//     listening_addresses: HashMap<Multiaddr, ListenerId>,
//     listeners: HashSet<ListenerId>,
//     provider_stream: HashMap<QueryId, UnboundedSender<PeerId>>,
//     bitswap_provider_stream:
//         HashMap<QueryId, tokio::sync::mpsc::Sender<Result<HashSet<PeerId>, String>>>,
//     record_stream: HashMap<QueryId, UnboundedSender<Record>>,
//     repo: Repo<Types>,
//     kad_subscriptions: SubscriptionRegistry<KadResult, String>,
//     listener_subscriptions: SubscriptionRegistry<Option<Option<Multiaddr>>, String>,
//     autonat_limit: Arc<AtomicU64>,
//     autonat_counter: Arc<AtomicU64>,
//     bootstraps: HashSet<MultiaddrWithPeerId>,
//     swarm_event: Option<TSwarmEventFn<Types>>,
// }

// impl<TRepoTypes: RepoTypes> Future for IpfsFuture<TRepoTypes> {
//     type Output = ();

//     fn poll(mut self: Pin<&mut Self>, ctx: &mut Context) -> Poll<Self::Output> {
//         use libp2p::swarm::SwarmEvent;

//         // begin by polling the swarm so that initially it'll first have chance to bind listeners
//         // and such.

//         let mut done = false;

//         loop {
//             loop {
//                 let inner = {
//                     let next = self.swarm.select_next_some();
//                     futures::pin_mut!(next);
//                     match next.poll(ctx) {
//                         Poll::Ready(inner) => inner,
//                         Poll::Pending if done => return Poll::Pending,
//                         Poll::Pending => break,
//                     }
//                 };
//                 // as a swarm event was returned, we need to do at least one more round to fully
//                 // exhaust the swarm before possibly causing the swarm to do more work by popping
//                 // off the events from Ipfs and ... this looping goes on for a while.
//                 done = false;
//                 if let Some(handler) = self.swarm_event.clone() {
//                     handler(&mut self.swarm, &inner)
//                 }
//                 match inner {
//                     SwarmEvent::NewListenAddr {
//                         listener_id,
//                         address,
//                     } => {
//                         self.listening_addresses
//                             .insert(address.clone(), listener_id);

//                         self.listener_subscriptions
//                             .finish_subscription(listener_id.into(), Ok(Some(Some(address))));
//                     }
//                     SwarmEvent::ExpiredListenAddr {
//                         listener_id,
//                         address,
//                     } => {
//                         self.listeners.remove(&listener_id);
//                         self.listening_addresses.remove(&address);
//                         self.listener_subscriptions
//                             .finish_subscription(listener_id.into(), Ok(Some(None)));
//                     }
//                     SwarmEvent::ListenerClosed {
//                         listener_id,
//                         reason,
//                         addresses,
//                     } => {
//                         self.listeners.remove(&listener_id);
//                         for address in addresses {
//                             self.listening_addresses.remove(&address);
//                         }
//                         let reason = reason.map(|_| Some(None)).map_err(|e| e.to_string());
//                         self.listener_subscriptions
//                             .finish_subscription(listener_id.into(), reason);
//                     }
//                     SwarmEvent::ListenerError { listener_id, error } => {
//                         self.listeners.remove(&listener_id);
//                         self.listener_subscriptions
//                             .finish_subscription(listener_id.into(), Err(error.to_string()));
//                     }
//                     SwarmEvent::Behaviour(BehaviourEvent::Mdns(event)) => match event {
//                         MdnsEvent::Discovered(list) => {
//                             for (peer, addr) in list {
//                                 trace!("mdns: Discovered peer {}", peer.to_base58());
//                                 self.swarm.behaviour_mut().add_peer(peer, Some(addr));
//                             }
//                         }
//                         MdnsEvent::Expired(list) => {
//                             for (peer, _) in list {
//                                 if let Some(mdns) = self.swarm.behaviour().mdns.as_ref() {
//                                     if !mdns.has_node(&peer) {
//                                         trace!("mdns: Expired peer {}", peer.to_base58());
//                                         self.swarm.behaviour_mut().remove_peer(&peer);
//                                     }
//                                 }
//                             }
//                         }
//                     },
//                     SwarmEvent::Behaviour(BehaviourEvent::Kad(event)) => {
//                         match event {
//                             InboundRequest { request } => {
//                                 trace!("kad: inbound {:?} request handled", request);
//                             }
//                             OutboundQueryProgressed {
//                                 result, id, step, ..
//                             } => {
//                                 // make sure the query is exhausted
//                                 if self.swarm.behaviour().kademlia.query(&id).is_none() {
//                                     match result {
//                                         // these subscriptions return actual values
//                                         GetClosestPeers(_) | GetProviders(_) | GetRecord(_) => {}
//                                         // we want to return specific errors for the following
//                                         Bootstrap(Err(_))
//                                         | StartProviding(Err(_))
//                                         | PutRecord(Err(_)) => {}
//                                         // and the rest can just return a general KadResult::Complete
//                                         _ => {
//                                             self.kad_subscriptions.finish_subscription(
//                                                 id.into(),
//                                                 Ok(KadResult::Complete),
//                                             );
//                                         }
//                                     }
//                                 }

//                                 match result {
//                                     Bootstrap(Ok(BootstrapOk {
//                                         peer,
//                                         num_remaining,
//                                     })) => {
//                                         debug!(
//                                             "kad: bootstrapped with {}, {} peers remain",
//                                             peer, num_remaining
//                                         );
//                                     }
//                                     Bootstrap(Err(BootstrapError::Timeout { .. })) => {
//                                         warn!("kad: timed out while trying to bootstrap");

//                                         if self.swarm.behaviour().kademlia.query(&id).is_none() {
//                                             self.kad_subscriptions.finish_subscription(
//                                                 id.into(),
//                                                 Err("kad: timed out while trying to bootstrap"
//                                                     .into()),
//                                             );
//                                         }
//                                     }
//                                     GetClosestPeers(Ok(GetClosestPeersOk { key: _, peers })) => {
//                                         if self.swarm.behaviour().kademlia.query(&id).is_none() {
//                                             self.kad_subscriptions.finish_subscription(
//                                                 id.into(),
//                                                 Ok(KadResult::Peers(peers)),
//                                             );
//                                         }
//                                     }
//                                     GetClosestPeers(Err(GetClosestPeersError::Timeout {
//                                         key: _,
//                                         peers: _,
//                                     })) => {
//                                         // don't mention the key here, as this is just the id of our node
//                                         warn!(
//                                             "kad: timed out while trying to find all closest peers"
//                                         );

//                                         if self.swarm.behaviour().kademlia.query(&id).is_none() {
//                                             self.kad_subscriptions.finish_subscription(
//                                 id.into(),
//                                 Err("timed out while trying to get providers for the given key"
//                                     .into()),
//                             );
//                                         }
//                                     }
//                                     GetProviders(Ok(GetProvidersOk::FoundProviders {
//                                         key: _,
//                                         providers,
//                                     })) => {
//                                         if let Entry::Occupied(entry) =
//                                             self.provider_stream.entry(id)
//                                         {
//                                             if !providers.is_empty() {
//                                                 tokio::spawn({
//                                                     let mut tx = entry.get().clone();
//                                                     let providers = providers.clone();
//                                                     async move {
//                                                         for provider in providers {
//                                                             let _ = tx.send(provider).await;
//                                                         }
//                                                     }
//                                                 });
//                                             }
//                                         }
//                                         if let Entry::Occupied(entry) =
//                                             self.bitswap_provider_stream.entry(id)
//                                         {
//                                             if !providers.is_empty() {
//                                                 tokio::spawn({
//                                                     let tx = entry.get().clone();
//                                                     async move {
//                                                         let _ = tx.send(Ok(providers)).await;
//                                                     }
//                                                 });
//                                             }
//                                         }
//                                     }
//                                     GetProviders(Ok(
//                                         GetProvidersOk::FinishedWithNoAdditionalRecord { .. },
//                                     )) => {
//                                         if step.last {
//                                             if let Some(tx) = self.provider_stream.remove(&id) {
//                                                 tx.close_channel();
//                                             }
//                                             if let Some(tx) =
//                                                 self.bitswap_provider_stream.remove(&id)
//                                             {
//                                                 drop(tx)
//                                             }
//                                         }
//                                     }
//                                     GetProviders(Err(GetProvidersError::Timeout {
//                                         key, ..
//                                     })) => {
//                                         let key = multibase::encode(Base::Base32Lower, key);
//                                         warn!(
//                                             "kad: timed out while trying to get providers for {}",
//                                             key
//                                         );

//                                         if self.swarm.behaviour().kademlia.query(&id).is_none() {
//                                             self.kad_subscriptions.finish_subscription(
//                                 id.into(),
//                                 Err("timed out while trying to get providers for the given key"
//                                     .into()),
//                             );
//                                         }
//                                     }
//                                     StartProviding(Ok(AddProviderOk { key })) => {
//                                         let key = multibase::encode(Base::Base32Lower, key);
//                                         debug!("kad: providing {}", key);
//                                     }
//                                     StartProviding(Err(AddProviderError::Timeout { key })) => {
//                                         let key = multibase::encode(Base::Base32Lower, key);
//                                         warn!("kad: timed out while trying to provide {}", key);

//                                         if self.swarm.behaviour().kademlia.query(&id).is_none() {
//                                             self.kad_subscriptions.finish_subscription(
//                                 id.into(),
//                                 Err("kad: timed out while trying to provide the record".into()),
//                             );
//                                         }
//                                     }
//                                     RepublishProvider(Ok(AddProviderOk { key })) => {
//                                         let key = multibase::encode(Base::Base32Lower, key);
//                                         debug!("kad: republished provider {}", key);
//                                     }
//                                     RepublishProvider(Err(AddProviderError::Timeout { key })) => {
//                                         let key = multibase::encode(Base::Base32Lower, key);
//                                         warn!(
//                                             "kad: timed out while trying to republish provider {}",
//                                             key
//                                         );
//                                     }
//                                     GetRecord(Ok(GetRecordOk::FoundRecord(record))) => {
//                                         if let Entry::Occupied(entry) = self.record_stream.entry(id)
//                                         {
//                                             tokio::spawn({
//                                                 let mut tx = entry.get().clone();
//                                                 async move {
//                                                     let _ = tx.send(record.record).await;
//                                                 }
//                                             });
//                                         }
//                                     }
//                                     GetRecord(Ok(
//                                         GetRecordOk::FinishedWithNoAdditionalRecord { .. },
//                                     )) => {
//                                         if step.last {
//                                             if let Some(tx) = self.record_stream.remove(&id) {
//                                                 tx.close_channel();
//                                             }
//                                         }
//                                     }
//                                     GetRecord(Err(GetRecordError::NotFound {
//                                         key,
//                                         closest_peers: _,
//                                     })) => {
//                                         let key = multibase::encode(Base::Base32Lower, key);
//                                         warn!("kad: couldn't find record {}", key);

//                                         if self.swarm.behaviour().kademlia.query(&id).is_none() {
//                                             if let Some(tx) = self.record_stream.remove(&id) {
//                                                 tx.close_channel();
//                                             }
//                                         }
//                                     }
//                                     GetRecord(Err(GetRecordError::QuorumFailed {
//                                         key,
//                                         records: _,
//                                         quorum,
//                                     })) => {
//                                         let key = multibase::encode(Base::Base32Lower, key);
//                                         warn!(
//                                             "kad: quorum failed {} when trying to get key {}",
//                                             quorum, key
//                                         );

//                                         if self.swarm.behaviour().kademlia.query(&id).is_none() {
//                                             if let Some(tx) = self.record_stream.remove(&id) {
//                                                 tx.close_channel();
//                                             }
//                                         }
//                                     }
//                                     GetRecord(Err(GetRecordError::Timeout { key })) => {
//                                         let key = multibase::encode(Base::Base32Lower, key);
//                                         warn!("kad: timed out while trying to get key {}", key);

//                                         if self.swarm.behaviour().kademlia.query(&id).is_none() {
//                                             if let Some(tx) = self.record_stream.remove(&id) {
//                                                 tx.close_channel();
//                                             }
//                                         }
//                                     }
//                                     PutRecord(Ok(PutRecordOk { key }))
//                                     | RepublishRecord(Ok(PutRecordOk { key })) => {
//                                         let key = multibase::encode(Base::Base32Lower, key);
//                                         debug!("kad: successfully put record {}", key);
//                                     }
//                                     PutRecord(Err(PutRecordError::QuorumFailed {
//                                         key,
//                                         success: _,
//                                         quorum,
//                                     }))
//                                     | RepublishRecord(Err(PutRecordError::QuorumFailed {
//                                         key,
//                                         success: _,
//                                         quorum,
//                                     })) => {
//                                         let key = multibase::encode(Base::Base32Lower, key);
//                                         warn!(
//                                             "kad: quorum failed ({}) when trying to put record {}",
//                                             quorum, key
//                                         );

//                                         if self.swarm.behaviour().kademlia.query(&id).is_none() {
//                                             self.kad_subscriptions.finish_subscription(
//                                 id.into(),
//                                 Err("kad: quorum failed when trying to put the record".into()),
//                             );
//                                         }
//                                     }
//                                     PutRecord(Err(PutRecordError::Timeout {
//                                         key,
//                                         success: _,
//                                         quorum: _,
//                                     })) => {
//                                         let key = multibase::encode(Base::Base32Lower, key);
//                                         warn!("kad: timed out while trying to put record {}", key);

//                                         if self.swarm.behaviour().kademlia.query(&id).is_none() {
//                                             self.kad_subscriptions.finish_subscription(
//                                                 id.into(),
//                                                 Err(
//                                                     "kad: timed out while trying to put the record"
//                                                         .into(),
//                                                 ),
//                                             );
//                                         }
//                                     }
//                                     RepublishRecord(Err(PutRecordError::Timeout {
//                                         key,
//                                         success: _,
//                                         quorum: _,
//                                     })) => {
//                                         let key = multibase::encode(Base::Base32Lower, key);
//                                         warn!(
//                                             "kad: timed out while trying to republish record {}",
//                                             key
//                                         );
//                                     }
//                                 }
//                             }
//                             RoutingUpdated {
//                                 peer,
//                                 is_new_peer: _,
//                                 addresses,
//                                 bucket_range: _,
//                                 old_peer: _,
//                             } => {
//                                 trace!("kad: routing updated; {}: {:?}", peer, addresses);
//                             }
//                             UnroutablePeer { peer } => {
//                                 trace!("kad: peer {} is unroutable", peer);
//                             }
//                             RoutablePeer { peer, address } => {
//                                 trace!("kad: peer {} ({}) is routable", peer, address);
//                             }
//                             PendingRoutablePeer { peer, address } => {
//                                 trace!("kad: pending routable peer {} ({})", peer, address);
//                             }
//                         }
//                     }
//                     SwarmEvent::Behaviour(BehaviourEvent::Bitswap(event)) => match event {
//                         BitswapEvent::Provide { key } => {
//                             let key = key.hash().to_bytes();
//                             let _id = self
//                                 .swarm
//                                 .behaviour_mut()
//                                 .kademlia
//                                 .start_providing(key.into())
//                                 .ok();
//                         }
//                         BitswapEvent::FindProviders { key, response, .. } => {
//                             let key = key.hash().to_bytes();
//                             let id = self
//                                 .swarm
//                                 .behaviour_mut()
//                                 .kademlia
//                                 .get_providers(key.into());
//                             self.bitswap_provider_stream.insert(id, response);
//                         }
//                         BitswapEvent::Ping { peer, response } => {
//                             let duration = self.swarm.behaviour().swarm.peer_rtt(&peer);
//                             let _ = response.send(duration).ok();
//                         }
//                     },
//                     SwarmEvent::Behaviour(BehaviourEvent::Ping(event)) => match event {
//                         libp2p::ping::Event {
//                             peer,
//                             result: Result::Ok(PingSuccess::Ping { rtt }),
//                         } => {
//                             trace!(
//                                 "ping: rtt to {} is {} ms",
//                                 peer.to_base58(),
//                                 rtt.as_millis()
//                             );
//                             self.swarm.behaviour_mut().swarm.set_rtt(&peer, rtt);
//                         }
//                         libp2p::ping::Event {
//                             peer,
//                             result: Result::Ok(PingSuccess::Pong),
//                         } => {
//                             trace!("ping: pong from {}", peer);
//                         }
//                         libp2p::ping::Event {
//                             peer,
//                             result: Result::Err(libp2p::ping::Failure::Timeout),
//                         } => {
//                             trace!("ping: timeout to {}", peer);
//                             self.swarm.behaviour_mut().remove_peer(&peer);
//                         }
//                         libp2p::ping::Event {
//                             peer,
//                             result: Result::Err(libp2p::ping::Failure::Other { error }),
//                         } => {
//                             error!("ping: failure with {}: {}", peer.to_base58(), error);
//                         }
//                         libp2p::ping::Event {
//                             peer,
//                             result: Result::Err(libp2p::ping::Failure::Unsupported),
//                         } => {
//                             error!("ping: failure with {}: unsupported", peer.to_base58());
//                         }
//                     },
//                     SwarmEvent::Behaviour(BehaviourEvent::Identify(event)) => match event {
//                         IdentifyEvent::Received { peer_id, info } => {
//                             self.swarm
//                                 .behaviour_mut()
//                                 .swarm
//                                 .inject_identify_info(peer_id, info.clone());

//                             let IdentifyInfo {
//                                 listen_addrs,
//                                 protocols,
//                                 ..
//                             } = info.clone();

//                             self.swarm
//                                 .behaviour_mut()
//                                 .bitswap
//                                 .on_identify(&peer_id, &protocols);
//                             if protocols
//                                 .iter()
//                                 .any(|p| p.as_bytes() == libp2p::kad::protocol::DEFAULT_PROTO_NAME)
//                             {
//                                 for addr in &listen_addrs {
//                                     self.swarm
//                                         .behaviour_mut()
//                                         .kademlia()
//                                         .add_address(&peer_id, addr.clone());
//                                 }
//                             }

//                             #[allow(clippy::collapsible_if)]
//                             if protocols
//                                 .iter()
//                                 .any(|p| p.as_bytes() == libp2p::autonat::DEFAULT_PROTOCOL_NAME)
//                             {
//                                 if self.autonat_counter.load(Ordering::Relaxed)
//                                     <= self.autonat_limit.load(Ordering::Relaxed)
//                                 {
//                                     for addr in listen_addrs {
//                                         self.swarm
//                                             .behaviour_mut()
//                                             .autonat
//                                             .add_server(peer_id, Some(addr));
//                                     }

//                                     let mut counter = self.autonat_counter.load(Ordering::Relaxed);
//                                     counter += 1;
//                                     self.autonat_counter.store(counter, Ordering::Relaxed);
//                                 }
//                             }
//                         }
//                         event => trace!("identify: {:?}", event),
//                     },
//                     SwarmEvent::Behaviour(BehaviourEvent::Autonat(
//                         autonat::Event::StatusChanged { old, new },
//                     )) => {
//                         //TODO: Use status to indicate if we should port forward or not
//                         debug!("Old Nat Status: {:?}", old);
//                         debug!("New Nat Status: {:?}", new);
//                     }
//                     _ => trace!("Swarm event: {:?}", inner),
//                 }
//             }

//             // temporary pinning of the receivers should be safe as we are pinning through the
//             // already pinned self. with the receivers we can also safely ignore exhaustion
//             // as those are fused.
//             loop {
//                 let inner = match Pin::new(&mut self.from_facade).poll_next(ctx) {
//                     Poll::Ready(Some(evt)) => evt,
//                     // doing teardown also after the `Ipfs` has been dropped
//                     Poll::Ready(None) => IpfsEvent::Exit,
//                     Poll::Pending => break,
//                 };

//                 match inner {
//                     IpfsEvent::Connect(target, ret) => {
//                         ret.send(self.swarm.behaviour_mut().connect(target)).ok();
//                     }
//                     IpfsEvent::Protocol(ret) => {
//                         let info = self.swarm.behaviour().supported_protocols();

//                         let _ = ret.send(info);
//                     }
//                     IpfsEvent::SwarmDial(opt, ret) => {
//                         let result = self.swarm.dial(opt);
//                         let _ = ret.send(result);
//                     }
//                     IpfsEvent::Addresses(ret) => {
//                         let addrs = self.swarm.behaviour_mut().addrs();
//                         ret.send(Ok(addrs)).ok();
//                     }
//                     IpfsEvent::Listeners(ret) => {
//                         let listeners = self.swarm.listeners().cloned().collect::<Vec<Multiaddr>>();
//                         ret.send(Ok(listeners)).ok();
//                     }
//                     IpfsEvent::Connections(ret) => {
//                         let connections = self.swarm.behaviour_mut().connections();
//                         ret.send(Ok(connections.collect())).ok();
//                     }
//                     IpfsEvent::Connected(ret) => {
//                         let connections = self.swarm.connected_peers().cloned();
//                         ret.send(Ok(connections.collect())).ok();
//                     }
//                     IpfsEvent::Disconnect(peer, ret) => {
//                         let _ = ret.send(
//                             self.swarm
//                                 .disconnect_peer_id(peer)
//                                 .map_err(|_| anyhow::anyhow!("Peer was not connected")),
//                         );
//                     }
//                     IpfsEvent::Ban(peer, ret) => {
//                         self.swarm.ban_peer_id(peer);
//                         let _ = ret.send(Ok(()));
//                     }
//                     IpfsEvent::Unban(peer, ret) => {
//                         self.swarm.unban_peer_id(peer);
//                         let _ = ret.send(Ok(()));
//                     }
//                     IpfsEvent::GetAddresses(ret) => {
//                         // perhaps this could be moved under `IpfsEvent` or free functions?
//                         let mut addresses = Vec::new();
//                         addresses.extend(self.swarm.listeners().map(|a| a.to_owned()));
//                         addresses
//                             .extend(self.swarm.external_addresses().map(|ar| ar.addr.to_owned()));
//                         // ignore error, perhaps caller went away already
//                         let _ = ret.send(addresses);
//                     }
//                     IpfsEvent::PubsubSubscribe(topic, ret) => {
//                         let pubsub = self.swarm.behaviour_mut().pubsub().subscribe(topic).ok();
//                         let _ = ret.send(pubsub);
//                     }
//                     IpfsEvent::PubsubUnsubscribe(topic, ret) => {
//                         let _ = ret.send(self.swarm.behaviour_mut().pubsub().unsubscribe(topic));
//                     }
//                     IpfsEvent::PubsubPublish(topic, data, ret) => {
//                         let _ = ret.send(self.swarm.behaviour_mut().pubsub().publish(topic, data));
//                     }
//                     IpfsEvent::PubsubPeers(Some(topic), ret) => {
//                         let _ =
//                             ret.send(self.swarm.behaviour_mut().pubsub().subscribed_peers(&topic));
//                     }
//                     IpfsEvent::PubsubPeers(None, ret) => {
//                         let _ = ret.send(self.swarm.behaviour_mut().pubsub().known_peers());
//                     }
//                     IpfsEvent::PubsubSubscribed(ret) => {
//                         let _ = ret.send(self.swarm.behaviour_mut().pubsub().subscribed_topics());
//                     }
//                     // IpfsEvent::WantList(peer, ret) => {
//                     //     let list = if let Some(peer) = peer {
//                     //         self.swarm
//                     //             .behaviour_mut()
//                     //             .bitswap()
//                     //             .peer_wantlist(&peer)
//                     //             .unwrap_or_default()
//                     //     } else {
//                     //         self.swarm.behaviour_mut().bitswap().local_wantlist()
//                     //     };
//                     //     let _ = ret.send(list);
//                     // }
//                     // IpfsEvent::BitswapStats(ret) => {
//                     //     let stats = self.swarm.behaviour_mut().bitswap().stats();
//                     //     let peers = self.swarm.behaviour_mut().bitswap().peers();
//                     //     let wantlist = self.swarm.behaviour_mut().bitswap().local_wantlist();
//                     //     let _ = ret.send((stats, peers, wantlist).into());
//                     // }
//                     IpfsEvent::AddListeningAddress(addr, ret) => match self.swarm.listen_on(addr) {
//                         Ok(id) => {
//                             self.listeners.insert(id);
//                             let fut = self
//                                 .listener_subscriptions
//                                 .create_subscription(id.into(), None);
//                             let _ = ret.send(Ok(fut));
//                         }
//                         Err(e) => {
//                             let _ = ret.send(Err(anyhow::anyhow!(e)));
//                         }
//                     },
//                     IpfsEvent::RemoveListeningAddress(addr, ret) => {
//                         let removed = if let Some(id) = self.listening_addresses.remove(&addr) {
//                             if !self.swarm.remove_listener(id) {
//                                 Err(format_err!(
//                                     "Failed to remove previously added listening address: {}",
//                                     addr
//                                 ))
//                             } else {
//                                 self.listeners.remove(&id);
//                                 let fut = self
//                                     .listener_subscriptions
//                                     .create_subscription(id.into(), None);
//                                 Ok(fut)
//                             }
//                         } else {
//                             Err(format_err!("Address was not listened to before: {}", addr))
//                         };

//                         let _ = ret.send(removed);
//                     }
//                     IpfsEvent::Bootstrap(ret) => {
//                         let future = match self.swarm.behaviour_mut().kademlia.bootstrap() {
//                             Ok(id) => {
//                                 Ok(self.kad_subscriptions.create_subscription(id.into(), None))
//                             }
//                             Err(e) => {
//                                 error!("kad: can't bootstrap the node: {:?}", e);
//                                 Err(anyhow!("kad: can't bootstrap the node: {:?}", e))
//                             }
//                         };
//                         let _ = ret.send(future);
//                     }
//                     IpfsEvent::AddPeer(peer_id, addr) => {
//                         self.swarm.behaviour_mut().add_peer(peer_id, addr);
//                     }
//                     IpfsEvent::GetClosestPeers(peer_id, ret) => {
//                         let id = self
//                             .swarm
//                             .behaviour_mut()
//                             .kademlia
//                             .get_closest_peers(peer_id);

//                         let future = self.kad_subscriptions.create_subscription(id.into(), None);

//                         let _ = ret.send(future);
//                     }
//                     IpfsEvent::FindPeerIdentity(peer_id, local_only, ret) => {
//                         let locally_known = self
//                             .swarm
//                             .behaviour()
//                             .swarm
//                             .peers()
//                             .find(|(k, _)| peer_id.eq(k))
//                             .and_then(|(_, v)| v.clone())
//                             .map(|v| v.into());

//                         let addrs = if locally_known.is_some() || local_only {
//                             Either::Left(locally_known)
//                         } else {
//                             Either::Right({
//                                 let id = self
//                                     .swarm
//                                     .behaviour_mut()
//                                     .kademlia
//                                     .get_closest_peers(peer_id);

//                                 self.kad_subscriptions.create_subscription(id.into(), None)
//                             })
//                         };
//                         let _ = ret.send(addrs);
//                     }
//                     IpfsEvent::FindPeer(peer_id, local_only, ret) => {
//                         let swarm_addrs = self.swarm.behaviour_mut().swarm.connections_to(&peer_id);
//                         let locally_known_addrs = if !swarm_addrs.is_empty() {
//                             swarm_addrs
//                         } else {
//                             self.swarm
//                                 .behaviour_mut()
//                                 .kademlia()
//                                 .addresses_of_peer(&peer_id)
//                         };
//                         let addrs = if !locally_known_addrs.is_empty() || local_only {
//                             Either::Left(locally_known_addrs)
//                         } else {
//                             Either::Right({
//                                 let id = self
//                                     .swarm
//                                     .behaviour_mut()
//                                     .kademlia
//                                     .get_closest_peers(peer_id);

//                                 self.kad_subscriptions.create_subscription(id.into(), None)
//                             })
//                         };
//                         let _ = ret.send(addrs);
//                     }
//                     IpfsEvent::GetProviders(cid, ret) => {
//                         let key = Key::from(cid.hash().to_bytes());
//                         let id = self.swarm.behaviour_mut().kademlia.get_providers(key);
//                         let (tx, mut rx) = futures::channel::mpsc::unbounded();
//                         let stream = async_stream::stream! {
//                             let mut current_providers: HashSet<PeerId> = Default::default();
//                             while let Some(provider) = rx.next().await {
//                                 if current_providers.insert(provider) {
//                                     yield provider;
//                                 }
//                             }
//                         };
//                         self.provider_stream.insert(id, tx);

//                         let _ = ret.send(Some(ProviderStream(stream.boxed())));
//                     }
//                     IpfsEvent::Provide(cid, ret) => {
//                         let key = Key::from(cid.hash().to_bytes());
//                         let future = match self.swarm.behaviour_mut().kademlia.start_providing(key)
//                         {
//                             Ok(id) => {
//                                 Ok(self.kad_subscriptions.create_subscription(id.into(), None))
//                             }
//                             Err(e) => {
//                                 error!("kad: can't provide a key: {:?}", e);
//                                 Err(anyhow!("kad: can't provide the key: {:?}", e))
//                             }
//                         };
//                         let _ = ret.send(future);
//                     }
//                     IpfsEvent::DhtGet(key, ret) => {
//                         let id = self.swarm.behaviour_mut().kademlia.get_record(key);
//                         let (tx, mut rx) = futures::channel::mpsc::unbounded();
//                         let stream = async_stream::stream! {
//                             while let Some(record) = rx.next().await {
//                                     yield record;
//                             }
//                         };
//                         self.record_stream.insert(id, tx);

//                         let _ = ret.send(RecordStream(stream.boxed()));
//                     }
//                     IpfsEvent::DhtPut(key, value, quorum, ret) => {
//                         let record = Record {
//                             key,
//                             value,
//                             publisher: None,
//                             expires: None,
//                         };
//                         let future = match self
//                             .swarm
//                             .behaviour_mut()
//                             .kademlia
//                             .put_record(record, quorum)
//                         {
//                             Ok(id) => {
//                                 Ok(self.kad_subscriptions.create_subscription(id.into(), None))
//                             }
//                             Err(e) => {
//                                 error!("kad: can't put a record: {:?}", e);
//                                 Err(anyhow!("kad: can't provide the record: {:?}", e))
//                             }
//                         };
//                         let _ = ret.send(future);
//                     }
//                     IpfsEvent::GetBootstrappers(ret) => {
//                         let list = self
//                             .bootstraps
//                             .iter()
//                             .map(MultiaddrWithPeerId::clone)
//                             .map(Multiaddr::from)
//                             .collect::<Vec<_>>();
//                         let _ = ret.send(list);
//                     }
//                     IpfsEvent::AddBootstrapper(addr, ret) => {
//                         let ret_addr = addr.clone().into();
//                         if self.bootstraps.insert(addr.clone()) {
//                             let MultiaddrWithPeerId {
//                                 multiaddr: ma,
//                                 peer_id,
//                             } = addr;

//                             self.swarm
//                                 .behaviour_mut()
//                                 .kademlia
//                                 .add_address(&peer_id, ma.into());
//                             // the return value of add_address doesn't implement Debug
//                             trace!(peer_id=%peer_id, "tried to add a bootstrapper");
//                         }
//                         let _ = ret.send(Ok(ret_addr));
//                     }
//                     IpfsEvent::RemoveBootstrapper(addr, ret) => {
//                         let result = addr.clone().into();
//                         if self.bootstraps.remove(&addr) {
//                             let peer_id = addr.peer_id;
//                             let prefix: Multiaddr = addr.multiaddr.into();

//                             if let Some(e) = self
//                                 .swarm
//                                 .behaviour_mut()
//                                 .kademlia
//                                 .remove_address(&peer_id, &prefix)
//                             {
//                                 info!(peer_id=%peer_id, status=?e.status, "removed bootstrapper");
//                             } else {
//                                 warn!(peer_id=%peer_id, "attempted to remove an unknown bootstrapper");
//                             }
//                         }
//                         let _ = ret.send(Ok(result));
//                     }
//                     IpfsEvent::ClearBootstrappers(ret) => {
//                         let removed = self.bootstraps.drain().collect::<Vec<_>>();
//                         let mut list = Vec::with_capacity(removed.len());
//                         for addr_with_peer_id in removed {
//                             let peer_id = &addr_with_peer_id.peer_id;
//                             let prefix: Multiaddr = addr_with_peer_id.multiaddr.clone().into();

//                             if let Some(e) = self
//                                 .swarm
//                                 .behaviour_mut()
//                                 .kademlia
//                                 .remove_address(peer_id, &prefix)
//                             {
//                                 info!(peer_id=%peer_id, status=?e.status, "cleared bootstrapper");
//                                 list.push(addr_with_peer_id.into());
//                             } else {
//                                 error!(peer_id=%peer_id, "attempted to clear an unknown bootstrapper");
//                             }
//                         }
//                         let _ = ret.send(list);
//                     }
//                     IpfsEvent::DefaultBootstrap(ret) => {
//                         let mut rets = Vec::new();

//                         for addr in BOOTSTRAP_NODES {
//                             let addr = addr
//                                 .parse::<MultiaddrWithPeerId>()
//                                 .expect("see test bootstrap_nodes_are_multiaddr_with_peerid");
//                             if self.bootstraps.insert(addr.clone()) {
//                                 let MultiaddrWithPeerId {
//                                     multiaddr: ma,
//                                     peer_id,
//                                 } = addr.clone();

//                                 // this is intentionally the multiaddr without peerid turned into plain multiaddr:
//                                 // libp2p cannot dial addresses which include peerids.
//                                 let ma: Multiaddr = ma.into();

//                                 // same as with add_bootstrapper: the return value from kademlia.add_address
//                                 // doesn't implement Debug
//                                 self.swarm
//                                     .behaviour_mut()
//                                     .kademlia
//                                     .add_address(&peer_id, ma.clone());
//                                 trace!(peer_id=%peer_id, "tried to restore a bootstrapper");

//                                 // report with the peerid
//                                 let reported: Multiaddr = addr.into();
//                                 rets.push(reported);
//                             }
//                         }

//                         let _ = ret.send(Ok(rets));
//                     }
//                     IpfsEvent::Exit => {
//                         // FIXME: we could do a proper teardown
//                         return Poll::Ready(());
//                     }
//                 }
//             }

//             // Poll::Ready(None) and Poll::Pending can be used to break out of the loop, clippy
//             // wants this to be written with a `while let`.
//             while let Poll::Ready(Some(evt)) = Pin::new(&mut self.repo_events).poll_next(ctx) {
//                 match evt {
//                     RepoEvent::WantBlock(cid) => {
//                         let client = self.swarm.behaviour_mut().bitswap().client().clone();
//                         let repo = self.repo.clone();
//                         tokio::spawn(async move {
//                             let session = client.new_session().await;
//                             if let Some(block) =
//                                 session.get_block(&cid).await.ok().and_then(|block| {
//                                     Block::new(block.cid, block.data.to_vec()).ok()
//                                 })
//                             {
//                                 let res = repo.put_block(block).await;
//                                 if let Err(e) = res {
//                                     debug!("Got block {} but failed to store it: {}", cid, e);
//                                 }
//                             }
//                             let _ = session.stop().await.ok();
//                         });
//                     }
//                     RepoEvent::UnwantBlock(_cid) => {}
//                     RepoEvent::NewBlock(block, ret) => {
//                         let client = self.swarm.behaviour_mut().bitswap().client().clone();
//                         let server = self.swarm.behaviour_mut().bitswap().server().cloned();
//                         tokio::task::spawn(async move {
//                             let block = iroh_bitswap::Block::new(
//                                 bytes::Bytes::copy_from_slice(block.data()),
//                                 *block.cid(),
//                             );
//                             if let Err(err) = client.notify_new_blocks(&[block.clone()]).await {
//                                 warn!("failed to notify bitswap about blocks: {:?}", err);
//                             }
//                             if let Some(server) = server {
//                                 if let Err(err) = server.notify_new_blocks(&[block]).await {
//                                     warn!("failed to notify bitswap about blocks: {:?}", err);
//                                 }
//                             }
//                         });
//                         let _ = ret.send(Err(anyhow!("not actively providing blocks yet")));
//                     }
//                     RepoEvent::RemovedBlock(cid) => {
//                         self.swarm.behaviour_mut().stop_providing_block(&cid)
//                     }
//                 }
//             }

//             done = true;
//         }
//     }
// }

// pub fn peerid_from_multiaddr(addr: &Multiaddr) -> anyhow::Result<PeerId> {
// =======
#[allow(dead_code)]
pub(crate) fn peerid_from_multiaddr(addr: &Multiaddr) -> anyhow::Result<PeerId> {
    let mut addr = addr.clone();
    let peer_id = match addr.pop() {
        Some(Protocol::P2p(hash)) => {
            PeerId::from_multihash(hash).map_err(|_| anyhow::anyhow!("Multihash is not valid"))?
        }
        _ => anyhow::bail!("Invalid PeerId"),
    };
    Ok(peer_id)
}

#[doc(hidden)]
pub use node::Node;

/// Node module provides an easy to use interface used in `tests/`.
mod node {
    use futures::TryFutureExt;

    use super::*;
    use std::convert::TryFrom;

    /// Node encapsulates everything to setup a testing instance so that multi-node tests become
    /// easier.
    pub struct Node {
        /// The Ipfs facade.
        pub ipfs: Ipfs<TestTypes>,
        /// The peer identifier on the network.
        pub id: PeerId,
        /// The listened to and externally visible addresses. The addresses are suffixed with the
        /// P2p protocol containing the node's PeerID.
        pub addrs: Vec<Multiaddr>,
    }

    impl Node {
        /// Initialises a new `Node` with an in-memory store backed configuration.
        ///
        /// This will use the testing defaults for the `IpfsOptions`. If `IpfsOptions` has been
        /// initialised manually, use `Node::with_options` instead.
        pub async fn new<T: AsRef<str>>(name: T) -> Self {
            let mut opts = IpfsOptions::inmemory_with_generated_keys();
            opts.span = Some(trace_span!("ipfs", node = name.as_ref()));
            Self::with_options(opts).await
        }

        /// Connects to a peer at the given address.
        pub async fn connect(&self, addr: Multiaddr) -> Result<(), Error> {
            let addr = MultiaddrWithPeerId::try_from(addr).unwrap();
            if self
                .ipfs
                .peers()
                .await
                .unwrap_or_default()
                .iter()
                .map(|c| c.addr.peer_id)
                .any(|p| p == addr.peer_id)
            {
                return Ok(());
            }
            self.ipfs.connect(addr).await
        }

        /// Returns a new `Node` based on `IpfsOptions`.
        pub async fn with_options(opts: IpfsOptions) -> Self {
            let id = opts.keypair.public().to_peer_id();

            // for future: assume UninitializedIpfs handles instrumenting any futures with the
            // given span
            let ipfs: Ipfs<TestTypes> = UninitializedIpfs::with_opt(opts).start().await.unwrap();

            let addrs = ipfs.identity(None).await.unwrap().listen_addrs;

            Node { ipfs, id, addrs }
        }

        /// Returns the subscriptions for a `Node`.
        pub fn get_subscriptions(
            &self,
        ) -> &parking_lot::RwLock<subscription::Subscriptions<Block, String>> {
            &self.ipfs.repo.subscriptions.subscriptions
        }

        /// Bootstraps the local node to join the DHT: it looks up the node's own ID in the
        /// DHT and introduces it to the other nodes in it; at least one other node must be
        /// known in order for the process to succeed. Subsequently, additional queries are
        /// ran with random keys so that the buckets farther from the closest neighbor also
        /// get refreshed.
        pub async fn bootstrap(&self) -> Result<KadResult, Error> {
            self.ipfs
                .bootstrap()
                .and_then(|fut| async { fut.await.map_err(anyhow::Error::from) })
                .await?
        }

        /// Shuts down the `Node`.
        pub async fn shutdown(self) {
            self.ipfs.exit_daemon().await;
        }
    }

    impl Deref for Node {
        type Target = Ipfs<TestTypes>;

        fn deref(&self) -> &Self::Target {
            &self.ipfs
        }
    }

    impl DerefMut for Node {
        fn deref_mut(&mut self) -> &mut <Self as Deref>::Target {
            &mut self.ipfs
        }
    }
}

#[cfg(test)]
mod tests {
    use super::*;
    use libipld::{
        ipld,
        multihash::{Code, MultihashDigest},
        IpldCodec,
    };

    #[tokio::test]
    async fn test_put_and_get_block() {
        let ipfs = Node::new("test_node").await;

        let data = b"hello block\n".to_vec();
        let cid = Cid::new_v1(IpldCodec::Raw.into(), Code::Sha2_256.digest(&data));
        let block = Block::new(cid, data).unwrap();

        let cid: Cid = ipfs.put_block(block.clone()).await.unwrap();
        let new_block = ipfs.get_block(&cid).await.unwrap();
        assert_eq!(block, new_block);
    }

    #[tokio::test]
    async fn test_put_and_get_dag() {
        let ipfs = Node::new("test_node").await;

        let data = ipld!([-1, -2, -3]);
        let cid = ipfs.put_dag(data.clone()).await.unwrap();
        let new_data = ipfs.get_dag(cid.into()).await.unwrap();
        assert_eq!(data, new_data);
    }

    #[tokio::test]
    async fn test_pin_and_unpin() {
        let ipfs = Node::new("test_node").await;

        let data = ipld!([-1, -2, -3]);
        let cid = ipfs.put_dag(data.clone()).await.unwrap();

        ipfs.insert_pin(&cid, false).await.unwrap();
        assert!(ipfs.is_pinned(&cid).await.unwrap());
        ipfs.remove_pin(&cid, false).await.unwrap();
        assert!(!ipfs.is_pinned(&cid).await.unwrap());
    }
}<|MERGE_RESOLUTION|>--- conflicted
+++ resolved
@@ -366,18 +366,8 @@
     ),
     Bootstrap(Channel<ReceiverChannel<KadResult>>),
     AddPeer(PeerId, Option<Multiaddr>),
-<<<<<<< HEAD
-    GetClosestPeers(PeerId, OneshotSender<SubscriptionFuture<KadResult, String>>),
-    FindPeerIdentity(
-        PeerId,
-        bool,
-        OneshotSender<Either<Option<PeerInfo>, SubscriptionFuture<KadResult, String>>>,
-    ),
-=======
     GetClosestPeers(PeerId, OneshotSender<ReceiverChannel<KadResult>>),
-    GetBitswapPeers(OneshotSender<Vec<PeerId>>),
     FindPeerIdentity(PeerId, OneshotSender<ReceiverChannel<PeerInfo>>),
->>>>>>> 294b6b07
     FindPeer(
         PeerId,
         bool,
