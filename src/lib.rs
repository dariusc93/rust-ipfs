//! IPFS node implementation
//!
//! [Ipfs](https://ipfs.io) is a peer-to-peer system with content addressed functionality. The main
//! entry point for users of this crate is the [`Ipfs`] facade, which allows access to most of the
//! implemented functionality.
//!
//! This crate passes a lot of the [interface-ipfs-core] test suite; most of that functionality is
//! in `ipfs-http` crate. The crate has some interoperability with the [go-ipfs] and [js-ipfs]
//! implementations.
//!
//! `ipfs` is an early alpha level crate: APIs and their implementation are subject to change in
//! any upcoming release at least for now. The aim of the crate is to become a library-first
//! production ready implementation of an Ipfs node.
//!
//! [interface-ipfs-core]: https://www.npmjs.com/package/interface-ipfs-core
//! [go-ipfs]: https://github.com/ipfs/go-ipfs/
//! [js-ipfs]: https://github.com/ipfs/js-ipfs/
// We are not done yet, but uncommenting this makes it easier to hunt down for missing docs.
//#![deny(missing_docs)]
//
// This isn't recognized in stable yet, but we should disregard any nags on these to keep making
// the docs better.
//#![allow(private_intra_doc_links)]

pub mod config;
pub mod dag;
pub mod error;
pub mod ipns;
pub mod p2p;
pub mod path;
pub mod refs;
pub mod repo;
mod subscription;
pub mod unixfs;

#[macro_use]
extern crate tracing;

use anyhow::{anyhow, format_err};
use either::Either;
use futures::{
    channel::{
        mpsc::{channel, Receiver, Sender, UnboundedSender},
        oneshot::{channel as oneshot_channel, Sender as OneshotSender},
    },
    sink::SinkExt,
    stream::{BoxStream, Fuse, Stream},
    StreamExt,
};

use iroh_bitswap::BitswapEvent;
use p2p::{
    IdentifyConfiguration, KadStoreConfig, PeerInfo, ProviderStream, RecordStream, RelayConfig,
};
use subscription::SubscriptionRegistry;
use tokio::task::JoinHandle;
use tracing::Span;
use tracing_futures::Instrument;
use unixfs::UnixfsStatus;

use std::{
    borrow::Borrow,
    collections::{hash_map::Entry, HashMap, HashSet},
    env, fmt,
    future::Future,
    ops::{Deref, DerefMut, Range},
    path::{Path, PathBuf},
    pin::Pin,
    sync::{
        atomic::{AtomicU64, Ordering},
        Arc,
    },
    task::{Context, Poll},
};

use crate::config::BOOTSTRAP_NODES;

use self::{
    dag::IpldDag,
    ipns::Ipns,
    p2p::{create_swarm, SwarmOptions, TSwarm},
    repo::{create_repo, Repo, RepoEvent, RepoOptions},
    subscription::SubscriptionFuture,
};

pub use self::p2p::gossipsub::SubscriptionStream;

pub use self::{
    error::Error,
    p2p::BehaviourEvent,
    p2p::{Connection, KadResult, MultiaddrWithPeerId, MultiaddrWithoutPeerId},
    path::IpfsPath,
    repo::{PinKind, PinMode, RepoTypes},
};

pub type Block = libipld::Block<libipld::DefaultParams>;

use libipld::{
    multibase::{self, Base},
    Cid, Ipld, IpldCodec,
};
pub use libp2p::{
    self,
    core::transport::ListenerId,
    gossipsub::{error::PublishError, MessageId},
    identity::Keypair,
    identity::PublicKey,
    kad::{record::Key, Quorum},
    multiaddr::multiaddr,
    multiaddr::Protocol,
    swarm::NetworkBehaviour,
    Multiaddr, PeerId,
};

use libp2p::{
    autonat,
    identify::{Event as IdentifyEvent, Info as IdentifyInfo},
    kad::{
        AddProviderError, AddProviderOk, BootstrapError, BootstrapOk, GetClosestPeersError,
        GetClosestPeersOk, GetProvidersError, GetProvidersOk, GetRecordError, GetRecordOk,
        KademliaConfig, KademliaEvent::*, PutRecordError, PutRecordOk, QueryId, QueryResult::*,
        Record,
    },
    mdns::Event as MdnsEvent,
    ping::Config as PingConfig,
    ping::Success as PingSuccess,
    swarm::{dial_opts::DialOpts, DialError},
};

/// Represents the configuration of the Ipfs node, its backing blockstore and datastore.
pub trait IpfsTypes: RepoTypes {}
impl<T: RepoTypes> IpfsTypes for T {}

/// Default node configuration, currently with persistent block store and data store for pins.
#[derive(Debug, Clone)]
pub struct Types;
impl RepoTypes for Types {
    type TBlockStore = repo::fs::FsBlockStore;
    #[cfg(feature = "sled_data_store")]
    type TDataStore = repo::kv::KvDataStore;
    #[cfg(not(feature = "sled_data_store"))]
    type TDataStore = repo::fs::FsDataStore;
    type TLock = repo::fs::FsLock;
}

/// In-memory testing configuration used in tests.
#[derive(Debug, Clone)]
pub struct TestTypes;
impl RepoTypes for TestTypes {
    type TBlockStore = repo::mem::MemBlockStore;
    type TDataStore = repo::mem::MemDataStore;
    type TLock = repo::mem::MemLock;
}

/// Ipfs node options used to configure the node to be created with [`UninitializedIpfs`].
// TODO: Refactor
#[derive(Clone)]
pub struct IpfsOptions {
    /// The path of the ipfs repo (blockstore and datastore).
    ///
    /// This is always required but can be any path with in-memory backends. The filesystem backend
    /// creates a directory structure alike but not compatible to other ipfs implementations.
    ///
    /// # Incompatiblity and interop warning
    ///
    /// It is **not** recommended to set this to IPFS_PATH without first at least backing up your
    /// existing repository.
    pub ipfs_path: PathBuf,

    /// The keypair used with libp2p, the identity of the node.
    pub keypair: Keypair,

    /// Nodes used as bootstrap peers.
    pub bootstrap: Vec<Multiaddr>,

    /// Enables mdns for peer discovery and announcement when true.
    pub mdns: bool,

    /// Enables ipv6 for mdns
    pub mdns_ipv6: bool,

    /// Keep connection alive
    pub keep_alive: bool,

    /// Enables dcutr
    pub dcutr: bool,

    /// Enables relay client.
    pub relay: bool,

    /// Enables relay server
    pub relay_server: bool,

    /// Relay server config
    pub relay_server_config: Option<RelayConfig>,

    /// Bound listening addresses; by default the node will not listen on any address.
    pub listening_addrs: Vec<Multiaddr>,

    /// Transport configuration
    pub transport_configuration: Option<crate::p2p::TransportConfig>,

    /// Swarm configuration
    pub swarm_configuration: Option<crate::p2p::SwarmConfig>,

    /// Identify configuration
    pub identify_configuration: Option<crate::p2p::IdentifyConfiguration>,

    /// Kad configuration
    pub kad_configuration: Option<KademliaConfig>,

    /// Kad Store Config
    /// Note: Only supports MemoryStoreConfig at this time
    pub kad_store_config: Option<KadStoreConfig>,

    /// Ping Configuration
    pub ping_configuration: Option<PingConfig>,

    /// Enables port mapping (aka UPnP)
    pub port_mapping: bool,

    /// The span for tracing purposes, `None` value is converted to `tracing::trace_span!("ipfs")`.
    ///
    /// All futures returned by `Ipfs`, background task actions and swarm actions are instrumented
    /// with this span or spans referring to this as their parent. Setting this other than `None`
    /// default is useful when running multiple nodes.
    pub span: Option<Span>,
}

impl Default for IpfsOptions {
    fn default() -> Self {
        Self {
            ipfs_path: env::temp_dir(),
            keypair: Keypair::generate_ed25519(),
            mdns: Default::default(),
            mdns_ipv6: Default::default(),
            dcutr: Default::default(),
            bootstrap: Default::default(),
            relay: Default::default(),
            keep_alive: Default::default(),
            relay_server: Default::default(),
            relay_server_config: Default::default(),
            kad_configuration: Default::default(),
            kad_store_config: Default::default(),
            ping_configuration: Default::default(),
            identify_configuration: Default::default(),
            listening_addrs: vec![
                "/ip4/0.0.0.0/tcp/0".parse().unwrap(),
                "/ip4/0.0.0.0/udp/0/quic-v1".parse().unwrap(),
                "/ip6/::/tcp/0".parse().unwrap(),
                "/ip6/::/udp/0/quic-v1".parse().unwrap(),
            ],
            port_mapping: false,
            transport_configuration: None,
            swarm_configuration: None,
            span: None,
        }
    }
}

impl fmt::Debug for IpfsOptions {
    fn fmt(&self, fmt: &mut fmt::Formatter<'_>) -> fmt::Result {
        // needed since libp2p::identity::Keypair does not have a Debug impl, and the IpfsOptions
        // is a struct with all public fields, don't enforce users to use this wrapper.
        fmt.debug_struct("IpfsOptions")
            .field("ipfs_path", &self.ipfs_path)
            .field("bootstrap", &self.bootstrap)
            .field("keypair", &DebuggableKeypair(&self.keypair))
            .field("mdns", &self.mdns)
            .field("dcutr", &self.dcutr)
            .field("listening_addrs", &self.listening_addrs)
            .field("span", &self.span)
            .finish()
    }
}

impl IpfsOptions {
    /// Creates an in-memory store backed configuration useful for any testing purposes.
    ///
    /// Also used from examples.
    pub fn inmemory_with_generated_keys() -> Self {
        IpfsOptions {
            listening_addrs: vec!["/ip4/127.0.0.1/tcp/0".parse().unwrap()],
            ..Default::default()
        }
    }
}

/// Workaround for libp2p::identity::Keypair missing a Debug impl, works with references and owned
/// keypairs.
#[derive(Clone)]
struct DebuggableKeypair<I: Borrow<Keypair>>(I);

impl<I: Borrow<Keypair>> fmt::Debug for DebuggableKeypair<I> {
    fn fmt(&self, fmt: &mut fmt::Formatter<'_>) -> fmt::Result {
        let kind = match self.get_ref() {
            Keypair::Ed25519(_) => "Ed25519",
            _ => "Unknown",
        };

        write!(fmt, "Keypair::{kind}")
    }
}

impl<I: Borrow<Keypair>> DebuggableKeypair<I> {
    fn get_ref(&self) -> &Keypair {
        self.0.borrow()
    }
}

/// The facade for the Ipfs node.
///
/// The facade has most of the functionality either directly as a method or the functionality can
/// be implemented using the provided methods. For more information, see examples or the HTTP
/// endpoint implementations in `ipfs-http`.
///
/// The facade is created through [`UninitializedIpfs`] which is configured with [`IpfsOptions`].
#[derive(Debug)]
pub struct Ipfs<Types: IpfsTypes> {
    span: Span,
    repo: Repo<Types>,
    keys: DebuggableKeypair<Keypair>,
    identify_conf: IdentifyConfiguration,
    to_task: Sender<IpfsEvent>,
}

impl<Types: IpfsTypes> Clone for Ipfs<Types> {
    fn clone(&self) -> Self {
        Ipfs {
            span: self.span.clone(),
            repo: self.repo.clone(),
            identify_conf: self.identify_conf.clone(),
            keys: self.keys.clone(),
            to_task: self.to_task.clone(),
        }
    }
}

type Channel<T> = OneshotSender<Result<T, Error>>;

/// Events used internally to communicate with the swarm, which is executed in the the background
/// task.
#[derive(Debug)]
enum IpfsEvent {
    /// Connect
    Connect(
        MultiaddrWithPeerId,
        OneshotSender<Option<Option<SubscriptionFuture<(), String>>>>,
    ),
    /// Node supported protocol
    Protocol(OneshotSender<Vec<String>>),
    /// Addresses
    Addresses(Channel<Vec<(PeerId, Vec<Multiaddr>)>>),
    /// Local addresses
    Listeners(Channel<Vec<Multiaddr>>),
    /// Connections
    Connections(Channel<Vec<Connection>>),
    /// Connected ppers
    Connected(Channel<Vec<PeerId>>),
    /// Disconnect
    Disconnect(PeerId, Channel<()>),
    /// Ban Peer
    Ban(PeerId, Channel<()>),
    /// Unban peer
    Unban(PeerId, Channel<()>),
    /// Request background task to return the listened and external addresses
    GetAddresses(OneshotSender<Vec<Multiaddr>>),
    PubsubSubscribe(String, OneshotSender<Option<SubscriptionStream>>),
    PubsubUnsubscribe(String, OneshotSender<Result<bool, Error>>),
    PubsubPublish(
        String,
        Vec<u8>,
        OneshotSender<Result<MessageId, PublishError>>,
    ),
    PubsubPeers(Option<String>, OneshotSender<Vec<PeerId>>),
    PubsubSubscribed(OneshotSender<Vec<String>>),
    SwarmDial(DialOpts, OneshotSender<Result<(), DialError>>),
    AddListeningAddress(
        Multiaddr,
        Channel<SubscriptionFuture<Option<Option<Multiaddr>>, String>>,
    ),
    RemoveListeningAddress(
        Multiaddr,
        Channel<SubscriptionFuture<Option<Option<Multiaddr>>, String>>,
    ),
    Bootstrap(Channel<SubscriptionFuture<KadResult, String>>),
    AddPeer(PeerId, Option<Multiaddr>),
    GetClosestPeers(PeerId, OneshotSender<SubscriptionFuture<KadResult, String>>),
    FindPeerIdentity(
        PeerId,
        bool,
        OneshotSender<Either<Option<PeerInfo>, SubscriptionFuture<KadResult, String>>>,
    ),
    FindPeer(
        PeerId,
        bool,
        OneshotSender<Either<Vec<Multiaddr>, SubscriptionFuture<KadResult, String>>>,
    ),
    GetProviders(Cid, OneshotSender<Option<ProviderStream>>),
    Provide(Cid, Channel<SubscriptionFuture<KadResult, String>>),
    DhtGet(Key, OneshotSender<RecordStream>),
    DhtPut(
        Key,
        Vec<u8>,
        Quorum,
        Channel<SubscriptionFuture<KadResult, String>>,
    ),
    GetBootstrappers(OneshotSender<Vec<Multiaddr>>),
    AddBootstrapper(MultiaddrWithPeerId, Channel<Multiaddr>),
    RemoveBootstrapper(MultiaddrWithPeerId, Channel<Multiaddr>),
    ClearBootstrappers(OneshotSender<Vec<Multiaddr>>),
    DefaultBootstrap(Channel<Vec<Multiaddr>>),
    Exit,
}

type TSwarmEvent<TRepoTypes> = <TSwarm<TRepoTypes> as Stream>::Item;
type TSwarmEventFn<TRepoTypes> =
    Arc<dyn Fn(&mut TSwarm<TRepoTypes>, &TSwarmEvent<TRepoTypes>) + Sync + Send>;

pub enum FDLimit {
    Max,
    Custom(u64),
}

/// Configured Ipfs which can only be started.
pub struct UninitializedIpfs<Types: IpfsTypes> {
    repo: Repo<Types>,
    keys: Keypair,
    options: IpfsOptions,
    fdlimit: Option<FDLimit>,
    repo_events: Receiver<RepoEvent>,
    swarm_event: Option<TSwarmEventFn<Types>>,
}

impl<Types: IpfsTypes> Default for UninitializedIpfs<Types> {
    fn default() -> Self {
        Self::with_opt(Default::default())
    }
}

impl<Types: IpfsTypes> UninitializedIpfs<Types> {
    pub fn new() -> Self {
        Self::default()
    }

    /// Configures a new UninitializedIpfs with from the given options and optionally a span.
    /// If the span is not given, it is defaulted to `tracing::trace_span!("ipfs")`.
    ///
    /// The span is attached to all operations called on the later created `Ipfs` along with all
    /// operations done in the background task as well as tasks spawned by the underlying
    /// `libp2p::Swarm`.
    pub fn with_opt(options: IpfsOptions) -> Self {
        let repo_options = RepoOptions::from(&options);
        let (repo, repo_events) = create_repo(repo_options);
        let keys = options.keypair.clone();
        let fdlimit = None;
        UninitializedIpfs {
            repo,
            keys,
            options,
            fdlimit,
            repo_events,
            swarm_event: None,
        }
    }

    /// Adds a listening address
    pub fn add_listening_addr(mut self, addr: Multiaddr) -> Self {
        if !self.options.listening_addrs.contains(&addr) {
            self.options.listening_addrs.push(addr)
        }
        self
    }

    /// Adds a bootstrap node
    pub fn add_bootstrap(mut self, addr: Multiaddr) -> Self {
        if !self.options.bootstrap.contains(&addr) {
            self.options.bootstrap.push(addr)
        }
        self
    }

    /// Sets a path 
    pub fn set_path<P: AsRef<Path>>(mut self, path: P) -> Self {
        let path = path.as_ref().to_path_buf();
        self.options.ipfs_path = path;
        self
    }

    /// Set identify configuration
    pub fn set_identify_configuration(mut self, config: crate::p2p::IdentifyConfiguration) -> Self {
        self.options.identify_configuration = Some(config);
        self
    }

    /// Set transport configuration
    pub fn set_transport_configuration(mut self, config: crate::p2p::TransportConfig) -> Self {
        self.options.transport_configuration = Some(config);
        self
    }

    /// Set swarm configuration
    pub fn set_swarm_configuration(mut self, config: crate::p2p::SwarmConfig) -> Self {
        self.options.swarm_configuration = Some(config);
        self
    }

    /// Set kad configuration
    pub fn set_kad_configuration(
        mut self,
        config: KademliaConfig,
        store: Option<KadStoreConfig>,
    ) -> Self {
        self.options.kad_configuration = Some(config);
        self.options.kad_store_config = store;
        self
    }

    /// Set ping configuration
    pub fn set_ping_configuration(mut self, config: PingConfig) -> Self {
        self.options.ping_configuration = Some(config);
        self
    }

    /// Set keypair
    pub fn set_keypair(mut self, keypair: Keypair) -> Self {
        self.options.keypair = keypair;
        self
    }

    /// Enable keep alive
    pub fn enable_keepalive(mut self) -> Self {
        self.options.keep_alive = true;
        self
    }

    /// Enable mdns
    pub fn enable_mdns(mut self) -> Self {
        self.options.mdns = true;
        self
    }

    /// Enable relay client 
    pub fn enable_relay(mut self, with_dcutr: bool) -> Self {
        self.options.relay = true;
        self.options.dcutr = with_dcutr;
        self
    }

    /// Enable relay server
    pub fn enable_relay_server(mut self, config: Option<RelayConfig>) -> Self {
        self.options.relay_server = true;
        self.options.relay_server_config = config;
        self
    }

    /// Enable port mapping (AKA UPnP)
    pub fn enable_upnp(mut self) -> Self {
        self.options.port_mapping = true;
        self
    }

    /// Set file desc limit
    pub fn fd_limit(mut self, limit: FDLimit) -> Self {
        self.fdlimit = Some(limit);
        self
    }

    /// Handle libp2p swarm events
    pub fn swarm_events<F>(mut self, func: F) -> Self
    where
        F: Fn(&mut TSwarm<Types>, &TSwarmEvent<Types>) + Sync + Send + 'static,
    {
        self.swarm_event = Some(Arc::new(func));
        self
    }

    /// Same as [`crate::UninitializedIpfs::start`] except we use [`tokio::spawn`] internally
    pub async fn spawn_start(self) -> Result<Ipfs<Types>, Error> {
        let (ipfs, fut) = self.start().await?;
        tokio::spawn(fut);
        Ok(ipfs)
    }

    /// Initialize the ipfs node. The returned `Ipfs` value is cloneable, send and sync, and the
    /// future should be spawned on a executor as soon as possible.
    ///
    /// The future returned from this method should not need
    /// (instrumenting)[`tracing_futures::Instrument::instrument`] as the [`IpfsOptions::span`]
    /// will be used as parent span for all of the awaited and created futures.
    pub async fn start(self) -> Result<(Ipfs<Types>, impl Future<Output = ()>), Error> {
        let UninitializedIpfs {
            repo,
            keys,
            repo_events,
            fdlimit,
            mut options,
            swarm_event,
        } = self;

        let root_span = options
            .span
            .take()
            // not sure what would be the best practice with tracing and spans
            .unwrap_or_else(|| tracing::trace_span!(parent: &Span::current(), "ipfs"));

        // the "current" span which is not entered but the awaited futures are instrumented with it
        let init_span = tracing::trace_span!(parent: &root_span, "init");

        // stored in the Ipfs, instrumenting every method call
        let facade_span = tracing::trace_span!("facade");

        // stored in the executor given to libp2p, used to spawn at least the connections,
        // instrumenting each of those.
        let exec_span = tracing::trace_span!(parent: &root_span, "exec");

        // instruments the IpfsFuture, the background task.
        let swarm_span = tracing::trace_span!(parent: &root_span, "swarm");

        if let Some(limit) = fdlimit {
            #[cfg(unix)]
            {
                let (_, hard) = rlimit::Resource::NOFILE.get()?;
                let limit = match limit {
                    FDLimit::Max => hard,
                    FDLimit::Custom(limit) => limit,
                };

                let target = std::cmp::min(hard, limit);
                rlimit::Resource::NOFILE.set(target, hard)?;
                let (soft, _) = rlimit::Resource::NOFILE.get()?;
                if soft < 2048 {
                    error!("Limit is too low: {soft}");
                }
            }
            #[cfg(not(unix))]
            {
                warn!("Can only set a fd limit on unix systems. Ignoring...")
            }
        }

        repo.init().instrument(init_span.clone()).await?;

        let (to_task, receiver) = channel::<IpfsEvent>(1);
        let id_conf = options.identify_configuration.clone().unwrap_or_default();
        let ipfs = Ipfs {
            span: facade_span,
            repo: repo.clone(),
            identify_conf: id_conf,
            keys: DebuggableKeypair(keys),
            to_task,
        };

        // FIXME: mutating options above is an unfortunate side-effect of this call, which could be
        // reordered for less error prone code.
        let swarm_options = SwarmOptions::from(&options);

        let swarm_config = options.swarm_configuration.unwrap_or_default();
        let transport_config = options.transport_configuration.unwrap_or_default();
        let swarm = create_swarm(
            swarm_options,
            swarm_config,
            transport_config,
            repo.clone(),
            exec_span,
        )
        .instrument(tracing::trace_span!(parent: &init_span, "swarm"))
        .await?;

        let autonat_limit = Arc::new(AtomicU64::new(64));
        let autonat_counter = Arc::new(Default::default());
        let kad_subscriptions = Default::default();
        let listener_subscriptions = Default::default();
        let listeners = Default::default();
        let bootstraps = Default::default();

        let IpfsOptions {
            listening_addrs, ..
        } = options;

        let mut fut = IpfsFuture {
            repo_events: repo_events.fuse(),
            from_facade: receiver.fuse(),
            swarm,
            listening_addresses: HashMap::with_capacity(listening_addrs.len()),
            listeners,
            provider_stream: HashMap::new(),
            bitswap_provider_stream: Default::default(),
            record_stream: HashMap::new(),
            kad_subscriptions,
            listener_subscriptions,
            repo,
            autonat_limit,
            autonat_counter,
            bootstraps,
            swarm_event,
        };

        for addr in listening_addrs.into_iter() {
            match fut.swarm.listen_on(addr) {
                Ok(id) => fut.listeners.insert(id),
                _ => continue,
            };
        }

        Ok((ipfs, fut.instrument(swarm_span)))
    }
}

impl<Types: IpfsTypes> Ipfs<Types> {
    /// Return an [`IpldDag`] for DAG operations
    pub fn dag(&self) -> IpldDag<Types> {
        IpldDag::new(self.clone())
    }

    fn ipns(&self) -> Ipns<Types> {
        Ipns::new(self.clone())
    }

    /// Puts a block into the ipfs repo.
    ///
    /// # Forget safety
    ///
    /// Forgetting the returned future will not result in memory unsafety, but it can
    /// deadlock other tasks.
    pub async fn put_block(&self, block: Block) -> Result<Cid, Error> {
        self.repo
            .put_block(block)
            .instrument(self.span.clone())
            .await
            .map(|(cid, _put_status)| cid)
    }

    /// Retrieves a block from the local blockstore, or starts fetching from the network or join an
    /// already started fetch.
    pub async fn get_block(&self, cid: &Cid) -> Result<Block, Error> {
        self.repo.get_block(cid).instrument(self.span.clone()).await
    }

    /// Remove block from the ipfs repo. A pinned block cannot be removed.
    pub async fn remove_block(&self, cid: Cid) -> Result<Cid, Error> {
        self.repo
            .remove_block(&cid)
            .instrument(self.span.clone())
            .await
    }

    /// Cleans up of all unpinned blocks
    /// Note: This is extremely basic and should not be relied on completely
    ///       until there is additional or extended implementation for a gc
    pub async fn gc(&self) -> Result<Vec<Cid>, Error> {
        self.repo.cleanup().instrument(self.span.clone()).await
    }

    /// Pins a given Cid recursively or directly (non-recursively).
    ///
    /// Pins on a block are additive in sense that a previously directly (non-recursively) pinned
    /// can be made recursive, but removing the recursive pin on the block removes also the direct
    /// pin as well.
    ///
    /// Pinning a Cid recursively (for supported dag-protobuf and dag-cbor) will walk its
    /// references and pin the references indirectly. When a Cid is pinned indirectly it will keep
    /// its previous direct or recursive pin and be indirect in addition.
    ///
    /// Recursively pinned Cids cannot be re-pinned non-recursively but non-recursively pinned Cids
    /// can be "upgraded to" being recursively pinned.
    ///
    /// # Crash unsafety
    ///
    /// If a recursive `insert_pin` operation is interrupted because of a crash or the crash
    /// prevents from synchronizing the data store to disk, this will leave the system in an inconsistent
    /// state. The remedy is to re-pin recursive pins.
    pub async fn insert_pin(&self, cid: &Cid, recursive: bool) -> Result<(), Error> {
        use futures::stream::TryStreamExt;
        let span = debug_span!(parent: &self.span, "insert_pin", cid = %cid, recursive);
        let refs_span = debug_span!(parent: &span, "insert_pin refs");

        async move {
            // this needs to download everything but /pin/ls does not
            let block = self.repo.get_block(cid).await?;

            if !recursive {
                self.repo.insert_direct_pin(cid).await
            } else {
                let ipld = block.decode::<IpldCodec, Ipld>()?;

                let st = crate::refs::IpldRefs::default()
                    .with_only_unique()
                    .refs_of_resolved(self, vec![(*cid, ipld.clone())].into_iter())
                    .map_ok(|crate::refs::Edge { destination, .. }| destination)
                    .into_stream()
                    .instrument(refs_span)
                    .boxed();

                self.repo.insert_recursive_pin(cid, st).await
            }
        }
        .instrument(span)
        .await
    }

    /// Unpins a given Cid recursively or only directly.
    ///
    /// Recursively unpinning a previously only directly pinned Cid will remove the direct pin.
    ///
    /// Unpinning an indirectly pinned Cid is not possible other than through its recursively
    /// pinned tree roots.
    pub async fn remove_pin(&self, cid: &Cid, recursive: bool) -> Result<(), Error> {
        use futures::stream::TryStreamExt;
        let span = debug_span!(parent: &self.span, "remove_pin", cid = %cid, recursive);
        async move {
            if !recursive {
                self.repo.remove_direct_pin(cid).await
            } else {
                // start walking refs of the root after loading it

                let block = match self.repo.get_block_now(cid).await? {
                    Some(b) => b,
                    None => {
                        return Err(anyhow::anyhow!("pinned root not found: {}", cid));
                    }
                };

                let ipld = block.decode::<IpldCodec, Ipld>()?;
                let st = crate::refs::IpldRefs::default()
                    .with_only_unique()
                    .with_existing_blocks()
                    .refs_of_resolved(self.to_owned(), vec![(*cid, ipld.clone())].into_iter())
                    .map_ok(|crate::refs::Edge { destination, .. }| destination)
                    .into_stream()
                    .boxed();

                self.repo.remove_recursive_pin(cid, st).await
            }
        }
        .instrument(span)
        .await
    }

    /// Checks whether a given block is pinned.
    ///
    /// Returns true if the block is pinned, false if not. See Crash unsafety notes for the false
    /// response.
    ///
    /// # Crash unsafety
    ///
    /// Cannot currently detect partially written recursive pins. Those can happen if
    /// `Ipfs::insert_pin(cid, true)` is interrupted by a crash for example.
    ///
    /// Works correctly only under no-crash situations. Workaround for hitting a crash is to re-pin
    /// any existing recursive pins.
    ///
    // TODO: This operation could be provided as a `Ipfs::fix_pins()`.
    pub async fn is_pinned(&self, cid: &Cid) -> Result<bool, Error> {
        let span = debug_span!(parent: &self.span, "is_pinned", cid = %cid);
        self.repo.is_pinned(cid).instrument(span).await
    }

    /// Lists all pins, or the specific kind thereof.
    ///
    /// # Crash unsafety
    ///
    /// Does not currently recover from partial recursive pin insertions.
    pub async fn list_pins(
        &self,
        filter: Option<PinMode>,
    ) -> futures::stream::BoxStream<'static, Result<(Cid, PinMode), Error>> {
        let span = debug_span!(parent: &self.span, "list_pins", ?filter);
        self.repo.list_pins(filter).instrument(span).await
    }

    /// Read specific pins. When `requirement` is `Some`, all pins are required to be of the given
    /// [`PinMode`].
    ///
    /// # Crash unsafety
    ///
    /// Does not currently recover from partial recursive pin insertions.
    pub async fn query_pins(
        &self,
        cids: Vec<Cid>,
        requirement: Option<PinMode>,
    ) -> Result<Vec<(Cid, PinKind<Cid>)>, Error> {
        let span = debug_span!(parent: &self.span, "query_pins", ids = cids.len(), ?requirement);
        self.repo
            .query_pins(cids, requirement)
            .instrument(span)
            .await
    }

    /// Puts an ipld node into the ipfs repo using `dag-cbor` codec and Sha2_256 hash.
    ///
    /// Returns Cid version 1 for the document
    pub async fn put_dag(&self, ipld: Ipld) -> Result<Cid, Error> {
        self.dag()
            .put(IpldCodec::DagCbor, ipld, None)
            .instrument(self.span.clone())
            .await
    }

    /// Gets an ipld node from the ipfs, fetching the block if necessary.
    ///
    /// See [`IpldDag::get`] for more information.
    pub async fn get_dag(&self, path: IpfsPath) -> Result<Ipld, Error> {
        self.dag()
            .get(path)
            .instrument(self.span.clone())
            .await
            .map_err(Error::new)
    }

    /// Get an ipld path from the datastore.
    /// Note: This will be replaced in the future and shouldnt be depended on completely
    pub async fn get_ipns(&self, peer_id: &PeerId) -> Result<Option<IpfsPath>, Error> {
        self.repo
            .get_ipns(peer_id)
            .instrument(self.span.clone())
            .await
    }

    /// Put an ipld path into the datastore.
    /// Note: This will be replaced in the future and shouldnt be depended on completely
    pub async fn put_ipns(&self, peer_id: &PeerId, path: &IpfsPath) -> Result<(), Error> {
        self.repo
            .put_ipns(peer_id, path)
            .instrument(self.span.clone())
            .await
    }

    /// Remove an ipld path from the datastore.
    /// Note: This will be replaced in the future and shouldnt be depended on completely
    pub async fn remove_ipns(&self, peer_id: &PeerId) -> Result<(), Error> {
        self.repo
            .remove_ipns(peer_id)
            .instrument(self.span.clone())
            .await
    }

    /// Creates a stream which will yield the bytes of an UnixFS file from the root Cid, with the
    /// optional file byte range. If the range is specified and is outside of the file, the stream
    /// will end without producing any bytes.
    ///
    /// To create an owned version of the stream, please use `ipfs::unixfs::cat` directly.
    pub async fn cat_unixfs(
        &self,
        starting_point: impl Into<unixfs::StartingPoint>,
        range: Option<Range<u64>>,
    ) -> Result<
        impl Stream<Item = Result<Vec<u8>, unixfs::TraversalFailed>> + Send + '_,
        unixfs::TraversalFailed,
    > {
        // convert early not to worry about the lifetime of parameter
        let starting_point = starting_point.into();
        unixfs::cat(self, starting_point, range)
            .instrument(self.span.clone())
            .await
    }

    /// Add a file from a path to the blockstore
    pub async fn add_file_unixfs<P: AsRef<std::path::Path>>(
        &self,
        path: P,
    ) -> Result<BoxStream<'_, UnixfsStatus>, Error> {
        unixfs::add_file(self, path, None)
            .instrument(self.span.clone())
            .await
    }

    /// Add a file through a stream of data to the blockstore
    pub async fn add_unixfs(
        &self,
        stream: BoxStream<'static, Vec<u8>>,
    ) -> Result<BoxStream<'_, UnixfsStatus>, Error> {
        unixfs::add(self, None, stream, None)
            .instrument(self.span.clone())
            .await
    }

    /// Retreive a file and saving it to a path.
    pub async fn get_unixfs<P: AsRef<Path>>(
        &self,
        path: IpfsPath,
        dest: P,
    ) -> Result<BoxStream<'_, UnixfsStatus>, Error> {
        unixfs::get(self, path, dest)
            .instrument(self.span.clone())
            .await
    }

    /// Resolves a ipns path to an ipld path; currently only supports dnslink resolution.
    pub async fn resolve_ipns(&self, path: &IpfsPath, recursive: bool) -> Result<IpfsPath, Error> {
        async move {
            let ipns = self.ipns();
            let mut resolved = ipns.resolve(path).await;

            if recursive {
                let mut seen = HashSet::with_capacity(1);
                while let Ok(ref res) = resolved {
                    if !seen.insert(res.clone()) {
                        break;
                    }
                    resolved = ipns.resolve(res).await;
                }
            }
            resolved
        }
        .instrument(self.span.clone())
        .await
    }

    /// Connects to the peer at the given Multiaddress.
    ///
    /// Accepts only multiaddresses with the PeerId to authenticate the connection.
    ///
    /// Returns a future which will complete when the connection has been successfully made or
    /// failed for whatever reason. It is possible for this method to return an error, while ending
    /// up being connected to the peer by the means of another connection.
    pub async fn connect(&self, target: MultiaddrWithPeerId) -> Result<(), Error> {
        async move {
            let (tx, rx) = oneshot_channel();
            self.to_task
                .clone()
                .send(IpfsEvent::Connect(target, tx))
                .await?;
            let subscription = rx.await?;

            match subscription {
                Some(Some(future)) => future.await.map_err(|e| anyhow!(e)),
                Some(None) => futures::future::ready(Ok(())).await,
                None => futures::future::ready(Err(anyhow!("Duplicate connection attempt"))).await,
            }
        }
        .instrument(self.span.clone())
        .await
    }

    /// Dials a peer using [`Swarm::dial`].
    pub async fn dial(&self, opt: impl Into<DialOpts>) -> Result<(), Error> {
        async move {
            let opt = opt.into();
            let (tx, rx) = oneshot_channel();
            self.to_task
                .clone()
                .send(IpfsEvent::SwarmDial(opt, tx))
                .await?;

            rx.await?.map_err(anyhow::Error::from)
        }
        .instrument(self.span.clone())
        .await
    }

    /// Returns known peer addresses
    pub async fn addrs(&self) -> Result<Vec<(PeerId, Vec<Multiaddr>)>, Error> {
        async move {
            let (tx, rx) = oneshot_channel();
            self.to_task.clone().send(IpfsEvent::Addresses(tx)).await?;
            rx.await?
        }
        .instrument(self.span.clone())
        .await
    }

    /// Returns local listening addresses
    pub async fn addrs_local(&self) -> Result<Vec<Multiaddr>, Error> {
        async move {
            let (tx, rx) = oneshot_channel();
            self.to_task.clone().send(IpfsEvent::Listeners(tx)).await?;
            rx.await?
        }
        .instrument(self.span.clone())
        .await
    }

    /// Returns the connected peers
    pub async fn peers(&self) -> Result<Vec<Connection>, Error> {
        async move {
            let (tx, rx) = oneshot_channel();
            self.to_task
                .clone()
                .send(IpfsEvent::Connections(tx))
                .await?;
            rx.await?
        }
        .instrument(self.span.clone())
        .await
    }

    /// Returns the connected peers
    pub async fn connected(&self) -> Result<Vec<PeerId>, Error> {
        async move {
            let (tx, rx) = oneshot_channel();
            self.to_task.clone().send(IpfsEvent::Connected(tx)).await?;
            rx.await?
        }
        .instrument(self.span.clone())
        .await
    }

    /// Disconnects a given peer.
    pub async fn disconnect(&self, target: PeerId) -> Result<(), Error> {
        async move {
            let (tx, rx) = oneshot_channel();
            self.to_task
                .clone()
                .send(IpfsEvent::Disconnect(target, tx))
                .await?;
            rx.await?
        }
        .instrument(self.span.clone())
        .await
    }

    /// Bans a peer.
    pub async fn ban_peer(&self, target: PeerId) -> Result<(), Error> {
        async move {
            let (tx, rx) = oneshot_channel();
            self.to_task
                .clone()
                .send(IpfsEvent::Ban(target, tx))
                .await?;
            rx.await?
        }
        .instrument(self.span.clone())
        .await
    }

    /// Unbans a peer.
    pub async fn unban_peer(&self, target: PeerId) -> Result<(), Error> {
        async move {
            let (tx, rx) = oneshot_channel();
            self.to_task
                .clone()
                .send(IpfsEvent::Unban(target, tx))
                .await?;
            rx.await?
        }
        .instrument(self.span.clone())
        .await
    }

    pub async fn protocols(&self) -> Result<Vec<String>, Error> {
        async move {
            let (tx, rx) = oneshot_channel();
            self.to_task.clone().send(IpfsEvent::Protocol(tx)).await?;
            Ok(rx.await?)
        }
        .instrument(self.span.clone())
        .await
    }

    /// Returns the peer identity information. If no peer id is supplied the local node identity is used.
    pub async fn identity(&self, peer_id: Option<PeerId>) -> Result<PeerInfo, Error> {
        async move {
            match peer_id {
                Some(peer_id) => {
                    let (tx, rx) = oneshot_channel();

                    self.to_task
                        .clone()
                        .send(IpfsEvent::FindPeerIdentity(peer_id, false, tx))
                        .await?;

                    match rx.await? {
                        Either::Left(info) => info.ok_or_else(|| {
                            anyhow!("couldn't find peer {} identity information", peer_id)
                        }),
                        Either::Right(future) => {
                            future.await?;

                            let (tx, rx) = oneshot_channel();

                            self.to_task
                                .clone()
                                .send(IpfsEvent::FindPeerIdentity(peer_id, true, tx))
                                .await?;

                            match rx.await? {
                                Either::Left(info) => info.ok_or_else(|| {
                                    anyhow!("couldn't find peer {} identity information", peer_id)
                                }),
                                _ => Err(anyhow!(
                                    "couldn't find peer {} identity information",
                                    peer_id
                                )),
                            }
                        }
                    }
                }
                None => {
                    let (tx, rx) = oneshot_channel();
                    self.to_task
                        .clone()
                        .send(IpfsEvent::GetAddresses(tx))
                        .await?;
                    let protocols = self.protocols().await?;

                    let mut addresses = rx.await?;
                    let public_key = self.keys.get_ref().public();
                    let peer_id = public_key.to_peer_id();

                    for addr in &mut addresses {
                        addr.push(Protocol::P2p(peer_id.into()))
                    }

                    let info = PeerInfo {
                        peer_id,
                        public_key,
                        protocol_version: self.identify_conf.protocol_version.clone(),
                        agent_version: self.identify_conf.agent_version.clone(),
                        listen_addrs: addresses,
                        protocols,
                        observed_addr: None,
                    };

                    Ok(info)
                }
            }
        }
        .instrument(self.span.clone())
        .await
    }

    /// Subscribes to a given topic. Can be done at most once without unsubscribing in the between.
    /// The subscription can be unsubscribed by dropping the stream or calling
    /// [`Ipfs::pubsub_unsubscribe`].
    pub async fn pubsub_subscribe(&self, topic: String) -> Result<SubscriptionStream, Error> {
        async move {
            let (tx, rx) = oneshot_channel();

            self.to_task
                .clone()
                .send(IpfsEvent::PubsubSubscribe(topic.clone(), tx))
                .await?;

            rx.await?
                .ok_or_else(|| format_err!("already subscribed to {:?}", topic))
        }
        .instrument(self.span.clone())
        .await
    }

    /// Publishes to the topic which may have been subscribed to earlier
    pub async fn pubsub_publish(&self, topic: String, data: Vec<u8>) -> Result<MessageId, Error> {
        async move {
            let (tx, rx) = oneshot_channel();

            self.to_task
                .clone()
                .send(IpfsEvent::PubsubPublish(topic, data, tx))
                .await?;
            Ok(rx.await??)
        }
        .instrument(self.span.clone())
        .await
    }

    /// Forcibly unsubscribes a previously made [`SubscriptionStream`], which could also be
    /// unsubscribed by dropping the stream.
    ///
    /// Returns true if unsubscription was successful
    pub async fn pubsub_unsubscribe(&self, topic: &str) -> Result<bool, Error> {
        async move {
            let (tx, rx) = oneshot_channel();

            self.to_task
                .clone()
                .send(IpfsEvent::PubsubUnsubscribe(topic.into(), tx))
                .await?;

            rx.await?
        }
        .instrument(self.span.clone())
        .await
    }

    /// Returns all known pubsub peers with the optional topic filter
    pub async fn pubsub_peers(&self, topic: Option<String>) -> Result<Vec<PeerId>, Error> {
        async move {
            let (tx, rx) = oneshot_channel();

            self.to_task
                .clone()
                .send(IpfsEvent::PubsubPeers(topic, tx))
                .await?;

            Ok(rx.await?)
        }
        .instrument(self.span.clone())
        .await
    }

    /// Returns all currently subscribed topics
    pub async fn pubsub_subscribed(&self) -> Result<Vec<String>, Error> {
        async move {
            let (tx, rx) = oneshot_channel();

            self.to_task
                .clone()
                .send(IpfsEvent::PubsubSubscribed(tx))
                .await?;

            Ok(rx.await?)
        }
        .instrument(self.span.clone())
        .await
    }

    /// Returns the known wantlist for the local node when the `peer` is `None` or the wantlist of the given `peer`
    // pub async fn bitswap_wantlist(
    //     &self,
    //     peer: Option<PeerId>,
    // ) -> Result<Vec<(Cid, ipfs_bitswap::Priority)>, Error> {
    //     async move {
    //         let (tx, rx) = oneshot_channel();

    //         self.to_task
    //             .clone()
    //             .send(IpfsEvent::WantList(peer, tx))
    //             .await?;

    //         Ok(rx.await?)
    //     }
    //     .instrument(self.span.clone())
    //     .await
    // }

    /// Returns a list of local blocks
    ///
    /// This implementation is subject to change into a stream, which might only include the pinned
    /// blocks.
    pub async fn refs_local(&self) -> Result<Vec<Cid>, Error> {
        self.repo.list_blocks().instrument(self.span.clone()).await
    }

    /// Returns the accumulated bitswap stats
    // pub async fn bitswap_stats(&self) -> Result<BitswapStats, Error> {
    //     async move {
    //         let (tx, rx) = oneshot_channel();

    //         self.to_task
    //             .clone()
    //             .send(IpfsEvent::BitswapStats(tx))
    //             .await?;

    //         Ok(rx.await?)
    //     }
    //     .instrument(self.span.clone())
    //     .await
    // }

    /// Add a given multiaddr as a listening address. Will fail if the address is unsupported, or
    /// if it is already being listened on. Currently will invoke `Swarm::listen_on` internally,
    /// keep the ListenerId for later `remove_listening_address` use in a HashMap.
    ///
    /// The returned future will resolve on the first bound listening address when this is called
    /// with `/ip4/0.0.0.0/...` or anything similar which will bound through multiple concrete
    /// listening addresses.
    ///
    /// Trying to add an unspecified listening address while any other listening address adding is
    /// in progress will result in error.
    ///
    /// Returns the bound multiaddress, which in the case of original containing an ephemeral port
    /// has now been changed.
    pub async fn add_listening_address(&self, addr: Multiaddr) -> Result<Multiaddr, Error> {
        async move {
            let (tx, rx) = oneshot_channel();

            self.to_task
                .clone()
                .send(IpfsEvent::AddListeningAddress(addr, tx))
                .await?;

            rx.await?
        }
        .instrument(self.span.clone())
        .await?
        .await?
        .and_then(|addr| addr)
        .ok_or_else(|| anyhow::anyhow!("No multiaddr provided"))
    }

    /// Stop listening on a previously added listening address. Fails if the address is not being
    /// listened to.
    ///
    /// The removal of all listening addresses added through unspecified addresses is not supported.
    pub async fn remove_listening_address(&self, addr: Multiaddr) -> Result<(), Error> {
        async move {
            let (tx, rx) = oneshot_channel();

            self.to_task
                .clone()
                .send(IpfsEvent::RemoveListeningAddress(addr, tx))
                .await?;

            rx.await?
        }
        .instrument(self.span.clone())
        .await?
        .await?
        .ok_or_else(|| anyhow::anyhow!("Error removing address"))
        .map(|_| ())
    }

    /// Obtain the addresses associated with the given `PeerId`; they are first searched for locally
    /// and the DHT is used as a fallback: a `Kademlia::get_closest_peers(peer_id)` query is run and
    /// when it's finished, the newly added DHT records are checked for the existence of the desired
    /// `peer_id` and if it's there, the list of its known addresses is returned.
    pub async fn find_peer(&self, peer_id: PeerId) -> Result<Vec<Multiaddr>, Error> {
        async move {
            let (tx, rx) = oneshot_channel();

            self.to_task
                .clone()
                .send(IpfsEvent::FindPeer(peer_id, false, tx))
                .await?;

            match rx.await? {
                Either::Left(addrs) if !addrs.is_empty() => Ok(addrs),
                Either::Left(_) => unreachable!(),
                Either::Right(future) => {
                    future.await?;

                    let (tx, rx) = oneshot_channel();

                    self.to_task
                        .clone()
                        .send(IpfsEvent::FindPeer(peer_id, true, tx))
                        .await?;

                    match rx.await? {
                        Either::Left(addrs) if !addrs.is_empty() => Ok(addrs),
                        _ => Err(anyhow!("couldn't find peer {}", peer_id)),
                    }
                }
            }
        }
        .instrument(self.span.clone())
        .await
    }

    /// Performs a DHT lookup for providers of a value to the given key.
    ///
    /// Returns a list of peers found providing the Cid.
    pub async fn get_providers(&self, cid: Cid) -> Result<BoxStream<'static, PeerId>, Error> {
        async move {
            let (tx, rx) = oneshot_channel();

            self.to_task
                .clone()
                .send(IpfsEvent::GetProviders(cid, tx))
                .await?;

            rx.await?
                .ok_or_else(|| anyhow!("Provider already exist"))
                .map(|s| s.0)
        }
        .instrument(self.span.clone())
        .await
    }

    /// Establishes the node as a provider of a block with the given Cid: it publishes a provider
    /// record with the given key (Cid) and the node's PeerId to the peers closest to the key. The
    /// publication of provider records is periodically repeated as per the interval specified in
    /// `libp2p`'s  `KademliaConfig`.
    pub async fn provide(&self, cid: Cid) -> Result<(), Error> {
        // don't provide things we don't actually have
        if self.repo.get_block_now(&cid).await?.is_none() {
            return Err(anyhow!(
                "Error: block {} not found locally, cannot provide",
                cid
            ));
        }

        let kad_result = async move {
            let (tx, rx) = oneshot_channel();

            self.to_task
                .clone()
                .send(IpfsEvent::Provide(cid, tx))
                .await?;

            rx.await?
        }
        .instrument(self.span.clone())
        .await?
        .await;

        match kad_result {
            Ok(KadResult::Complete) => Ok(()),
            Ok(_) => unreachable!(),
            Err(e) => Err(anyhow!(e)),
        }
    }

    /// Returns a list of peers closest to the given `PeerId`, as suggested by the DHT. The
    /// node must have at least one known peer in its routing table in order for the query
    /// to return any values.
    pub async fn get_closest_peers(&self, peer_id: PeerId) -> Result<Vec<PeerId>, Error> {
        let kad_result = async move {
            let (tx, rx) = oneshot_channel();

            self.to_task
                .clone()
                .send(IpfsEvent::GetClosestPeers(peer_id, tx))
                .await?;

            Ok(rx.await?).map_err(|e: String| anyhow!(e))
        }
        .instrument(self.span.clone())
        .await?
        .await;

        match kad_result {
            Ok(KadResult::Peers(closest)) => Ok(closest),
            Ok(_) => unreachable!(),
            Err(e) => Err(anyhow!(e)),
        }
    }

    /// Attempts to look a key up in the DHT and returns the values found in the records
    /// containing that key.
    pub async fn dht_get<T: Into<Key>>(&self, key: T) -> Result<RecordStream, Error> {
        async move {
            let (tx, rx) = oneshot_channel();

            self.to_task
                .clone()
                .send(IpfsEvent::DhtGet(key.into(), tx))
                .await?;

            Ok(rx.await?).map_err(|e: String| anyhow!(e))
        }
        .instrument(self.span.clone())
        .await
    }

    /// Stores the given key + value record locally and replicates it in the DHT. It doesn't
    /// expire locally and is periodically replicated in the DHT, as per the `KademliaConfig`
    /// setup.
    pub async fn dht_put<T: Into<Key>>(
        &self,
        key: T,
        value: Vec<u8>,
        quorum: Quorum,
    ) -> Result<(), Error> {
        let kad_result = async move {
            let (tx, rx) = oneshot_channel();

            self.to_task
                .clone()
                .send(IpfsEvent::DhtPut(key.into(), value, quorum, tx))
                .await?;

            Ok(rx.await?).map_err(|e: String| anyhow!(e))
        }
        .instrument(self.span.clone())
        .await??
        .await;

        match kad_result {
            Ok(KadResult::Complete) => Ok(()),
            Ok(_) => unreachable!(),
            Err(e) => Err(anyhow!(e)),
        }
    }

    // TBD
    pub async fn add_relay(&self, _: Multiaddr) -> Result<(), Error> {
        Err(anyhow::anyhow!("Unimplemented"))
    }

    // TBD
    pub async fn remove_relay(&self, _: Vec<Multiaddr>) -> Result<(), Error> {
        Err(anyhow::anyhow!("Unimplemented"))
    }

    // TBD
    pub async fn default_relay(&self) -> Result<(), Error> {
        Err(anyhow::anyhow!("Unimplemented"))
    }

    // TBD
    pub async fn relay_status(&self, _: Option<PeerId>) -> Result<(), Error> {
        Err(anyhow::anyhow!("Unimplemented"))
    }

    // TBD
    pub async fn set_relay(&self, _: Multiaddr) -> Result<(), Error> {
        Err(anyhow::anyhow!("Unimplemented"))
    }

    // TBD
    pub async fn auto_relay(&self) -> Result<(), Error> {
        Err(anyhow::anyhow!("Unimplemented"))
    }

    /// Walk the given Iplds' links up to `max_depth` (or indefinitely for `None`). Will return
    /// any duplicate trees unless `unique` is `true`.
    ///
    /// More information and a `'static` lifetime version available at [`refs::iplds_refs`].
    pub fn refs<'a, Iter>(
        &'a self,
        iplds: Iter,
        max_depth: Option<u64>,
        unique: bool,
    ) -> impl Stream<Item = Result<refs::Edge, libipld::error::Error>> + Send + 'a
    where
        Iter: IntoIterator<Item = (Cid, Ipld)> + Send + 'a,
    {
        refs::iplds_refs(self, iplds, max_depth, unique)
    }

    /// Obtain the list of addresses of bootstrapper nodes that are currently used.
    pub async fn get_bootstraps(&self) -> Result<Vec<Multiaddr>, Error> {
        async move {
            let (tx, rx) = oneshot_channel();

            self.to_task
                .clone()
                .send(IpfsEvent::GetBootstrappers(tx))
                .await?;

            Ok(rx.await?)
        }
        .instrument(self.span.clone())
        .await
    }

    /// Extend the list of used bootstrapper nodes with an additional address.
    /// Return value cannot be used to determine if the `addr` was a new bootstrapper, subject to
    /// change.
    pub async fn add_bootstrap(&self, addr: MultiaddrWithPeerId) -> Result<Multiaddr, Error> {
        async move {
            let (tx, rx) = oneshot_channel();

            self.to_task
                .clone()
                .send(IpfsEvent::AddBootstrapper(addr, tx))
                .await?;

            rx.await?
        }
        .instrument(self.span.clone())
        .await
    }

    /// Remove an address from the currently used list of bootstrapper nodes.
    /// Return value cannot be used to determine if the `addr` was an actual bootstrapper, subject to
    /// change.
    pub async fn remove_bootstrap(&self, addr: MultiaddrWithPeerId) -> Result<Multiaddr, Error> {
        async move {
            let (tx, rx) = oneshot_channel();

            self.to_task
                .clone()
                .send(IpfsEvent::RemoveBootstrapper(addr, tx))
                .await?;

            rx.await?
        }
        .instrument(self.span.clone())
        .await
    }

    /// Clear the currently used list of bootstrapper nodes, returning the removed addresses.
    pub async fn clear_bootstrap(&self) -> Result<Vec<Multiaddr>, Error> {
        async move {
            let (tx, rx) = oneshot_channel();

            self.to_task
                .clone()
                .send(IpfsEvent::ClearBootstrappers(tx))
                .await?;

            Ok(rx.await?)
        }
        .instrument(self.span.clone())
        .await
    }

    /// Restore the originally configured bootstrapper node list by adding them to the list of the
    /// currently used bootstrapper node address list; returns the restored addresses.
    pub async fn default_bootstrap(&self) -> Result<Vec<Multiaddr>, Error> {
        async move {
            let (tx, rx) = oneshot_channel();

            self.to_task
                .clone()
                .send(IpfsEvent::DefaultBootstrap(tx))
                .await?;

            rx.await?
        }
        .instrument(self.span.clone())
        .await
    }

    /// Bootstraps the local node to join the DHT: it looks up the node's own ID in the
    /// DHT and introduces it to the other nodes in it; at least one other node must be
    /// known in order for the process to succeed. Subsequently, additional queries are
    /// ran with random keys so that the buckets farther from the closest neighbor also
    /// get refreshed.
    pub async fn bootstrap(&self) -> Result<JoinHandle<Result<KadResult, Error>>, Error> {
        let (tx, rx) = oneshot_channel();

        self.to_task.clone().send(IpfsEvent::Bootstrap(tx)).await?;
        let fut = rx.await??;

        let bootstrap_task = tokio::spawn(async move { fut.await.map_err(|e| anyhow!(e)) });

        Ok(bootstrap_task)
    }

    /// Add a known listen address of a peer participating in the DHT to the routing table.
    /// This is mandatory in order for the peer to be discoverable by other members of the
    /// DHT.
    pub async fn add_peer(
        &self,
        peer_id: PeerId,
        mut addr: Option<Multiaddr>,
    ) -> Result<(), Error> {
        // Kademlia::add_address requires the address to not contain the PeerId
        if let Some(addr) = addr.as_mut() {
            if matches!(addr.iter().last(), Some(Protocol::P2p(_))) {
                addr.pop();
            }
        }

        self.to_task
            .clone()
            .send(IpfsEvent::AddPeer(peer_id, addr))
            .await?;

        Ok(())
    }

    /// Returns the Bitswap peers for the a `Node`.
    // pub async fn get_bitswap_peers(&self) -> Result<Vec<PeerId>, Error> {
    //     let (tx, rx) = oneshot_channel();

    //     self.to_task
    //         .clone()
    //         .send(IpfsEvent::GetBitswapPeers(tx))
    //         .await?;

    //     rx.await.map_err(|e| anyhow!(e))
    // }

    /// Exit daemon.
    pub async fn exit_daemon(mut self) {
        // FIXME: this is a stopgap measure needed while repo is part of the struct Ipfs instead of
        // the background task or stream. After that this could be handled by dropping.
        self.repo.shutdown();

        // ignoring the error because it'd mean that the background task had already been dropped
        let _ = self.to_task.try_send(IpfsEvent::Exit);
    }
}

/// Background task of `Ipfs` created when calling `UninitializedIpfs::start`.
// The receivers are Fuse'd so that we don't have to manage state on them being exhausted.
#[allow(clippy::type_complexity)]
struct IpfsFuture<Types: IpfsTypes> {
    swarm: TSwarm<Types>,
    repo_events: Fuse<Receiver<RepoEvent>>,
    from_facade: Fuse<Receiver<IpfsEvent>>,
    listening_addresses: HashMap<Multiaddr, ListenerId>,
    listeners: HashSet<ListenerId>,
    provider_stream: HashMap<QueryId, UnboundedSender<PeerId>>,
    bitswap_provider_stream:
        HashMap<QueryId, tokio::sync::mpsc::Sender<Result<HashSet<PeerId>, String>>>,
    record_stream: HashMap<QueryId, UnboundedSender<Record>>,
    repo: Repo<Types>,
    kad_subscriptions: SubscriptionRegistry<KadResult, String>,
    listener_subscriptions: SubscriptionRegistry<Option<Option<Multiaddr>>, String>,
    autonat_limit: Arc<AtomicU64>,
    autonat_counter: Arc<AtomicU64>,
    bootstraps: HashSet<MultiaddrWithPeerId>,
<<<<<<< HEAD
    swarm_event: Option<TSwarmEventFn<Types>>,
    mapping_task: HashMap<Multiaddr, broadcast::Sender<()>>,
    mapping_pending: HashMap<
        Multiaddr,
        (
            futures::channel::oneshot::Receiver<Result<(), Error>>,
            broadcast::Sender<()>,
        ),
    >,
    port_mapping: bool,
=======
    swarm_event: Option<TSwarmEventFn>,
>>>>>>> 6c43c71a
}

impl<TRepoTypes: RepoTypes> Future for IpfsFuture<TRepoTypes> {
    type Output = ();

    fn poll(mut self: Pin<&mut Self>, ctx: &mut Context) -> Poll<Self::Output> {
        use libp2p::swarm::SwarmEvent;

        // begin by polling the swarm so that initially it'll first have chance to bind listeners
        // and such.

        let mut done = false;

        loop {
            loop {
                let inner = {
                    let next = self.swarm.select_next_some();
                    futures::pin_mut!(next);
                    match next.poll(ctx) {
                        Poll::Ready(inner) => inner,
                        Poll::Pending if done => return Poll::Pending,
                        Poll::Pending => break,
                    }
                };
                // as a swarm event was returned, we need to do at least one more round to fully
                // exhaust the swarm before possibly causing the swarm to do more work by popping
                // off the events from Ipfs and ... this looping goes on for a while.
                done = false;
                if let Some(handler) = self.swarm_event.clone() {
                    handler(&mut self.swarm, &inner)
                }
                match inner {
                    SwarmEvent::NewListenAddr {
                        listener_id,
                        address,
                    } => {
                        self.listening_addresses
                            .insert(address.clone(), listener_id);

                        self.listener_subscriptions
                            .finish_subscription(listener_id.into(), Ok(Some(Some(address))));
                    }
                    SwarmEvent::ExpiredListenAddr {
                        listener_id,
                        address,
                    } => {
                        self.listeners.remove(&listener_id);
                        self.listening_addresses.remove(&address);
                        self.listener_subscriptions
                            .finish_subscription(listener_id.into(), Ok(Some(None)));
                    }
                    SwarmEvent::ListenerClosed {
                        listener_id,
                        reason,
                        addresses,
                    } => {
                        self.listeners.remove(&listener_id);
                        for address in addresses {
                            self.listening_addresses.remove(&address);
                        }
                        let reason = reason.map(|_| Some(None)).map_err(|e| e.to_string());
                        self.listener_subscriptions
                            .finish_subscription(listener_id.into(), reason);
                    }
                    SwarmEvent::ListenerError { listener_id, error } => {
                        self.listeners.remove(&listener_id);
                        self.listener_subscriptions
                            .finish_subscription(listener_id.into(), Err(error.to_string()));
                    }
                    SwarmEvent::Behaviour(BehaviourEvent::Mdns(event)) => match event {
                        MdnsEvent::Discovered(list) => {
                            for (peer, addr) in list {
                                trace!("mdns: Discovered peer {}", peer.to_base58());
                                self.swarm.behaviour_mut().add_peer(peer, Some(addr));
                            }
                        }
                        MdnsEvent::Expired(list) => {
                            for (peer, _) in list {
                                if let Some(mdns) = self.swarm.behaviour().mdns.as_ref() {
                                    if !mdns.has_node(&peer) {
                                        trace!("mdns: Expired peer {}", peer.to_base58());
                                        self.swarm.behaviour_mut().remove_peer(&peer);
                                    }
                                }
                            }
                        }
                    },
                    SwarmEvent::Behaviour(BehaviourEvent::Kad(event)) => {
                        match event {
                            InboundRequest { request } => {
                                trace!("kad: inbound {:?} request handled", request);
                            }
                            OutboundQueryProgressed {
                                result, id, step, ..
                            } => {
                                // make sure the query is exhausted
                                if self.swarm.behaviour().kademlia.query(&id).is_none() {
                                    match result {
                                        // these subscriptions return actual values
                                        GetClosestPeers(_) | GetProviders(_) | GetRecord(_) => {}
                                        // we want to return specific errors for the following
                                        Bootstrap(Err(_))
                                        | StartProviding(Err(_))
                                        | PutRecord(Err(_)) => {}
                                        // and the rest can just return a general KadResult::Complete
                                        _ => {
                                            self.kad_subscriptions.finish_subscription(
                                                id.into(),
                                                Ok(KadResult::Complete),
                                            );
                                        }
                                    }
                                }

                                match result {
                                    Bootstrap(Ok(BootstrapOk {
                                        peer,
                                        num_remaining,
                                    })) => {
                                        debug!(
                                            "kad: bootstrapped with {}, {} peers remain",
                                            peer, num_remaining
                                        );
                                    }
                                    Bootstrap(Err(BootstrapError::Timeout { .. })) => {
                                        warn!("kad: timed out while trying to bootstrap");

                                        if self.swarm.behaviour().kademlia.query(&id).is_none() {
                                            self.kad_subscriptions.finish_subscription(
                                                id.into(),
                                                Err("kad: timed out while trying to bootstrap"
                                                    .into()),
                                            );
                                        }
                                    }
                                    GetClosestPeers(Ok(GetClosestPeersOk { key: _, peers })) => {
                                        if self.swarm.behaviour().kademlia.query(&id).is_none() {
                                            self.kad_subscriptions.finish_subscription(
                                                id.into(),
                                                Ok(KadResult::Peers(peers)),
                                            );
                                        }
                                    }
                                    GetClosestPeers(Err(GetClosestPeersError::Timeout {
                                        key: _,
                                        peers: _,
                                    })) => {
                                        // don't mention the key here, as this is just the id of our node
                                        warn!(
                                            "kad: timed out while trying to find all closest peers"
                                        );

                                        if self.swarm.behaviour().kademlia.query(&id).is_none() {
                                            self.kad_subscriptions.finish_subscription(
                                id.into(),
                                Err("timed out while trying to get providers for the given key"
                                    .into()),
                            );
                                        }
                                    }
                                    GetProviders(Ok(GetProvidersOk::FoundProviders {
                                        key: _,
                                        providers,
                                    })) => {
                                        if let Entry::Occupied(entry) =
                                            self.provider_stream.entry(id)
                                        {
                                            if !providers.is_empty() {
                                                tokio::spawn({
                                                    let mut tx = entry.get().clone();
                                                    let providers = providers.clone();
                                                    async move {
                                                        for provider in providers {
                                                            let _ = tx.send(provider).await;
                                                        }
                                                    }
                                                });
                                            }
                                        }
                                        if let Entry::Occupied(entry) =
                                            self.bitswap_provider_stream.entry(id)
                                        {
                                            if !providers.is_empty() {
                                                tokio::spawn({
                                                    let tx = entry.get().clone();
                                                    async move {
                                                        let _ = tx.send(Ok(providers)).await;
                                                    }
                                                });
                                            }
                                        }
                                    }
                                    GetProviders(Ok(
                                        GetProvidersOk::FinishedWithNoAdditionalRecord { .. },
                                    )) => {
                                        if step.last {
                                            if let Some(tx) = self.provider_stream.remove(&id) {
                                                tx.close_channel();
                                            }
                                            if let Some(tx) =
                                                self.bitswap_provider_stream.remove(&id)
                                            {
                                                drop(tx)
                                            }
                                        }
                                    }
                                    GetProviders(Err(GetProvidersError::Timeout {
                                        key, ..
                                    })) => {
                                        let key = multibase::encode(Base::Base32Lower, key);
                                        warn!(
                                            "kad: timed out while trying to get providers for {}",
                                            key
                                        );

                                        if self.swarm.behaviour().kademlia.query(&id).is_none() {
                                            self.kad_subscriptions.finish_subscription(
                                id.into(),
                                Err("timed out while trying to get providers for the given key"
                                    .into()),
                            );
                                        }
                                    }
                                    StartProviding(Ok(AddProviderOk { key })) => {
                                        let key = multibase::encode(Base::Base32Lower, key);
                                        debug!("kad: providing {}", key);
                                    }
                                    StartProviding(Err(AddProviderError::Timeout { key })) => {
                                        let key = multibase::encode(Base::Base32Lower, key);
                                        warn!("kad: timed out while trying to provide {}", key);

                                        if self.swarm.behaviour().kademlia.query(&id).is_none() {
                                            self.kad_subscriptions.finish_subscription(
                                id.into(),
                                Err("kad: timed out while trying to provide the record".into()),
                            );
                                        }
                                    }
                                    RepublishProvider(Ok(AddProviderOk { key })) => {
                                        let key = multibase::encode(Base::Base32Lower, key);
                                        debug!("kad: republished provider {}", key);
                                    }
                                    RepublishProvider(Err(AddProviderError::Timeout { key })) => {
                                        let key = multibase::encode(Base::Base32Lower, key);
                                        warn!(
                                            "kad: timed out while trying to republish provider {}",
                                            key
                                        );
                                    }
                                    GetRecord(Ok(GetRecordOk::FoundRecord(record))) => {
                                        if let Entry::Occupied(entry) = self.record_stream.entry(id)
                                        {
                                            tokio::spawn({
                                                let mut tx = entry.get().clone();
                                                async move {
                                                    let _ = tx.send(record.record).await;
                                                }
                                            });
                                        }
                                    }
                                    GetRecord(Ok(
                                        GetRecordOk::FinishedWithNoAdditionalRecord { .. },
                                    )) => {
                                        if step.last {
                                            if let Some(tx) = self.record_stream.remove(&id) {
                                                tx.close_channel();
                                            }
                                        }
                                    }
                                    GetRecord(Err(GetRecordError::NotFound {
                                        key,
                                        closest_peers: _,
                                    })) => {
                                        let key = multibase::encode(Base::Base32Lower, key);
                                        warn!("kad: couldn't find record {}", key);

                                        if self.swarm.behaviour().kademlia.query(&id).is_none() {
                                            if let Some(tx) = self.record_stream.remove(&id) {
                                                tx.close_channel();
                                            }
                                        }
                                    }
                                    GetRecord(Err(GetRecordError::QuorumFailed {
                                        key,
                                        records: _,
                                        quorum,
                                    })) => {
                                        let key = multibase::encode(Base::Base32Lower, key);
                                        warn!(
                                            "kad: quorum failed {} when trying to get key {}",
                                            quorum, key
                                        );

                                        if self.swarm.behaviour().kademlia.query(&id).is_none() {
                                            if let Some(tx) = self.record_stream.remove(&id) {
                                                tx.close_channel();
                                            }
                                        }
                                    }
                                    GetRecord(Err(GetRecordError::Timeout { key })) => {
                                        let key = multibase::encode(Base::Base32Lower, key);
                                        warn!("kad: timed out while trying to get key {}", key);

                                        if self.swarm.behaviour().kademlia.query(&id).is_none() {
                                            if let Some(tx) = self.record_stream.remove(&id) {
                                                tx.close_channel();
                                            }
                                        }
                                    }
                                    PutRecord(Ok(PutRecordOk { key }))
                                    | RepublishRecord(Ok(PutRecordOk { key })) => {
                                        let key = multibase::encode(Base::Base32Lower, key);
                                        debug!("kad: successfully put record {}", key);
                                    }
                                    PutRecord(Err(PutRecordError::QuorumFailed {
                                        key,
                                        success: _,
                                        quorum,
                                    }))
                                    | RepublishRecord(Err(PutRecordError::QuorumFailed {
                                        key,
                                        success: _,
                                        quorum,
                                    })) => {
                                        let key = multibase::encode(Base::Base32Lower, key);
                                        warn!(
                                            "kad: quorum failed ({}) when trying to put record {}",
                                            quorum, key
                                        );

                                        if self.swarm.behaviour().kademlia.query(&id).is_none() {
                                            self.kad_subscriptions.finish_subscription(
                                id.into(),
                                Err("kad: quorum failed when trying to put the record".into()),
                            );
                                        }
                                    }
                                    PutRecord(Err(PutRecordError::Timeout {
                                        key,
                                        success: _,
                                        quorum: _,
                                    })) => {
                                        let key = multibase::encode(Base::Base32Lower, key);
                                        warn!("kad: timed out while trying to put record {}", key);

                                        if self.swarm.behaviour().kademlia.query(&id).is_none() {
                                            self.kad_subscriptions.finish_subscription(
                                                id.into(),
                                                Err(
                                                    "kad: timed out while trying to put the record"
                                                        .into(),
                                                ),
                                            );
                                        }
                                    }
                                    RepublishRecord(Err(PutRecordError::Timeout {
                                        key,
                                        success: _,
                                        quorum: _,
                                    })) => {
                                        let key = multibase::encode(Base::Base32Lower, key);
                                        warn!(
                                            "kad: timed out while trying to republish record {}",
                                            key
                                        );
                                    }
                                }
                            }
                            RoutingUpdated {
                                peer,
                                is_new_peer: _,
                                addresses,
                                bucket_range: _,
                                old_peer: _,
                            } => {
                                trace!("kad: routing updated; {}: {:?}", peer, addresses);
                            }
                            UnroutablePeer { peer } => {
                                trace!("kad: peer {} is unroutable", peer);
                            }
                            RoutablePeer { peer, address } => {
                                trace!("kad: peer {} ({}) is routable", peer, address);
                            }
                            PendingRoutablePeer { peer, address } => {
                                trace!("kad: pending routable peer {} ({})", peer, address);
                            }
                        }
                    }
                    SwarmEvent::Behaviour(BehaviourEvent::Bitswap(event)) => match event {
                        BitswapEvent::Provide { key } => {
                            let key = key.hash().to_bytes();
                            let _id = self
                                .swarm
                                .behaviour_mut()
                                .kademlia
                                .start_providing(key.into())
                                .ok();
                        }
                        BitswapEvent::FindProviders { key, response, .. } => {
                            let key = key.hash().to_bytes();
                            let id = self
                                .swarm
                                .behaviour_mut()
                                .kademlia
                                .get_providers(key.into());
                            self.bitswap_provider_stream.insert(id, response);
                        }
                        BitswapEvent::Ping { peer, response } => {
                            let duration = self.swarm.behaviour().swarm.peer_rtt(&peer);
                            let _ = response.send(duration).ok();
                        }
                    },
                    SwarmEvent::Behaviour(BehaviourEvent::Ping(event)) => match event {
                        libp2p::ping::Event {
                            peer,
                            result: Result::Ok(PingSuccess::Ping { rtt }),
                        } => {
                            trace!(
                                "ping: rtt to {} is {} ms",
                                peer.to_base58(),
                                rtt.as_millis()
                            );
                            self.swarm.behaviour_mut().swarm.set_rtt(&peer, rtt);
                        }
                        libp2p::ping::Event {
                            peer,
                            result: Result::Ok(PingSuccess::Pong),
                        } => {
                            trace!("ping: pong from {}", peer);
                        }
                        libp2p::ping::Event {
                            peer,
                            result: Result::Err(libp2p::ping::Failure::Timeout),
                        } => {
                            trace!("ping: timeout to {}", peer);
                            self.swarm.behaviour_mut().remove_peer(&peer);
                        }
                        libp2p::ping::Event {
                            peer,
                            result: Result::Err(libp2p::ping::Failure::Other { error }),
                        } => {
                            error!("ping: failure with {}: {}", peer.to_base58(), error);
                        }
                        libp2p::ping::Event {
                            peer,
                            result: Result::Err(libp2p::ping::Failure::Unsupported),
                        } => {
                            error!("ping: failure with {}: unsupported", peer.to_base58());
                        }
                    },
                    SwarmEvent::Behaviour(BehaviourEvent::Identify(event)) => match event {
                        IdentifyEvent::Received { peer_id, info } => {
                            self.swarm
                                .behaviour_mut()
                                .swarm
                                .inject_identify_info(peer_id, info.clone());

                            let IdentifyInfo {
                                listen_addrs,
                                protocols,
                                ..
                            } = info.clone();

                            self.swarm
                                .behaviour_mut()
                                .bitswap
                                .on_identify(&peer_id, &protocols);
                            if protocols
                                .iter()
                                .any(|p| p.as_bytes() == libp2p::kad::protocol::DEFAULT_PROTO_NAME)
                            {
                                for addr in &listen_addrs {
                                    self.swarm
                                        .behaviour_mut()
                                        .kademlia()
                                        .add_address(&peer_id, addr.clone());
                                }
                            }

                            #[allow(clippy::collapsible_if)]
                            if protocols
                                .iter()
                                .any(|p| p.as_bytes() == libp2p::autonat::DEFAULT_PROTOCOL_NAME)
                            {
                                if self.autonat_counter.load(Ordering::Relaxed)
                                    <= self.autonat_limit.load(Ordering::Relaxed)
                                {
                                    for addr in listen_addrs {
                                        self.swarm
                                            .behaviour_mut()
                                            .autonat
                                            .add_server(peer_id, Some(addr));
                                    }

                                    let mut counter = self.autonat_counter.load(Ordering::Relaxed);
                                    counter += 1;
                                    self.autonat_counter.store(counter, Ordering::Relaxed);
                                }
                            }
                        }
                        event => trace!("identify: {:?}", event),
                    },
                    SwarmEvent::Behaviour(BehaviourEvent::Autonat(
                        autonat::Event::StatusChanged { old, new },
                    )) => {
                        //TODO: Use status to indicate if we should port forward or not
                        debug!("Old Nat Status: {:?}", old);
                        debug!("New Nat Status: {:?}", new);
                    }
                    _ => trace!("Swarm event: {:?}", inner),
                }
            }

            // temporary pinning of the receivers should be safe as we are pinning through the
            // already pinned self. with the receivers we can also safely ignore exhaustion
            // as those are fused.
            loop {
                let inner = match Pin::new(&mut self.from_facade).poll_next(ctx) {
                    Poll::Ready(Some(evt)) => evt,
                    // doing teardown also after the `Ipfs` has been dropped
                    Poll::Ready(None) => IpfsEvent::Exit,
                    Poll::Pending => break,
                };

                match inner {
                    IpfsEvent::Connect(target, ret) => {
                        ret.send(self.swarm.behaviour_mut().connect(target)).ok();
                    }
                    IpfsEvent::Protocol(ret) => {
                        let info = self.swarm.behaviour().supported_protocols();

                        let _ = ret.send(info);
                    }
                    IpfsEvent::SwarmDial(opt, ret) => {
                        let result = self.swarm.dial(opt);
                        let _ = ret.send(result);
                    }
                    IpfsEvent::Addresses(ret) => {
                        let addrs = self.swarm.behaviour_mut().addrs();
                        ret.send(Ok(addrs)).ok();
                    }
                    IpfsEvent::Listeners(ret) => {
                        let listeners = self.swarm.listeners().cloned().collect::<Vec<Multiaddr>>();
                        ret.send(Ok(listeners)).ok();
                    }
                    IpfsEvent::Connections(ret) => {
                        let connections = self.swarm.behaviour_mut().connections();
                        ret.send(Ok(connections.collect())).ok();
                    }
                    IpfsEvent::Connected(ret) => {
                        let connections = self.swarm.connected_peers().cloned();
                        ret.send(Ok(connections.collect())).ok();
                    }
                    IpfsEvent::Disconnect(peer, ret) => {
                        let _ = ret.send(
                            self.swarm
                                .disconnect_peer_id(peer)
                                .map_err(|_| anyhow::anyhow!("Peer was not connected")),
                        );
                    }
                    IpfsEvent::Ban(peer, ret) => {
                        self.swarm.ban_peer_id(peer);
                        let _ = ret.send(Ok(()));
                    }
                    IpfsEvent::Unban(peer, ret) => {
                        self.swarm.unban_peer_id(peer);
                        let _ = ret.send(Ok(()));
                    }
                    IpfsEvent::GetAddresses(ret) => {
                        // perhaps this could be moved under `IpfsEvent` or free functions?
                        let mut addresses = Vec::new();
                        addresses.extend(self.swarm.listeners().map(|a| a.to_owned()));
                        addresses
                            .extend(self.swarm.external_addresses().map(|ar| ar.addr.to_owned()));
                        // ignore error, perhaps caller went away already
                        let _ = ret.send(addresses);
                    }
                    IpfsEvent::PubsubSubscribe(topic, ret) => {
                        let pubsub = self.swarm.behaviour_mut().pubsub().subscribe(topic).ok();
                        let _ = ret.send(pubsub);
                    }
                    IpfsEvent::PubsubUnsubscribe(topic, ret) => {
                        let _ = ret.send(self.swarm.behaviour_mut().pubsub().unsubscribe(topic));
                    }
                    IpfsEvent::PubsubPublish(topic, data, ret) => {
                        let _ = ret.send(self.swarm.behaviour_mut().pubsub().publish(topic, data));
                    }
                    IpfsEvent::PubsubPeers(Some(topic), ret) => {
                        let _ =
                            ret.send(self.swarm.behaviour_mut().pubsub().subscribed_peers(&topic));
                    }
                    IpfsEvent::PubsubPeers(None, ret) => {
                        let _ = ret.send(self.swarm.behaviour_mut().pubsub().known_peers());
                    }
                    IpfsEvent::PubsubSubscribed(ret) => {
                        let _ = ret.send(self.swarm.behaviour_mut().pubsub().subscribed_topics());
                    }
                    // IpfsEvent::WantList(peer, ret) => {
                    //     let list = if let Some(peer) = peer {
                    //         self.swarm
                    //             .behaviour_mut()
                    //             .bitswap()
                    //             .peer_wantlist(&peer)
                    //             .unwrap_or_default()
                    //     } else {
                    //         self.swarm.behaviour_mut().bitswap().local_wantlist()
                    //     };
                    //     let _ = ret.send(list);
                    // }
                    // IpfsEvent::BitswapStats(ret) => {
                    //     let stats = self.swarm.behaviour_mut().bitswap().stats();
                    //     let peers = self.swarm.behaviour_mut().bitswap().peers();
                    //     let wantlist = self.swarm.behaviour_mut().bitswap().local_wantlist();
                    //     let _ = ret.send((stats, peers, wantlist).into());
                    // }
                    IpfsEvent::AddListeningAddress(addr, ret) => match self.swarm.listen_on(addr) {
                        Ok(id) => {
                            self.listeners.insert(id);
                            let fut = self
                                .listener_subscriptions
                                .create_subscription(id.into(), None);
                            let _ = ret.send(Ok(fut));
                        }
                        Err(e) => {
                            let _ = ret.send(Err(anyhow::anyhow!(e)));
                        }
                    },
                    IpfsEvent::RemoveListeningAddress(addr, ret) => {
                        let removed = if let Some(id) = self.listening_addresses.remove(&addr) {
                            if !self.swarm.remove_listener(id) {
                                Err(format_err!(
                                    "Failed to remove previously added listening address: {}",
                                    addr
                                ))
                            } else {
                                self.listeners.remove(&id);
                                let fut = self
                                    .listener_subscriptions
                                    .create_subscription(id.into(), None);
                                Ok(fut)
                            }
                        } else {
                            Err(format_err!("Address was not listened to before: {}", addr))
                        };

                        let _ = ret.send(removed);
                    }
                    IpfsEvent::Bootstrap(ret) => {
                        let future = match self.swarm.behaviour_mut().kademlia.bootstrap() {
                            Ok(id) => {
                                Ok(self.kad_subscriptions.create_subscription(id.into(), None))
                            }
                            Err(e) => {
                                error!("kad: can't bootstrap the node: {:?}", e);
                                Err(anyhow!("kad: can't bootstrap the node: {:?}", e))
                            }
                        };
                        let _ = ret.send(future);
                    }
                    IpfsEvent::AddPeer(peer_id, addr) => {
                        self.swarm.behaviour_mut().add_peer(peer_id, addr);
                    }
                    IpfsEvent::GetClosestPeers(peer_id, ret) => {
                        let id = self
                            .swarm
                            .behaviour_mut()
                            .kademlia
                            .get_closest_peers(peer_id);

                        let future = self.kad_subscriptions.create_subscription(id.into(), None);

                        let _ = ret.send(future);
                    }
                    IpfsEvent::FindPeerIdentity(peer_id, local_only, ret) => {
                        let locally_known = self
                            .swarm
                            .behaviour()
                            .swarm
                            .peers()
                            .find(|(k, _)| peer_id.eq(k))
                            .and_then(|(_, v)| v.clone())
                            .map(|v| v.into());

                        let addrs = if locally_known.is_some() || local_only {
                            Either::Left(locally_known)
                        } else {
                            Either::Right({
                                let id = self
                                    .swarm
                                    .behaviour_mut()
                                    .kademlia
                                    .get_closest_peers(peer_id);

                                self.kad_subscriptions.create_subscription(id.into(), None)
                            })
                        };
                        let _ = ret.send(addrs);
                    }
                    IpfsEvent::FindPeer(peer_id, local_only, ret) => {
                        let swarm_addrs = self.swarm.behaviour_mut().swarm.connections_to(&peer_id);
                        let locally_known_addrs = if !swarm_addrs.is_empty() {
                            swarm_addrs
                        } else {
                            self.swarm
                                .behaviour_mut()
                                .kademlia()
                                .addresses_of_peer(&peer_id)
                        };
                        let addrs = if !locally_known_addrs.is_empty() || local_only {
                            Either::Left(locally_known_addrs)
                        } else {
                            Either::Right({
                                let id = self
                                    .swarm
                                    .behaviour_mut()
                                    .kademlia
                                    .get_closest_peers(peer_id);

                                self.kad_subscriptions.create_subscription(id.into(), None)
                            })
                        };
                        let _ = ret.send(addrs);
                    }
                    IpfsEvent::GetProviders(cid, ret) => {
                        let key = Key::from(cid.hash().to_bytes());
                        let id = self.swarm.behaviour_mut().kademlia.get_providers(key);
                        let (tx, mut rx) = futures::channel::mpsc::unbounded();
                        let stream = async_stream::stream! {
                            let mut current_providers: HashSet<PeerId> = Default::default();
                            while let Some(provider) = rx.next().await {
                                if current_providers.insert(provider) {
                                    yield provider;
                                }
                            }
                        };
                        self.provider_stream.insert(id, tx);

                        let _ = ret.send(Some(ProviderStream(stream.boxed())));
                    }
                    IpfsEvent::Provide(cid, ret) => {
                        let key = Key::from(cid.hash().to_bytes());
                        let future = match self.swarm.behaviour_mut().kademlia.start_providing(key)
                        {
                            Ok(id) => {
                                Ok(self.kad_subscriptions.create_subscription(id.into(), None))
                            }
                            Err(e) => {
                                error!("kad: can't provide a key: {:?}", e);
                                Err(anyhow!("kad: can't provide the key: {:?}", e))
                            }
                        };
                        let _ = ret.send(future);
                    }
                    IpfsEvent::DhtGet(key, ret) => {
                        let id = self.swarm.behaviour_mut().kademlia.get_record(key);
                        let (tx, mut rx) = futures::channel::mpsc::unbounded();
                        let stream = async_stream::stream! {
                            while let Some(record) = rx.next().await {
                                    yield record;
                            }
                        };
                        self.record_stream.insert(id, tx);

                        let _ = ret.send(RecordStream(stream.boxed()));
                    }
                    IpfsEvent::DhtPut(key, value, quorum, ret) => {
                        let record = Record {
                            key,
                            value,
                            publisher: None,
                            expires: None,
                        };
                        let future = match self
                            .swarm
                            .behaviour_mut()
                            .kademlia
                            .put_record(record, quorum)
                        {
                            Ok(id) => {
                                Ok(self.kad_subscriptions.create_subscription(id.into(), None))
                            }
                            Err(e) => {
                                error!("kad: can't put a record: {:?}", e);
                                Err(anyhow!("kad: can't provide the record: {:?}", e))
                            }
                        };
                        let _ = ret.send(future);
                    }
                    IpfsEvent::GetBootstrappers(ret) => {
                        let list = self
                            .bootstraps
                            .iter()
                            .map(MultiaddrWithPeerId::clone)
                            .map(Multiaddr::from)
                            .collect::<Vec<_>>();
                        let _ = ret.send(list);
                    }
                    IpfsEvent::AddBootstrapper(addr, ret) => {
                        let ret_addr = addr.clone().into();
                        if self.bootstraps.insert(addr.clone()) {
                            let MultiaddrWithPeerId {
                                multiaddr: ma,
                                peer_id,
                            } = addr;

                            self.swarm
                                .behaviour_mut()
                                .kademlia
                                .add_address(&peer_id, ma.into());
                            // the return value of add_address doesn't implement Debug
                            trace!(peer_id=%peer_id, "tried to add a bootstrapper");
                        }
                        let _ = ret.send(Ok(ret_addr));
                    }
                    IpfsEvent::RemoveBootstrapper(addr, ret) => {
                        let result = addr.clone().into();
                        if self.bootstraps.remove(&addr) {
                            let peer_id = addr.peer_id;
                            let prefix: Multiaddr = addr.multiaddr.into();

                            if let Some(e) = self
                                .swarm
                                .behaviour_mut()
                                .kademlia
                                .remove_address(&peer_id, &prefix)
                            {
                                info!(peer_id=%peer_id, status=?e.status, "removed bootstrapper");
                            } else {
                                warn!(peer_id=%peer_id, "attempted to remove an unknown bootstrapper");
                            }
                        }
                        let _ = ret.send(Ok(result));
                    }
                    IpfsEvent::ClearBootstrappers(ret) => {
                        let removed = self.bootstraps.drain().collect::<Vec<_>>();
                        let mut list = Vec::with_capacity(removed.len());
                        for addr_with_peer_id in removed {
                            let peer_id = &addr_with_peer_id.peer_id;
                            let prefix: Multiaddr = addr_with_peer_id.multiaddr.clone().into();

                            if let Some(e) = self
                                .swarm
                                .behaviour_mut()
                                .kademlia
                                .remove_address(peer_id, &prefix)
                            {
                                info!(peer_id=%peer_id, status=?e.status, "cleared bootstrapper");
                                list.push(addr_with_peer_id.into());
                            } else {
                                error!(peer_id=%peer_id, "attempted to clear an unknown bootstrapper");
                            }
                        }
                        let _ = ret.send(list);
                    }
                    IpfsEvent::DefaultBootstrap(ret) => {
                        let mut rets = Vec::new();

                        for addr in BOOTSTRAP_NODES {
                            let addr = addr
                                .parse::<MultiaddrWithPeerId>()
                                .expect("see test bootstrap_nodes_are_multiaddr_with_peerid");
                            if self.bootstraps.insert(addr.clone()) {
                                let MultiaddrWithPeerId {
                                    multiaddr: ma,
                                    peer_id,
                                } = addr.clone();

                                // this is intentionally the multiaddr without peerid turned into plain multiaddr:
                                // libp2p cannot dial addresses which include peerids.
                                let ma: Multiaddr = ma.into();

                                // same as with add_bootstrapper: the return value from kademlia.add_address
                                // doesn't implement Debug
                                self.swarm
                                    .behaviour_mut()
                                    .kademlia
                                    .add_address(&peer_id, ma.clone());
                                trace!(peer_id=%peer_id, "tried to restore a bootstrapper");

                                // report with the peerid
                                let reported: Multiaddr = addr.into();
                                rets.push(reported);
                            }
                        }

                        let _ = ret.send(Ok(rets));
                    }
                    IpfsEvent::Exit => {
                        // FIXME: we could do a proper teardown
                        return Poll::Ready(());
                    }
                }
            }

            // Poll::Ready(None) and Poll::Pending can be used to break out of the loop, clippy
            // wants this to be written with a `while let`.
            while let Poll::Ready(Some(evt)) = Pin::new(&mut self.repo_events).poll_next(ctx) {
                match evt {
                    RepoEvent::WantBlock(cid) => {
                        let client = self.swarm.behaviour_mut().bitswap().client().clone();
                        let repo = self.repo.clone();
                        tokio::spawn(async move {
                            let session = client.new_session().await;
                            if let Some(block) =
                                session.get_block(&cid).await.ok().and_then(|block| {
                                    Block::new(block.cid, block.data.to_vec()).ok()
                                })
                            {
                                let res = repo.put_block(block).await;
                                if let Err(e) = res {
                                    debug!("Got block {} but failed to store it: {}", cid, e);
                                }
                            }
                            let _ = session.stop().await.ok();
                        });
                    }
                    RepoEvent::UnwantBlock(_cid) => {}
                    RepoEvent::NewBlock(block, ret) => {
                        let client = self.swarm.behaviour_mut().bitswap().client().clone();
                        let server = self.swarm.behaviour_mut().bitswap().server().cloned();
                        tokio::task::spawn(async move {
                            let block = iroh_bitswap::Block::new(bytes::Bytes::copy_from_slice(block.data()), *block.cid());
                            if let Err(err) = client.notify_new_blocks(&[block.clone()]).await {
                                warn!("failed to notify bitswap about blocks: {:?}", err);
                            }
                            if let Some(server) = server {
                                if let Err(err) = server.notify_new_blocks(&[block]).await {
                                    warn!("failed to notify bitswap about blocks: {:?}", err);
                                }
                            }
                        });
                        let _ = ret.send(Err(anyhow!("not actively providing blocks yet")));
                    }
                    RepoEvent::RemovedBlock(cid) => {
                        self.swarm.behaviour_mut().stop_providing_block(&cid)
                    }
                }
            }

            done = true;
        }
    }
}

pub fn peerid_from_multiaddr(addr: &Multiaddr) -> anyhow::Result<PeerId> {
    let mut addr = addr.clone();
    let peer_id = match addr.pop() {
        Some(Protocol::P2p(hash)) => {
            PeerId::from_multihash(hash).map_err(|_| anyhow::anyhow!("Multihash is not valid"))?
        }
        _ => anyhow::bail!("Invalid PeerId"),
    };
    Ok(peer_id)
}

#[doc(hidden)]
pub use node::Node;

/// Node module provides an easy to use interface used in `tests/`.
mod node {
    use futures::TryFutureExt;

    use super::*;
    use std::convert::TryFrom;

    /// Node encapsulates everything to setup a testing instance so that multi-node tests become
    /// easier.
    pub struct Node {
        /// The Ipfs facade.
        pub ipfs: Ipfs<TestTypes>,
        /// The peer identifier on the network.
        pub id: PeerId,
        /// The listened to and externally visible addresses. The addresses are suffixed with the
        /// P2p protocol containing the node's PeerID.
        pub addrs: Vec<Multiaddr>,
        /// Stores the single background task spawned for the node.
        pub bg_task: tokio::task::JoinHandle<()>,
    }

    impl Node {
        /// Initialises a new `Node` with an in-memory store backed configuration.
        ///
        /// This will use the testing defaults for the `IpfsOptions`. If `IpfsOptions` has been
        /// initialised manually, use `Node::with_options` instead.
        pub async fn new<T: AsRef<str>>(name: T) -> Self {
            let mut opts = IpfsOptions::inmemory_with_generated_keys();
            opts.span = Some(trace_span!("ipfs", node = name.as_ref()));
            Self::with_options(opts).await
        }

        /// Connects to a peer at the given address.
        pub async fn connect(&self, addr: Multiaddr) -> Result<(), Error> {
            let addr = MultiaddrWithPeerId::try_from(addr).unwrap();
            if self
                .ipfs
                .peers()
                .await
                .unwrap_or_default()
                .iter()
                .map(|c| c.addr.peer_id)
                .any(|p| p == addr.peer_id)
            {
                return Ok(());
            }
            self.ipfs.connect(addr).await
        }

        /// Returns a new `Node` based on `IpfsOptions`.
        pub async fn with_options(opts: IpfsOptions) -> Self {
            let id = opts.keypair.public().to_peer_id();

            // for future: assume UninitializedIpfs handles instrumenting any futures with the
            // given span

            let (ipfs, fut): (Ipfs<TestTypes>, _) =
                UninitializedIpfs::with_opt(opts).start().await.unwrap();
            let bg_task = tokio::task::spawn(fut);
            let addrs = ipfs.identity(None).await.unwrap().listen_addrs;

            Node {
                ipfs,
                id,
                addrs,
                bg_task,
            }
        }

        /// Returns the subscriptions for a `Node`.
        pub fn get_subscriptions(
            &self,
        ) -> &parking_lot::RwLock<subscription::Subscriptions<Block, String>> {
            &self.ipfs.repo.subscriptions.subscriptions
        }

        /// Bootstraps the local node to join the DHT: it looks up the node's own ID in the
        /// DHT and introduces it to the other nodes in it; at least one other node must be
        /// known in order for the process to succeed. Subsequently, additional queries are
        /// ran with random keys so that the buckets farther from the closest neighbor also
        /// get refreshed.
        pub async fn bootstrap(&self) -> Result<KadResult, Error> {
            self.ipfs
                .bootstrap()
                .and_then(|fut| async { fut.await.map_err(anyhow::Error::from) })
                .await?
        }

        /// Shuts down the `Node`.
        pub async fn shutdown(self) {
            self.ipfs.exit_daemon().await;
            let _ = self.bg_task.await;
        }
    }

    impl Deref for Node {
        type Target = Ipfs<TestTypes>;

        fn deref(&self) -> &Self::Target {
            &self.ipfs
        }
    }

    impl DerefMut for Node {
        fn deref_mut(&mut self) -> &mut <Self as Deref>::Target {
            &mut self.ipfs
        }
    }
}

#[cfg(test)]
mod tests {
    use super::*;
    use libipld::{
        ipld,
        multihash::{Code, MultihashDigest},
        IpldCodec,
    };

    #[tokio::test]
    async fn test_put_and_get_block() {
        let ipfs = Node::new("test_node").await;

        let data = b"hello block\n".to_vec();
        let cid = Cid::new_v1(IpldCodec::Raw.into(), Code::Sha2_256.digest(&data));
        let block = Block::new(cid, data).unwrap();

        let cid: Cid = ipfs.put_block(block.clone()).await.unwrap();
        let new_block = ipfs.get_block(&cid).await.unwrap();
        assert_eq!(block, new_block);
    }

    #[tokio::test]
    async fn test_put_and_get_dag() {
        let ipfs = Node::new("test_node").await;

        let data = ipld!([-1, -2, -3]);
        let cid = ipfs.put_dag(data.clone()).await.unwrap();
        let new_data = ipfs.get_dag(cid.into()).await.unwrap();
        assert_eq!(data, new_data);
    }

    #[tokio::test]
    async fn test_pin_and_unpin() {
        let ipfs = Node::new("test_node").await;

        let data = ipld!([-1, -2, -3]);
        let cid = ipfs.put_dag(data.clone()).await.unwrap();

        ipfs.insert_pin(&cid, false).await.unwrap();
        assert!(ipfs.is_pinned(&cid).await.unwrap());
        ipfs.remove_pin(&cid, false).await.unwrap();
        assert!(!ipfs.is_pinned(&cid).await.unwrap());
    }
}<|MERGE_RESOLUTION|>--- conflicted
+++ resolved
@@ -480,7 +480,7 @@
         self
     }
 
-    /// Sets a path 
+    /// Sets a path
     pub fn set_path<P: AsRef<Path>>(mut self, path: P) -> Self {
         let path = path.as_ref().to_path_buf();
         self.options.ipfs_path = path;
@@ -540,7 +540,7 @@
         self
     }
 
-    /// Enable relay client 
+    /// Enable relay client
     pub fn enable_relay(mut self, with_dcutr: bool) -> Self {
         self.options.relay = true;
         self.options.dcutr = with_dcutr;
@@ -1776,20 +1776,7 @@
     autonat_limit: Arc<AtomicU64>,
     autonat_counter: Arc<AtomicU64>,
     bootstraps: HashSet<MultiaddrWithPeerId>,
-<<<<<<< HEAD
     swarm_event: Option<TSwarmEventFn<Types>>,
-    mapping_task: HashMap<Multiaddr, broadcast::Sender<()>>,
-    mapping_pending: HashMap<
-        Multiaddr,
-        (
-            futures::channel::oneshot::Receiver<Result<(), Error>>,
-            broadcast::Sender<()>,
-        ),
-    >,
-    port_mapping: bool,
-=======
-    swarm_event: Option<TSwarmEventFn>,
->>>>>>> 6c43c71a
 }
 
 impl<TRepoTypes: RepoTypes> Future for IpfsFuture<TRepoTypes> {
@@ -2711,7 +2698,10 @@
                         let client = self.swarm.behaviour_mut().bitswap().client().clone();
                         let server = self.swarm.behaviour_mut().bitswap().server().cloned();
                         tokio::task::spawn(async move {
-                            let block = iroh_bitswap::Block::new(bytes::Bytes::copy_from_slice(block.data()), *block.cid());
+                            let block = iroh_bitswap::Block::new(
+                                bytes::Bytes::copy_from_slice(block.data()),
+                                *block.cid(),
+                            );
                             if let Err(err) = client.notify_new_blocks(&[block.clone()]).await {
                                 warn!("failed to notify bitswap about blocks: {:?}", err);
                             }
