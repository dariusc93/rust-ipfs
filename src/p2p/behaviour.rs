use super::gossipsub::GossipsubStream;
<<<<<<< HEAD
use bytes::Bytes;

use futures::channel::oneshot;
=======
use super::peerbook::{self, ConnectionLimits};
use either::Either;
>>>>>>> 7eaaa6b5
use serde::{Deserialize, Serialize};

use super::swarm::{Connection, SwarmApi};
use crate::error::Error;
use crate::p2p::{MultiaddrWithPeerId, SwarmOptions};
use crate::repo::Repo;
use crate::IpfsTypes;

// use cid::Cid;
use iroh_bitswap::{Bitswap, BitswapEvent};
use libipld::Cid;
use libp2p::autonat;
use libp2p::identity::PeerId;
use libp2p::core::{Multiaddr};
use libp2p::dcutr::{Behaviour as Dcutr, Event as DcutrEvent};
use libp2p::gossipsub::Event as GossipsubEvent;
use libp2p::identify::{Behaviour as Identify, Config as IdentifyConfig, Event as IdentifyEvent};
use libp2p::kad::record::{
    store::{MemoryStore, MemoryStoreConfig},
    Record,
};
use libp2p::kad::{Kademlia, KademliaBucketInserts, KademliaConfig, KademliaEvent};
use libp2p::mdns::{tokio::Behaviour as Mdns, Config as MdnsConfig, Event as MdnsEvent};
use libp2p::ping::{Behaviour as Ping, Event as PingEvent};
use libp2p::relay::client::{self, Transport as ClientTransport};
use libp2p::relay::client::{Behaviour as RelayClient, Event as RelayClientEvent};
use libp2p::relay::{Behaviour as Relay, Event as RelayEvent};
use libp2p::swarm::behaviour::toggle::Toggle;
use libp2p::swarm::keep_alive::Behaviour as KeepAliveBehaviour;
use libp2p::swarm::NetworkBehaviour;
use std::borrow::Cow;
use std::convert::TryFrom;
use std::num::{NonZeroU32, NonZeroUsize};
use std::time::Duration;

/// Behaviour type.
#[derive(NetworkBehaviour)]
#[behaviour(out_event = "BehaviourEvent", event_process = false)]
pub struct Behaviour<TRepoTypes: IpfsTypes> {
    pub mdns: Toggle<Mdns>,
    pub kademlia: Kademlia<MemoryStore>,
    pub bitswap: Bitswap<Repo<TRepoTypes>>,
    pub ping: Ping,
    pub identify: Identify,
    pub keepalive: Toggle<KeepAliveBehaviour>,
    pub pubsub: GossipsubStream,
    pub autonat: autonat::Behaviour,
    pub upnp: Toggle<libp2p_nat::Behaviour>,
    pub relay: Toggle<Relay>,
    pub relay_client: Toggle<RelayClient>,
    pub dcutr: Toggle<Dcutr>,
    pub swarm: SwarmApi,
    pub peerbook: peerbook::Behaviour,
}

#[derive(Debug)]
pub enum BehaviourEvent {
    Mdns(MdnsEvent),
    Kad(KademliaEvent),
    Bitswap(BitswapEvent),
    Ping(PingEvent),
    Identify(IdentifyEvent),
    Gossipsub(GossipsubEvent),
    Autonat(autonat::Event),
    Relay(RelayEvent),
    RelayClient(RelayClientEvent),
    Dcutr(DcutrEvent),
    Void(void::Void),
}

impl From<MdnsEvent> for BehaviourEvent {
    fn from(event: MdnsEvent) -> Self {
        BehaviourEvent::Mdns(event)
    }
}

impl From<KademliaEvent> for BehaviourEvent {
    fn from(event: KademliaEvent) -> Self {
        BehaviourEvent::Kad(event)
    }
}

impl From<BitswapEvent> for BehaviourEvent {
    fn from(event: BitswapEvent) -> Self {
        BehaviourEvent::Bitswap(event)
    }
}

impl From<PingEvent> for BehaviourEvent {
    fn from(event: PingEvent) -> Self {
        BehaviourEvent::Ping(event)
    }
}

impl From<IdentifyEvent> for BehaviourEvent {
    fn from(event: IdentifyEvent) -> Self {
        BehaviourEvent::Identify(event)
    }
}

impl From<GossipsubEvent> for BehaviourEvent {
    fn from(event: GossipsubEvent) -> Self {
        BehaviourEvent::Gossipsub(event)
    }
}

impl From<autonat::Event> for BehaviourEvent {
    fn from(event: autonat::Event) -> Self {
        BehaviourEvent::Autonat(event)
    }
}

impl From<RelayEvent> for BehaviourEvent {
    fn from(event: RelayEvent) -> Self {
        BehaviourEvent::Relay(event)
    }
}

impl From<RelayClientEvent> for BehaviourEvent {
    fn from(event: RelayClientEvent) -> Self {
        BehaviourEvent::RelayClient(event)
    }
}

impl From<DcutrEvent> for BehaviourEvent {
    fn from(event: DcutrEvent) -> Self {
        BehaviourEvent::Dcutr(event)
    }
}

impl From<void::Void> for BehaviourEvent {
    fn from(event: void::Void) -> Self {
        BehaviourEvent::Void(event)
    }
}

/// Represents the result of a Kademlia query.
#[derive(Debug, Clone, PartialEq, Eq)]
pub enum KadResult {
    /// The query has been exhausted.
    Complete,
    /// The query successfully returns `GetClosestPeers` or `GetProviders` results.
    Peers(Vec<PeerId>),
    /// The query successfully returns a `GetRecord` result.
    Records(Vec<Record>),
    ///
    Record(Record),
}

#[derive(Serialize, Deserialize, Clone, Debug)]
pub struct RelayConfig {
    pub max_reservations: usize,
    pub max_reservations_per_peer: usize,
    pub reservation_duration: std::time::Duration,
    pub reservation_rate_limiters: Vec<RateLimit>,

    pub max_circuits: usize,
    pub max_circuits_per_peer: usize,
    pub max_circuit_duration: std::time::Duration,
    pub max_circuit_bytes: u64,
    pub circuit_src_rate_limiters: Vec<RateLimit>,
}

#[derive(Serialize, Deserialize, Clone, Debug)]
pub struct IdentifyConfiguration {
    pub protocol_version: String,
    pub agent_version: String,
    pub initial_delay: Duration,
    pub interval: Duration,
    pub push_update: bool,
    pub cache: usize,
}

impl Default for IdentifyConfiguration {
    fn default() -> Self {
        Self {
            protocol_version: "/ipfs/0.1.0".into(),
            agent_version: "rust-ipfs".into(),
            initial_delay: Duration::from_millis(500),
            interval: Duration::from_secs(5 * 60),
            push_update: false,
            cache: 0,
        }
    }
}

impl IdentifyConfiguration {
    pub fn into(self, publuc_key: libp2p::identity::PublicKey) -> IdentifyConfig {
        IdentifyConfig::new(self.protocol_version, publuc_key)
            .with_agent_version(self.agent_version)
            .with_initial_delay(self.initial_delay)
            .with_interval(self.interval)
            .with_push_listen_addr_updates(self.push_update)
            .with_cache_size(self.cache)
    }
}

impl From<RelayConfig> for libp2p::relay::Config {
    fn from(
        RelayConfig {
            max_reservations,
            max_reservations_per_peer,
            reservation_duration,
            max_circuits,
            max_circuits_per_peer,
            max_circuit_duration,
            max_circuit_bytes,
            ..
        }: RelayConfig,
    ) -> Self {
        // let reservation_rate_limiters = reservation_rate_limiters
        //     .iter()
        //     .map(|rate| match rate {
        //         RateLimit::PerPeer { limit, interval } => {
        //             libp2p::relay::
        //             GenericRateLimiter(GenericRateLimiterConfig {
        //                 limit: *limit,
        //                 interval: *interval,
        //             })
        //         }
        //         RateLimit::PerIp { limit, interval } => {
        //             new_per_ip(rate_limiter::GenericRateLimiterConfig {
        //                 limit: *limit,
        //                 interval: *interval,
        //             })
        //         }
        //     })
        //     .collect::<Vec<_>>();

        // let circuit_src_rate_limiters = circuit_src_rate_limiters
        //     .iter()
        //     .map(|rate| match rate {
        //         RateLimit::PerPeer { limit, interval } => {
        //             rate_limiter::new_per_peer(rate_limiter::GenericRateLimiterConfig {
        //                 limit: *limit,
        //                 interval: *interval,
        //             })
        //         }
        //         RateLimit::PerIp { limit, interval } => {
        //             rate_limiter::new_per_ip(rate_limiter::GenericRateLimiterConfig {
        //                 limit: *limit,
        //                 interval: *interval,
        //             })
        //         }
        //     })
        //     .collect::<Vec<_>>();

        libp2p::relay::Config {
            max_reservations,
            max_reservations_per_peer,
            reservation_duration,
            max_circuits,
            max_circuits_per_peer,
            max_circuit_duration,
            max_circuit_bytes,
            ..Default::default()
        }
    }
}

#[derive(Serialize, Deserialize, Clone, Debug)]
pub enum RateLimit {
    PerPeer {
        limit: NonZeroU32,
        interval: std::time::Duration,
    },
    PerIp {
        limit: NonZeroU32,
        interval: std::time::Duration,
    },
}

#[derive(Default, Clone, Debug)]
pub struct KadStoreConfig {
    pub memory: Option<MemoryStoreConfig>,
}
#[derive(Clone, Debug)]
pub struct KadConfig {
    pub protocol: Option<Vec<Cow<'static, [u8]>>>,
    pub disjoint_query_paths: bool,
    pub query_timeout: Duration,
    pub parallelism: Option<NonZeroUsize>,
    pub publication_interval: Option<Duration>,
    pub provider_record_ttl: Option<Duration>,
    pub insert_method: KadInserts,
}

#[derive(Clone, Debug, Default, Copy)]
pub enum KadInserts {
    #[default]
    Auto,
    Manual,
}

impl From<KadInserts> for KademliaBucketInserts {
    fn from(value: KadInserts) -> Self {
        match value {
            KadInserts::Auto => KademliaBucketInserts::OnConnected,
            KadInserts::Manual => KademliaBucketInserts::Manual,
        }
    }
}

impl From<KadConfig> for KademliaConfig {
    fn from(config: KadConfig) -> Self {
        let mut kad_config = KademliaConfig::default();
        if let Some(protocol) = config.protocol {
            kad_config.set_protocol_names(protocol);
        }
        kad_config.disjoint_query_paths(config.disjoint_query_paths);
        kad_config.set_query_timeout(config.query_timeout);
        if let Some(p) = config.parallelism {
            kad_config.set_parallelism(p);
        }
        kad_config.set_publication_interval(config.publication_interval);
        kad_config.set_provider_record_ttl(config.provider_record_ttl);
        kad_config.set_kbucket_inserts(config.insert_method.into());
        kad_config
    }
}

impl Default for KadConfig {
    fn default() -> Self {
        Self {
            protocol: None,
            disjoint_query_paths: false,
            query_timeout: Duration::from_secs(120),
            parallelism: Some(2.try_into().unwrap()),
            provider_record_ttl: None,
            publication_interval: None,
            insert_method: Default::default(),
        }
    }
}

impl<TRepoTypes: IpfsTypes> Behaviour<TRepoTypes> {
    /// Create a Kademlia behaviour with the IPFS bootstrap nodes.
    pub async fn new(
        options: SwarmOptions,
<<<<<<< HEAD
        repo: Repo<TRepoTypes>,
=======
        limits: ConnectionLimits,
>>>>>>> 7eaaa6b5
    ) -> Result<(Self, Option<ClientTransport>), Error> {
        let peer_id = options.peer_id;

        info!("net: starting with peer id {}", peer_id);

        let mdns = if options.mdns {
            let config = MdnsConfig {
                enable_ipv6: options.mdns_ipv6,
                ..Default::default()
            };
            Mdns::new(config, peer_id).ok()
        } else {
            None
        }
        .into();

        let store = {
            //TODO: Make customizable
            //TODO: Use persistent store for kad
            let config = options
                .kad_store_config
                .unwrap_or_default()
                .memory
                .unwrap_or_default();

            MemoryStore::with_config(peer_id, config)
        };

        let kad_config = match options
            .kad_config
            .clone()
            .unwrap_or(Either::Left(KadConfig::default()))
        {
            Either::Left(kad) => kad.into(),
            Either::Right(kad) => kad,
        };

        let mut kademlia = Kademlia::with_config(peer_id, store, kad_config);

        for addr in &options.bootstrap {
            let addr = MultiaddrWithPeerId::try_from(addr.clone())?;
            kademlia.add_address(&addr.peer_id, addr.multiaddr.as_ref().clone());
        }

        let autonat = autonat::Behaviour::new(options.peer_id.to_owned(), Default::default());
        let bitswap = Bitswap::new(peer_id, repo, Default::default()).await;
        let keepalive = options.keep_alive.then(KeepAliveBehaviour::default).into();

        let ping = Ping::new(options.ping_config.unwrap_or_default());

        let identify = Identify::new(
            options
                .identify_config
                .unwrap_or_default()
                .into(options.keypair.public()),
        );

        let pubsub = {
            let pubsub_config = options.pubsub_config.unwrap_or_default();
            let mut builder = libp2p::gossipsub::ConfigBuilder::default();

            if let Some(protocol) = pubsub_config.custom_protocol_id {
                builder.protocol_id(protocol, libp2p::gossipsub::Version::V1_1);
            }

            builder.max_transmit_size(pubsub_config.max_transmit_size);

            if pubsub_config.floodsub_compat {
                builder.support_floodsub();
            }

            builder.validation_mode(pubsub_config.validate.into());

            let config = builder.build().map_err(|e| anyhow::anyhow!("{}", e))?;

            let gossipsub = libp2p::gossipsub::Behaviour::new(
                libp2p::gossipsub::MessageAuthenticity::Signed(options.keypair),
                config,
            )
            .map_err(|e| anyhow::anyhow!("{}", e))?;

            GossipsubStream::from(gossipsub)
        };

        let swarm = SwarmApi::default();

        // Maybe have this enable in conjunction with RelayClient?
        let dcutr = Toggle::from(options.dcutr.then_some(Dcutr::new(peer_id)));
        let relay_config = options
            .relay_server_config
            .map(|rc| rc.into())
            .unwrap_or_default();

        let relay = Toggle::from(
            options
                .relay_server
                .then(|| Relay::new(peer_id, relay_config)),
        );

        let upnp = Toggle::from(
            options
                .portmapping
                .then_some(libp2p_nat::Behaviour::new().await?),
        );

        let (transport, relay_client) = match options.relay {
            true => {
                let (transport, client) = client::new(peer_id);
                (Some(transport), Some(client).into())
            }
            false => (None, None.into()),
        };

        let mut peerbook = peerbook::Behaviour::default();
        peerbook.set_connection_limit(limits);

        Ok((
            Behaviour {
                mdns,
                kademlia,
                bitswap,
                keepalive,
                ping,
                identify,
                autonat,
                pubsub,
                swarm,
                dcutr,
                relay,
                relay_client,
                upnp,
                peerbook,
            },
            transport,
        ))
    }

    pub fn add_peer(&mut self, peer: PeerId, addr: Option<Multiaddr>) {
        if let Some(addr) = addr {
            self.kademlia.add_address(&peer, addr);
        }
        self.pubsub.add_explicit_peer(&peer);
<<<<<<< HEAD
        // self.bitswap.connect(peer);
=======
        self.bitswap.connect(peer);
        self.peerbook.add(peer);
>>>>>>> 7eaaa6b5
    }

    pub fn remove_peer(&mut self, peer: &PeerId, remove_from_whitelist: bool) {
        self.pubsub.remove_explicit_peer(peer);
        self.kademlia.remove_peer(peer);
        if remove_from_whitelist {
            self.peerbook.remove(*peer);
        }
    }

    #[allow(deprecated)]
    pub fn addrs(&mut self) -> Vec<(PeerId, Vec<Multiaddr>)> {
        let mut addrs = Vec::new();
        let list = self.peerbook.peers().copied().collect::<Vec<_>>();
        for peer_id in list {
            let peer_addrs = self.addresses_of_peer(&peer_id);
            addrs.push((peer_id, peer_addrs));
        }
        addrs
    }

    pub fn connections(&self) -> impl Iterator<Item = Connection> + '_ {
        self.swarm.connections()
    }

<<<<<<< HEAD
    pub fn connect(
        &mut self,
        addr: MultiaddrWithPeerId,
    ) -> Option<Option<oneshot::Receiver<Result<(), Error>>>> {
        self.swarm.connect(addr)
=======
    // FIXME: it would be best if get_providers is called only in case the already connected
    // peers don't have it
    pub fn want_block(&mut self, cid: Cid) {
        // TODO: Restructure this to utilize provider propertly
        let key = cid.hash().to_bytes();
        self.kademlia.get_providers(key.into());
        self.bitswap.want_block(cid, 1);
>>>>>>> 7eaaa6b5
    }

    pub fn stop_providing_block(&mut self, cid: &Cid) {
        info!("Finished providing block {}", cid.to_string());
        let key = cid.hash().to_bytes();
        self.kademlia.stop_providing(&key.into());
    }

    pub fn supported_protocols(&self) -> Vec<String> {
        self.peerbook.protocols().collect::<Vec<_>>()
    }

    pub fn notify_new_blocks(&self, blocks: Vec<crate::Block>) {
        let client = self.bitswap.client().clone();
        tokio::task::spawn(async move {
            let blocks = blocks
                .iter()
                .map(|block| iroh_bitswap::Block {
                    cid: *block.cid(),
                    data: Bytes::copy_from_slice(block.data()),
                })
                .collect::<Vec<_>>();
            if let Err(err) = client.notify_new_blocks(&blocks).await {
                warn!("failed to notify bitswap about blocks: {:?}", err);
            }
        });
    }

    pub fn pubsub(&mut self) -> &mut GossipsubStream {
        &mut self.pubsub
    }

    pub fn bitswap(&mut self) -> &mut Bitswap<Repo<TRepoTypes>> {
        &mut self.bitswap
    }

    pub fn kademlia(&mut self) -> &mut Kademlia<MemoryStore> {
        &mut self.kademlia
    }
}

/// Create a IPFS behaviour with the IPFS bootstrap nodes.
pub async fn build_behaviour<TRepoType: IpfsTypes>(
    options: SwarmOptions,
<<<<<<< HEAD
    repo: Repo<TRepoType>,
) -> Result<(Behaviour<TRepoType>, Option<ClientTransport>), Error> {
    Behaviour::new(options, repo).await
=======
    limits: ConnectionLimits,
) -> Result<(Behaviour, Option<ClientTransport>), Error> {
    Behaviour::new(options, limits).await
>>>>>>> 7eaaa6b5
}<|MERGE_RESOLUTION|>--- conflicted
+++ resolved
@@ -1,19 +1,14 @@
 use super::gossipsub::GossipsubStream;
-<<<<<<< HEAD
 use bytes::Bytes;
 
-use futures::channel::oneshot;
-=======
 use super::peerbook::{self, ConnectionLimits};
 use either::Either;
->>>>>>> 7eaaa6b5
 use serde::{Deserialize, Serialize};
 
 use super::swarm::{Connection, SwarmApi};
 use crate::error::Error;
 use crate::p2p::{MultiaddrWithPeerId, SwarmOptions};
 use crate::repo::Repo;
-use crate::IpfsTypes;
 
 // use cid::Cid;
 use iroh_bitswap::{Bitswap, BitswapEvent};
@@ -45,10 +40,10 @@
 /// Behaviour type.
 #[derive(NetworkBehaviour)]
 #[behaviour(out_event = "BehaviourEvent", event_process = false)]
-pub struct Behaviour<TRepoTypes: IpfsTypes> {
+pub struct Behaviour {
     pub mdns: Toggle<Mdns>,
     pub kademlia: Kademlia<MemoryStore>,
-    pub bitswap: Bitswap<Repo<TRepoTypes>>,
+    pub bitswap: Bitswap<Repo>,
     pub ping: Ping,
     pub identify: Identify,
     pub keepalive: Toggle<KeepAliveBehaviour>,
@@ -342,15 +337,12 @@
     }
 }
 
-impl<TRepoTypes: IpfsTypes> Behaviour<TRepoTypes> {
+impl Behaviour {
     /// Create a Kademlia behaviour with the IPFS bootstrap nodes.
     pub async fn new(
         options: SwarmOptions,
-<<<<<<< HEAD
-        repo: Repo<TRepoTypes>,
-=======
+        repo: Repo,
         limits: ConnectionLimits,
->>>>>>> 7eaaa6b5
     ) -> Result<(Self, Option<ClientTransport>), Error> {
         let peer_id = options.peer_id;
 
@@ -493,12 +485,7 @@
             self.kademlia.add_address(&peer, addr);
         }
         self.pubsub.add_explicit_peer(&peer);
-<<<<<<< HEAD
-        // self.bitswap.connect(peer);
-=======
-        self.bitswap.connect(peer);
         self.peerbook.add(peer);
->>>>>>> 7eaaa6b5
     }
 
     pub fn remove_peer(&mut self, peer: &PeerId, remove_from_whitelist: bool) {
@@ -522,23 +509,6 @@
 
     pub fn connections(&self) -> impl Iterator<Item = Connection> + '_ {
         self.swarm.connections()
-    }
-
-<<<<<<< HEAD
-    pub fn connect(
-        &mut self,
-        addr: MultiaddrWithPeerId,
-    ) -> Option<Option<oneshot::Receiver<Result<(), Error>>>> {
-        self.swarm.connect(addr)
-=======
-    // FIXME: it would be best if get_providers is called only in case the already connected
-    // peers don't have it
-    pub fn want_block(&mut self, cid: Cid) {
-        // TODO: Restructure this to utilize provider propertly
-        let key = cid.hash().to_bytes();
-        self.kademlia.get_providers(key.into());
-        self.bitswap.want_block(cid, 1);
->>>>>>> 7eaaa6b5
     }
 
     pub fn stop_providing_block(&mut self, cid: &Cid) {
@@ -571,7 +541,7 @@
         &mut self.pubsub
     }
 
-    pub fn bitswap(&mut self) -> &mut Bitswap<Repo<TRepoTypes>> {
+    pub fn bitswap(&mut self) -> &mut Bitswap<Repo> {
         &mut self.bitswap
     }
 
@@ -581,15 +551,10 @@
 }
 
 /// Create a IPFS behaviour with the IPFS bootstrap nodes.
-pub async fn build_behaviour<TRepoType: IpfsTypes>(
+pub async fn build_behaviour(
     options: SwarmOptions,
-<<<<<<< HEAD
-    repo: Repo<TRepoType>,
-) -> Result<(Behaviour<TRepoType>, Option<ClientTransport>), Error> {
-    Behaviour::new(options, repo).await
-=======
-    limits: ConnectionLimits,
+    repo: Repo,
+    limits: ConnectionLimits
 ) -> Result<(Behaviour, Option<ClientTransport>), Error> {
-    Behaviour::new(options, limits).await
->>>>>>> 7eaaa6b5
+    Behaviour::new(options, repo, limits).await
 }