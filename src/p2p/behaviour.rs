--- conflicted
+++ resolved
@@ -457,11 +457,7 @@
 
         let ping = protocols
             .ping
-<<<<<<< HEAD
-            .then_some(Ping::new(options.ping_configuration.clone()))
-=======
-            .then(|| Ping::new(options.ping_configuration.clone().unwrap_or_default()))
->>>>>>> 54e106e7
+            .then(|| Ping::new(options.ping_configuration.clone()))
             .into();
 
         let identify = protocols
@@ -471,10 +467,6 @@
                     options
                         .identify_configuration
                         .clone()
-<<<<<<< HEAD
-=======
-                        .unwrap_or_default()
->>>>>>> 54e106e7
                         .into(keypair.public()),
                 )
             })
@@ -511,17 +503,8 @@
         };
 
         // Maybe have this enable in conjunction with RelayClient?
-<<<<<<< HEAD
-        let dcutr = Toggle::from(protocols.dcutr.then_some(Dcutr::new(peer_id)));
+        let dcutr = Toggle::from(protocols.dcutr.then(|| Dcutr::new(peer_id)));
         let relay_config = options.relay_server_config.clone().into();
-=======
-        let dcutr = Toggle::from(protocols.dcutr.then(|| Dcutr::new(peer_id)));
-        let relay_config = options
-            .relay_server_config
-            .clone()
-            .map(|rc| rc.into())
-            .unwrap_or_default();
->>>>>>> 54e106e7
 
         let relay = Toggle::from(
             protocols
