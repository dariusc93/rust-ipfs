use super::addressbook;
use super::gossipsub::GossipsubStream;
use bytes::Bytes;

use super::peerbook::{self, ConnectionLimits};
use either::Either;
use serde::{Deserialize, Serialize};

use crate::error::Error;
<<<<<<< HEAD
use crate::p2p::{MultiaddrWithPeerId, SwarmOptions};
use crate::repo::Repo;
=======
use crate::p2p::{MultiaddrExt, SwarmOptions};
>>>>>>> e5638814

// use cid::Cid;
use beetle_bitswap_next::{Bitswap, BitswapEvent, ProtocolId};
use libipld::Cid;
use libp2p::autonat;
use libp2p::core::Multiaddr;
use libp2p::dcutr::{Behaviour as Dcutr, Event as DcutrEvent};
use libp2p::gossipsub::Event as GossipsubEvent;
use libp2p::identify::{Behaviour as Identify, Config as IdentifyConfig, Event as IdentifyEvent};
use libp2p::identity::{Keypair, PeerId};
use libp2p::kad::record::{
    store::{MemoryStore, MemoryStoreConfig},
    Record,
};
use libp2p::kad::{
    Kademlia, KademliaBucketInserts, KademliaConfig, KademliaEvent, KademliaStoreInserts,
};
use libp2p::mdns::{tokio::Behaviour as Mdns, Config as MdnsConfig, Event as MdnsEvent};
use libp2p::ping::{Behaviour as Ping, Event as PingEvent};
use libp2p::relay::client::{self, Transport as ClientTransport};
use libp2p::relay::client::{Behaviour as RelayClient, Event as RelayClientEvent};
use libp2p::relay::{Behaviour as Relay, Event as RelayEvent};
use libp2p::swarm::behaviour::toggle::Toggle;
use libp2p::swarm::keep_alive::Behaviour as KeepAliveBehaviour;
use libp2p::swarm::NetworkBehaviour;
use std::borrow::Cow;
use std::num::{NonZeroU32, NonZeroUsize};
use std::time::Duration;

/// Behaviour type.
#[derive(NetworkBehaviour)]
#[behaviour(out_event = "BehaviourEvent", event_process = false)]
pub struct Behaviour {
    pub mdns: Toggle<Mdns>,
    pub bitswap: Toggle<Bitswap<Repo>>,
    pub kademlia: Toggle<Kademlia<MemoryStore>>,
    pub ping: Ping,
    pub identify: Identify,
    pub keepalive: Toggle<KeepAliveBehaviour>,
    pub pubsub: GossipsubStream,
    pub autonat: autonat::Behaviour,
    pub upnp: Toggle<libp2p_nat::Behaviour>,
    pub relay: Toggle<Relay>,
    pub relay_client: Toggle<RelayClient>,
    pub dcutr: Toggle<Dcutr>,
    pub addressbook: addressbook::Behaviour,
    pub peerbook: peerbook::Behaviour,
}

#[derive(Debug)]
pub enum BehaviourEvent {
    Mdns(MdnsEvent),
    Kad(KademliaEvent),
    Bitswap(BitswapEvent),
    Ping(PingEvent),
    Identify(IdentifyEvent),
    Gossipsub(GossipsubEvent),
    Autonat(autonat::Event),
    Relay(RelayEvent),
    RelayClient(RelayClientEvent),
    Dcutr(DcutrEvent),
    Void(void::Void),
}

impl From<MdnsEvent> for BehaviourEvent {
    fn from(event: MdnsEvent) -> Self {
        BehaviourEvent::Mdns(event)
    }
}

impl From<KademliaEvent> for BehaviourEvent {
    fn from(event: KademliaEvent) -> Self {
        BehaviourEvent::Kad(event)
    }
}

impl From<BitswapEvent> for BehaviourEvent {
    fn from(event: BitswapEvent) -> Self {
        BehaviourEvent::Bitswap(event)
    }
}

impl From<PingEvent> for BehaviourEvent {
    fn from(event: PingEvent) -> Self {
        BehaviourEvent::Ping(event)
    }
}

impl From<IdentifyEvent> for BehaviourEvent {
    fn from(event: IdentifyEvent) -> Self {
        BehaviourEvent::Identify(event)
    }
}

impl From<GossipsubEvent> for BehaviourEvent {
    fn from(event: GossipsubEvent) -> Self {
        BehaviourEvent::Gossipsub(event)
    }
}

impl From<autonat::Event> for BehaviourEvent {
    fn from(event: autonat::Event) -> Self {
        BehaviourEvent::Autonat(event)
    }
}

impl From<RelayEvent> for BehaviourEvent {
    fn from(event: RelayEvent) -> Self {
        BehaviourEvent::Relay(event)
    }
}

impl From<RelayClientEvent> for BehaviourEvent {
    fn from(event: RelayClientEvent) -> Self {
        BehaviourEvent::RelayClient(event)
    }
}

impl From<DcutrEvent> for BehaviourEvent {
    fn from(event: DcutrEvent) -> Self {
        BehaviourEvent::Dcutr(event)
    }
}

impl From<void::Void> for BehaviourEvent {
    fn from(event: void::Void) -> Self {
        BehaviourEvent::Void(event)
    }
}

/// Represents the result of a Kademlia query.
#[derive(Debug, Clone, PartialEq, Eq)]
pub enum KadResult {
    /// The query has been exhausted.
    Complete,
    /// The query successfully returns `GetClosestPeers` or `GetProviders` results.
    Peers(Vec<PeerId>),
    /// The query successfully returns a `GetRecord` result.
    Records(Vec<Record>),
    ///
    Record(Record),
}

#[derive(Serialize, Deserialize, Clone, Debug)]
pub struct RelayConfig {
    pub max_reservations: usize,
    pub max_reservations_per_peer: usize,
    pub reservation_duration: std::time::Duration,
    pub reservation_rate_limiters: Vec<RateLimit>,

    pub max_circuits: usize,
    pub max_circuits_per_peer: usize,
    pub max_circuit_duration: std::time::Duration,
    pub max_circuit_bytes: u64,
    pub circuit_src_rate_limiters: Vec<RateLimit>,
}

#[derive(Serialize, Deserialize, Clone, Debug)]
pub struct IdentifyConfiguration {
    pub protocol_version: String,
    pub agent_version: String,
    pub initial_delay: Duration,
    pub interval: Duration,
    pub push_update: bool,
    pub cache: usize,
}

impl Default for IdentifyConfiguration {
    fn default() -> Self {
        Self {
            protocol_version: "/ipfs/0.1.0".into(),
            agent_version: "rust-ipfs".into(),
            initial_delay: Duration::from_millis(200),
            interval: Duration::from_secs(5 * 60),
            push_update: true,
            cache: 100,
        }
    }
}

impl IdentifyConfiguration {
    pub fn into(self, publuc_key: libp2p::identity::PublicKey) -> IdentifyConfig {
        IdentifyConfig::new(self.protocol_version, publuc_key)
            .with_agent_version(self.agent_version)
            .with_initial_delay(self.initial_delay)
            .with_interval(self.interval)
            .with_push_listen_addr_updates(self.push_update)
            .with_cache_size(self.cache)
    }
}

impl From<RelayConfig> for libp2p::relay::Config {
    fn from(
        RelayConfig {
            max_reservations,
            max_reservations_per_peer,
            reservation_duration,
            max_circuits,
            max_circuits_per_peer,
            max_circuit_duration,
            max_circuit_bytes,
            ..
        }: RelayConfig,
    ) -> Self {
        // let reservation_rate_limiters = reservation_rate_limiters
        //     .iter()
        //     .map(|rate| match rate {
        //         RateLimit::PerPeer { limit, interval } => {
        //             libp2p::relay::
        //             GenericRateLimiter(GenericRateLimiterConfig {
        //                 limit: *limit,
        //                 interval: *interval,
        //             })
        //         }
        //         RateLimit::PerIp { limit, interval } => {
        //             new_per_ip(rate_limiter::GenericRateLimiterConfig {
        //                 limit: *limit,
        //                 interval: *interval,
        //             })
        //         }
        //     })
        //     .collect::<Vec<_>>();

        // let circuit_src_rate_limiters = circuit_src_rate_limiters
        //     .iter()
        //     .map(|rate| match rate {
        //         RateLimit::PerPeer { limit, interval } => {
        //             rate_limiter::new_per_peer(rate_limiter::GenericRateLimiterConfig {
        //                 limit: *limit,
        //                 interval: *interval,
        //             })
        //         }
        //         RateLimit::PerIp { limit, interval } => {
        //             rate_limiter::new_per_ip(rate_limiter::GenericRateLimiterConfig {
        //                 limit: *limit,
        //                 interval: *interval,
        //             })
        //         }
        //     })
        //     .collect::<Vec<_>>();

        libp2p::relay::Config {
            max_reservations,
            max_reservations_per_peer,
            reservation_duration,
            max_circuits,
            max_circuits_per_peer,
            max_circuit_duration,
            max_circuit_bytes,
            ..Default::default()
        }
    }
}

#[derive(Serialize, Deserialize, Clone, Debug)]
pub enum RateLimit {
    PerPeer {
        limit: NonZeroU32,
        interval: std::time::Duration,
    },
    PerIp {
        limit: NonZeroU32,
        interval: std::time::Duration,
    },
}

#[derive(Default, Clone, Debug)]
pub struct KadStoreConfig {
    pub memory: Option<MemoryStoreConfig>,
}
#[derive(Clone, Debug)]
pub struct KadConfig {
    pub protocol: Option<Vec<Cow<'static, [u8]>>>,
    pub disjoint_query_paths: bool,
    pub query_timeout: Duration,
    pub parallelism: Option<NonZeroUsize>,
    pub publication_interval: Option<Duration>,
    pub provider_record_ttl: Option<Duration>,
    pub insert_method: KadInserts,
    pub store_filter: KadStoreInserts,
}

#[derive(Clone, Debug, Default, Copy)]
pub enum KadInserts {
    #[default]
    Auto,
    Manual,
}

#[derive(Clone, Debug, Default, Copy)]
pub enum KadStoreInserts {
    #[default]
    Unfiltered,
    Filtered,
}

impl From<KadStoreInserts> for KademliaStoreInserts {
    fn from(value: KadStoreInserts) -> Self {
        match value {
            KadStoreInserts::Filtered => KademliaStoreInserts::FilterBoth,
            KadStoreInserts::Unfiltered => KademliaStoreInserts::Unfiltered,
        }
    }
}

impl From<KadInserts> for KademliaBucketInserts {
    fn from(value: KadInserts) -> Self {
        match value {
            KadInserts::Auto => KademliaBucketInserts::OnConnected,
            KadInserts::Manual => KademliaBucketInserts::Manual,
        }
    }
}

impl From<KadConfig> for KademliaConfig {
    fn from(config: KadConfig) -> Self {
        let mut kad_config = KademliaConfig::default();
        if let Some(protocol) = config.protocol {
            kad_config.set_protocol_names(protocol);
        }
        kad_config.disjoint_query_paths(config.disjoint_query_paths);
        kad_config.set_query_timeout(config.query_timeout);
        if let Some(p) = config.parallelism {
            kad_config.set_parallelism(p);
        }
        kad_config.set_publication_interval(config.publication_interval);
        kad_config.set_provider_record_ttl(config.provider_record_ttl);
        kad_config.set_kbucket_inserts(config.insert_method.into());
        kad_config.set_record_filtering(config.store_filter.into());
        kad_config
    }
}

impl Default for KadConfig {
    fn default() -> Self {
        Self {
            protocol: None,
            disjoint_query_paths: false,
            query_timeout: Duration::from_secs(120),
            parallelism: Some(2.try_into().unwrap()),
            provider_record_ttl: None,
            publication_interval: None,
            insert_method: Default::default(),
            store_filter: Default::default(),
        }
    }
}

#[derive(Debug, Clone, PartialEq, Eq)]
pub struct BitswapConfig {
    protocol: Vec<BitswapProtocol>,
    max_buf_size: Option<usize>,
    server: bool,
}

impl Default for BitswapConfig {
    fn default() -> Self {
        Self {
            protocol: vec![
                BitswapProtocol::ProtocolLegacy,
                BitswapProtocol::Protocol100,
                BitswapProtocol::Protocol110,
                BitswapProtocol::Protocol120,
            ],
            max_buf_size: None,
            server: true,
        }
    }
}

#[derive(Debug, Copy, Clone, PartialEq, Eq, Default, Hash, PartialOrd, Ord)]
pub enum BitswapProtocol {
    ProtocolLegacy,
    Protocol100,
    Protocol110,
    #[default]
    Protocol120,
}

impl From<BitswapProtocol> for ProtocolId {
    fn from(value: BitswapProtocol) -> Self {
        match value {
            BitswapProtocol::ProtocolLegacy => ProtocolId::Legacy,
            BitswapProtocol::Protocol100 => ProtocolId::Bitswap100,
            BitswapProtocol::Protocol110 => ProtocolId::Bitswap110,
            BitswapProtocol::Protocol120 => ProtocolId::Bitswap120,
        }
    }
}

impl From<BitswapConfig> for beetle_bitswap_next::Config {
    fn from(value: BitswapConfig) -> Self {
        beetle_bitswap_next::Config {
            client: Default::default(),
            server: value.server.then_some(Default::default()),
            protocol: beetle_bitswap_next::ProtocolConfig {
                protocol_ids: value.protocol.iter().map(|proto| (*proto).into()).collect(),
                max_transmit_size: value.max_buf_size.unwrap_or(1024 * 1024 * 2),
            },
            ..Default::default()
        }
    }
}

impl Behaviour {
    pub async fn new(
        keypair: &Keypair,
        options: SwarmOptions,
        repo: Repo,
        limits: ConnectionLimits,
    ) -> Result<(Self, Option<ClientTransport>), Error> {
        let peer_id = keypair.public().to_peer_id();

        info!("net: starting with peer id {}", peer_id);

        let mdns = if options.mdns {
            let config = MdnsConfig {
                enable_ipv6: options.mdns_ipv6,
                ..Default::default()
            };
            Mdns::new(config, peer_id).ok()
        } else {
            None
        }
        .into();

        let store = {
            //TODO: Make customizable
            //TODO: Use persistent store for kad
            let config = options.kad_store_config.memory.unwrap_or_default();

            MemoryStore::with_config(peer_id, config)
        };

        let kad_config = match options
            .kad_config
            .clone()
            .unwrap_or(Either::Left(KadConfig::default()))
        {
            Either::Left(kad) => kad.into(),
            Either::Right(kad) => kad,
        };

        let mut kademlia = Toggle::from(
            (!options.disable_kad).then_some(Kademlia::with_config(peer_id, store, kad_config)),
        );

        if let Some(kad) = kademlia.as_mut() {
            for mut addr in options.bootstrap.clone() {
                let Some(peer_id) = addr.extract_peer_id() else {
                    continue;
                };
                kad.add_address(&peer_id, addr);
            }
        }

        let autonat = autonat::Behaviour::new(peer_id, Default::default());
        let bitswap = (!options.disable_bitswap)
            .then_some(Bitswap::new(peer_id, repo, Default::default()).await)
            .into();

        let keepalive = options.keep_alive.then(KeepAliveBehaviour::default).into();

        let ping = Ping::new(options.ping_config.unwrap_or_default());

        let identify = Identify::new(
            options
                .identify_config
                .unwrap_or_default()
                .into(keypair.public()),
        );

        let pubsub = {
            let pubsub_config = options.pubsub_config.unwrap_or_default();
            let mut builder = libp2p::gossipsub::ConfigBuilder::default();

            if let Some(protocol) = pubsub_config.custom_protocol_id {
                builder.protocol_id(protocol, libp2p::gossipsub::Version::V1_1);
            }

            builder.max_transmit_size(pubsub_config.max_transmit_size);

            if pubsub_config.floodsub_compat {
                builder.support_floodsub();
            }

            builder.validation_mode(pubsub_config.validate.into());

            let config = builder.build().map_err(|e| anyhow::anyhow!("{}", e))?;

            let gossipsub = libp2p::gossipsub::Behaviour::new(
                libp2p::gossipsub::MessageAuthenticity::Signed(keypair.clone()),
                config,
            )
            .map_err(|e| anyhow::anyhow!("{}", e))?;

            GossipsubStream::from(gossipsub)
        };

        // Maybe have this enable in conjunction with RelayClient?
        let dcutr = Toggle::from(options.dcutr.then_some(Dcutr::new(peer_id)));
        let relay_config = options
            .relay_server_config
            .map(|rc| rc.into())
            .unwrap_or_default();

        let relay = Toggle::from(
            options
                .relay_server
                .then(|| Relay::new(peer_id, relay_config)),
        );

        let upnp = Toggle::from(
            options
                .portmapping
                .then_some(libp2p_nat::Behaviour::new().await?),
        );

        let (transport, relay_client) = match options.relay {
            true => {
                let (transport, client) = client::new(peer_id);
                (Some(transport), Some(client).into())
            }
            false => (None, None.into()),
        };

        let mut peerbook = peerbook::Behaviour::default();
        peerbook.set_connection_limit(limits);

        let addressbook =
            addressbook::Behaviour::with_config(options.addrbook_config.unwrap_or_default());

        Ok((
            Behaviour {
                mdns,
                kademlia,
                bitswap,
                keepalive,
                ping,
                identify,
                autonat,
                pubsub,
                dcutr,
                relay,
                relay_client,
                upnp,
                peerbook,
                addressbook,
            },
            transport,
        ))
    }

    pub fn add_peer(&mut self, peer: PeerId, addr: Multiaddr) {
        if !self.addressbook.contains(&peer, &addr) {
            self.addressbook.add_address(peer, addr);
        }
<<<<<<< HEAD
        self.pubsub.add_explicit_peer(&peer);
        self.peerbook.add(peer);
        if let Some(bitswap) = self.bitswap.as_ref() {
            let client = bitswap.client().clone();
            let server = bitswap.server().cloned();
            tokio::spawn(async move {
                client.peer_connected(&peer).await;
                if let Some(server) = server {
                    server.peer_connected(&peer).await;
                }
            });
        }
=======

        // self.pubsub.add_explicit_peer(&peer);
        // self.bitswap.connect(peer);
>>>>>>> e5638814
    }

    pub fn remove_peer(&mut self, peer: &PeerId) {
        self.addressbook.remove_peer(peer);
        self.pubsub.remove_explicit_peer(peer);
        if let Some(kad) = self.kademlia.as_mut() {
            kad.remove_peer(peer);
        }
    }

    #[allow(deprecated)]
    pub fn addrs(&mut self) -> Vec<(PeerId, Vec<Multiaddr>)> {
        let mut addrs = Vec::new();
        let list = self.peerbook.peers().copied().collect::<Vec<_>>();
        for peer_id in list {
            let peer_addrs = self.addresses_of_peer(&peer_id);
            addrs.push((peer_id, peer_addrs));
        }
        addrs
    }

    pub fn stop_providing_block(&mut self, cid: &Cid) {
        info!("Finished providing block {}", cid.to_string());
        let key = cid.hash().to_bytes();
        if let Some(kad) = self.kademlia.as_mut() {
            kad.stop_providing(&key.into());
        }
    }

    pub fn supported_protocols(&self) -> Vec<String> {
        self.peerbook.protocols().collect::<Vec<_>>()
    }

    pub fn notify_new_blocks(&self, blocks: Vec<crate::Block>) {
        if let Some(bitswap) = self.bitswap.as_ref() {
            let client = bitswap.client().clone();
            tokio::task::spawn(async move {
                let blocks = blocks
                    .iter()
                    .map(|block| beetle_bitswap_next::Block {
                        cid: *block.cid(),
                        data: Bytes::copy_from_slice(block.data()),
                    })
                    .collect::<Vec<_>>();
                if let Err(err) = client.notify_new_blocks(&blocks).await {
                    warn!("failed to notify bitswap about blocks: {:?}", err);
                }
            });
        }
    }

    pub fn pubsub(&mut self) -> &mut GossipsubStream {
        &mut self.pubsub
    }

    pub fn bitswap(&mut self) -> Option<&mut Bitswap<Repo>> {
        self.bitswap.as_mut()
    }
}

/// Create a IPFS behaviour with the IPFS bootstrap nodes.
pub async fn build_behaviour(
    keypair: &Keypair,
    options: SwarmOptions,
    repo: Repo,
    limits: ConnectionLimits,
) -> Result<(Behaviour, Option<ClientTransport>), Error> {
    Behaviour::new(keypair, options, repo, limits).await
}<|MERGE_RESOLUTION|>--- conflicted
+++ resolved
@@ -7,12 +7,9 @@
 use serde::{Deserialize, Serialize};
 
 use crate::error::Error;
-<<<<<<< HEAD
-use crate::p2p::{MultiaddrWithPeerId, SwarmOptions};
+
+use crate::p2p::{MultiaddrExt, SwarmOptions};
 use crate::repo::Repo;
-=======
-use crate::p2p::{MultiaddrExt, SwarmOptions};
->>>>>>> e5638814
 
 // use cid::Cid;
 use beetle_bitswap_next::{Bitswap, BitswapEvent, ProtocolId};
@@ -570,32 +567,21 @@
         if !self.addressbook.contains(&peer, &addr) {
             self.addressbook.add_address(peer, addr);
         }
-<<<<<<< HEAD
-        self.pubsub.add_explicit_peer(&peer);
-        self.peerbook.add(peer);
-        if let Some(bitswap) = self.bitswap.as_ref() {
-            let client = bitswap.client().clone();
-            let server = bitswap.server().cloned();
-            tokio::spawn(async move {
-                client.peer_connected(&peer).await;
-                if let Some(server) = server {
-                    server.peer_connected(&peer).await;
-                }
-            });
-        }
-=======
-
-        // self.pubsub.add_explicit_peer(&peer);
-        // self.bitswap.connect(peer);
->>>>>>> e5638814
+
+        // if let Some(bitswap) = self.bitswap.as_ref() {
+        //     let client = bitswap.client().clone();
+        //     let server = bitswap.server().cloned();
+        //     tokio::spawn(async move {
+        //         client.peer_connected(&peer).await;
+        //         if let Some(server) = server {
+        //             server.peer_connected(&peer).await;
+        //         }
+        //     });
+        // }
     }
 
     pub fn remove_peer(&mut self, peer: &PeerId) {
         self.addressbook.remove_peer(peer);
-        self.pubsub.remove_explicit_peer(peer);
-        if let Some(kad) = self.kademlia.as_mut() {
-            kad.remove_peer(peer);
-        }
     }
 
     #[allow(deprecated)]
