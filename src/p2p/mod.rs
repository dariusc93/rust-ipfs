//! P2P handling for IPFS nodes.
mod stream;

use std::convert::TryInto;
use std::num::{NonZeroU8, NonZeroUsize};

use crate::error::Error;
use crate::repo::Repo;
use crate::{IpfsOptions, RepoTypes};

use either::Either;
use libp2p::gossipsub::ValidationMode;
use libp2p::identify::Info as IdentifyInfo;
use libp2p::identity::{Keypair, PublicKey};
use libp2p::kad::KademliaConfig;
use libp2p::ping::Config as PingConfig;
use libp2p::Swarm;
use libp2p::{Multiaddr, PeerId};
use tracing::Span;

pub(crate) mod addr;
pub(crate) mod peerbook;

mod behaviour;
pub use self::behaviour::BehaviourEvent;
pub use self::behaviour::IdentifyConfiguration;
pub use self::behaviour::{KadConfig, KadInserts, KadStoreConfig};
pub use self::behaviour::{RateLimit, RelayConfig};
pub use self::peerbook::ConnectionLimits;
pub use self::stream::ProviderStream;
pub use self::stream::RecordStream;
pub use self::transport::TransportConfig;
pub(crate) mod gossipsub;
mod swarm;
mod transport;

pub use addr::{MultiaddrWithPeerId, MultiaddrWithoutPeerId};
pub use {behaviour::KadResult, swarm::Connection};

/// Type alias for [`libp2p::Swarm`] running the [`behaviour::Behaviour`] with the given [`IpfsTypes`].
pub type TSwarm<TRepoTypes> = Swarm<behaviour::Behaviour<TRepoTypes>>;

/// Abstraction of IdentifyInfo but includes PeerId
#[derive(Clone, Debug, Eq)]
pub struct PeerInfo {
    /// The peer id of the user
    pub peer_id: PeerId,

    /// The public key of the local peer.
    pub public_key: PublicKey,

    /// Application-specific version of the protocol family used by the peer,
    /// e.g. `ipfs/1.0.0` or `polkadot/1.0.0`.
    pub protocol_version: String,

    /// Name and version of the peer, similar to the `User-Agent` header in
    /// the HTTP protocol.
    pub agent_version: String,

    /// The addresses that the peer is listening on.
    pub listen_addrs: Vec<Multiaddr>,

    /// The list of protocols supported by the peer, e.g. `/ipfs/ping/1.0.0`.
    pub protocols: Vec<String>,

    /// Address observed by or for the remote.
    pub observed_addr: Option<Multiaddr>,
}

impl core::hash::Hash for PeerInfo {
    fn hash<H: std::hash::Hasher>(&self, state: &mut H) {
        self.peer_id.hash(state);
        self.public_key.hash(state);
    }
}

impl PartialEq for PeerInfo {
    fn eq(&self, other: &Self) -> bool {
        self.peer_id == other.peer_id && self.public_key == other.public_key
    }
}

impl From<IdentifyInfo> for PeerInfo {
    fn from(info: IdentifyInfo) -> Self {
        let IdentifyInfo {
            public_key,
            protocol_version,
            agent_version,
            listen_addrs,
            protocols,
            observed_addr,
        } = info;
        let peer_id = public_key.clone().into();
        let observed_addr = Some(observed_addr);
        Self {
            peer_id,
            public_key,
            protocol_version,
            agent_version,
            listen_addrs,
            protocols,
            observed_addr,
        }
    }
}

/// Defines the configuration for an IPFS swarm.
pub struct SwarmOptions {
    /// The keypair for the PKI based identity of the local node.
    pub keypair: Keypair,
    /// The peer address of the local node created from the keypair.
    pub peer_id: PeerId,
    /// The peers to connect to on startup.
    pub bootstrap: Vec<Multiaddr>,
    /// Enables mdns for peer discovery and announcement when true.
    pub mdns: bool,
    /// enables ipv6 for mdns
    pub mdns_ipv6: bool,
    /// Relay Server
    pub relay_server: bool,
    /// Relay Server Configuration
    pub relay_server_config: Option<RelayConfig>,
    /// Kademlia Configuration
    pub kad_config: Option<Either<KadConfig, KademliaConfig>>,
    /// Ping Configuration
    pub ping_config: Option<PingConfig>,
    /// identify configuration
    pub identify_config: Option<IdentifyConfiguration>,
    /// Kad store config
    /// Note: Only supports MemoryStoreConfig at this time
    pub kad_store_config: Option<KadStoreConfig>,
    /// Pubsub configuration,
    pub pubsub_config: Option<PubsubConfig>,
    /// UPnP/PortMapping
    pub portmapping: bool,
    /// Keep alive
    pub keep_alive: bool,
    /// Relay client
    pub relay: bool,
    /// Enables dcutr
    pub dcutr: bool,
}

impl From<&IpfsOptions> for SwarmOptions {
    fn from(options: &IpfsOptions) -> Self {
        let keypair = options.keypair.clone();
        let peer_id = keypair.public().to_peer_id();
        let bootstrap = options.bootstrap.clone();
        let mdns = options.mdns;
        let mdns_ipv6 = options.mdns_ipv6;
        let dcutr = options.dcutr;
        let relay_server = options.relay_server;
        let relay_server_config = options.relay_server_config.clone();
        let relay = options.relay;
        let kad_config = options.kad_configuration.clone();
        let ping_config = options.ping_configuration.clone();
        let kad_store_config = options.kad_store_config.clone();

        let keep_alive = options.keep_alive;
        let identify_config = options.identify_configuration.clone();
        let portmapping = options.port_mapping;
        let pubsub_config = options.pubsub_config.clone();

        SwarmOptions {
            keypair,
            peer_id,
            bootstrap,
            mdns,
            mdns_ipv6,
            relay_server,
            relay_server_config,
            relay,
            dcutr,
            kad_config,
            kad_store_config,
            ping_config,
            keep_alive,
            identify_config,
            portmapping,
            pubsub_config,
        }
    }
}

#[derive(Debug, Clone, PartialEq, Eq)]
pub struct PubsubConfig {
    /// Custom protocol name
    pub custom_protocol_id: Option<String>,

    /// Max size that can be transmitted over gossipsub
    pub max_transmit_size: usize,

    /// Floodsub compatibility
    pub floodsub_compat: bool,

    /// Validation
    pub validate: PubsubValidation,
}

#[derive(Debug, Copy, Clone, PartialEq, Eq, PartialOrd, Ord)]
pub enum PubsubValidation {
    /// See [`ValidationMode::Strict`]
    Strict,

    /// See [`ValidationMode::Permissive`]
    Permissive,

    /// See [`ValidationMode::Anonymous`]
    Anonymous,

    /// See [`ValidationMode::None`]
    Relaxed,
}

impl From<PubsubValidation> for ValidationMode {
    fn from(validation: PubsubValidation) -> Self {
        match validation {
            PubsubValidation::Strict => ValidationMode::Strict,
            PubsubValidation::Permissive => ValidationMode::Permissive,
            PubsubValidation::Anonymous => ValidationMode::Anonymous,
            PubsubValidation::Relaxed => ValidationMode::None,
        }
    }
}

impl Default for PubsubConfig {
    fn default() -> Self {
        Self {
            custom_protocol_id: None,
            max_transmit_size: 2 * 1024 * 1024,
            validate: PubsubValidation::Strict,
            floodsub_compat: false,
        }
    }
}

#[derive(Clone)]
pub struct SwarmConfig {
    pub connection: ConnectionLimits,
    pub dial_concurrency_factor: NonZeroU8,
    pub notify_handler_buffer_size: NonZeroUsize,
    pub connection_event_buffer_size: usize,
    pub max_inbound_stream: usize,
}

impl Default for SwarmConfig {
    fn default() -> Self {
        Self {
            connection: ConnectionLimits::default(),
            dial_concurrency_factor: 8.try_into().expect("8 > 0"),
            notify_handler_buffer_size: 256.try_into().expect("256 > 0"),
            connection_event_buffer_size: 256,
            max_inbound_stream: 128,
        }
    }
}

/// Creates a new IPFS swarm.
pub async fn create_swarm<TRepoTypes: RepoTypes>(
    options: SwarmOptions,
    swarm_config: SwarmConfig,
    transport_config: TransportConfig,
    repo: Repo<TRepoTypes>,
    span: Span,
) -> Result<TSwarm<TRepoTypes>, Error> {
    let peer_id = options.peer_id;

    let keypair = options.keypair.clone();

    // Create a Kademlia behaviour
<<<<<<< HEAD
    let (behaviour, relay_transport) = behaviour::build_behaviour(options, repo).await?;
=======
    let (behaviour, relay_transport) =
        behaviour::build_behaviour(options, swarm_config.connection).await?;
>>>>>>> 7eaaa6b5

    // Set up an encrypted TCP transport over the Yamux and Mplex protocol. If relay transport is supplied, that will be apart
    let transport = transport::build_transport(keypair, relay_transport, transport_config)?;

    // Create a Swarm
    let swarm = libp2p::swarm::SwarmBuilder::with_executor(
        transport,
        behaviour,
        peer_id,
        SpannedExecutor(span),
    )
    .notify_handler_buffer_size(swarm_config.notify_handler_buffer_size)
    .per_connection_event_buffer_size(swarm_config.connection_event_buffer_size)
    .dial_concurrency_factor(swarm_config.dial_concurrency_factor)
    .max_negotiating_inbound_streams(swarm_config.max_inbound_stream)
    .build();

    Ok(swarm)
}

struct SpannedExecutor(Span);

impl libp2p::swarm::Executor for SpannedExecutor {
    fn exec(
        &self,
        future: std::pin::Pin<Box<dyn std::future::Future<Output = ()> + 'static + Send>>,
    ) {
        use tracing_futures::Instrument;
        tokio::task::spawn(future.instrument(self.0.clone()));
    }
}<|MERGE_RESOLUTION|>--- conflicted
+++ resolved
@@ -6,7 +6,7 @@
 
 use crate::error::Error;
 use crate::repo::Repo;
-use crate::{IpfsOptions, RepoTypes};
+use crate::{IpfsOptions};
 
 use either::Either;
 use libp2p::gossipsub::ValidationMode;
@@ -38,7 +38,7 @@
 pub use {behaviour::KadResult, swarm::Connection};
 
 /// Type alias for [`libp2p::Swarm`] running the [`behaviour::Behaviour`] with the given [`IpfsTypes`].
-pub type TSwarm<TRepoTypes> = Swarm<behaviour::Behaviour<TRepoTypes>>;
+pub type TSwarm = Swarm<behaviour::Behaviour>;
 
 /// Abstraction of IdentifyInfo but includes PeerId
 #[derive(Clone, Debug, Eq)]
@@ -256,24 +256,19 @@
 }
 
 /// Creates a new IPFS swarm.
-pub async fn create_swarm<TRepoTypes: RepoTypes>(
+pub async fn create_swarm(
     options: SwarmOptions,
     swarm_config: SwarmConfig,
     transport_config: TransportConfig,
-    repo: Repo<TRepoTypes>,
+    repo: Repo,
     span: Span,
-) -> Result<TSwarm<TRepoTypes>, Error> {
+) -> Result<TSwarm, Error> {
     let peer_id = options.peer_id;
 
     let keypair = options.keypair.clone();
 
-    // Create a Kademlia behaviour
-<<<<<<< HEAD
-    let (behaviour, relay_transport) = behaviour::build_behaviour(options, repo).await?;
-=======
     let (behaviour, relay_transport) =
-        behaviour::build_behaviour(options, swarm_config.connection).await?;
->>>>>>> 7eaaa6b5
+        behaviour::build_behaviour(options, repo, swarm_config.connection).await?;
 
     // Set up an encrypted TCP transport over the Yamux and Mplex protocol. If relay transport is supplied, that will be apart
     let transport = transport::build_transport(keypair, relay_transport, transport_config)?;
