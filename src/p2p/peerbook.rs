/// PeerBook with connection limits based on https://github.com/libp2p/rust-libp2p/pull/3386
use core::task::{Context, Poll};
use futures::channel::oneshot;
use futures::StreamExt;
use libp2p::core::{ConnectedPoint, Endpoint, Multiaddr};
use libp2p::swarm::derive_prelude::ConnectionEstablished;
use libp2p::swarm::dial_opts::DialOpts;
use libp2p::swarm::{
    self, dummy::ConnectionHandler as DummyConnectionHandler, NetworkBehaviour, PollParameters,
};
use libp2p::swarm::{
    ConnectionClosed, ConnectionDenied, ConnectionId, ConnectionLimit, DialFailure, FromSwarm,
    NetworkBehaviourAction, THandler, THandlerInEvent,
};
use libp2p::PeerId;
use std::collections::hash_map::Entry;
use std::time::{Duration, Instant};
use tracing::log;
use wasm_timer::Interval;

use std::collections::{HashMap, HashSet, VecDeque};

use super::PeerInfo;

#[derive(Debug, Clone, Copy, Default)]
pub struct ConnectionLimits {
    max_pending_incoming: Option<u32>,
    max_pending_outgoing: Option<u32>,
    max_established_incoming: Option<u32>,
    max_established_outgoing: Option<u32>,
    max_established_per_peer: Option<u32>,
    max_established_total: Option<u32>,
}

impl ConnectionLimits {
    pub fn max_pending_incoming(&self) -> Option<u32> {
        self.max_pending_incoming
    }

    pub fn max_pending_outgoing(&self) -> Option<u32> {
        self.max_pending_outgoing
    }

    pub fn max_established_incoming(&self) -> Option<u32> {
        self.max_established_incoming
    }

    pub fn max_established_outgoing(&self) -> Option<u32> {
        self.max_established_outgoing
    }

    pub fn max_established(&self) -> Option<u32> {
        self.max_established_total
    }

    pub fn max_established_per_peer(&self) -> Option<u32> {
        self.max_established_per_peer
    }
}

impl ConnectionLimits {
    pub fn set_max_pending_incoming(&mut self, limit: Option<u32>) {
        self.max_pending_incoming = limit;
    }

    pub fn set_max_pending_outgoing(&mut self, limit: Option<u32>) {
        self.max_pending_outgoing = limit;
    }

    pub fn set_max_established_incoming(&mut self, limit: Option<u32>) {
        self.max_established_incoming = limit;
    }

    pub fn set_max_established_outgoing(&mut self, limit: Option<u32>) {
        self.max_established_outgoing = limit;
    }

    pub fn set_max_established(&mut self, limit: Option<u32>) {
        self.max_established_total = limit;
    }

    pub fn set_max_established_per_peer(&mut self, limit: Option<u32>) {
        self.max_established_per_peer = limit;
    }
}

impl ConnectionLimits {
    pub fn with_max_pending_incoming(mut self, limit: Option<u32>) -> Self {
        self.max_pending_incoming = limit;
        self
    }

    pub fn with_max_pending_outgoing(mut self, limit: Option<u32>) -> Self {
        self.max_pending_outgoing = limit;
        self
    }

    pub fn with_max_established_incoming(mut self, limit: Option<u32>) -> Self {
        self.max_established_incoming = limit;
        self
    }

    pub fn with_max_established_outgoing(mut self, limit: Option<u32>) -> Self {
        self.max_established_outgoing = limit;
        self
    }

    pub fn with_max_established(mut self, limit: Option<u32>) -> Self {
        self.max_established_total = limit;
        self
    }

    pub fn with_max_established_per_peer(mut self, limit: Option<u32>) -> Self {
        self.max_established_per_peer = limit;
        self
    }
}

#[derive(Debug)]
#[allow(clippy::type_complexity)]
pub struct Behaviour {
    limits: ConnectionLimits,

    events: VecDeque<
        swarm::NetworkBehaviourAction<<Self as NetworkBehaviour>::OutEvent, THandlerInEvent<Self>>,
    >,
    cleanup_interval: Interval,

    pending_connections: HashMap<ConnectionId, oneshot::Sender<anyhow::Result<()>>>,

    pending_identify_timer: HashMap<PeerId, (Interval, Instant)>,

    pending_identify: HashMap<PeerId, oneshot::Sender<anyhow::Result<()>>>,

    peer_info: HashMap<PeerId, PeerInfo>,
    peer_rtt: HashMap<PeerId, [Duration; 3]>,
    peer_connections: HashMap<PeerId, Vec<(ConnectionId, Multiaddr)>>,

    whitelist: HashSet<PeerId>,

    protocols: Vec<Vec<u8>>,

    // For connection limits (took from libp2p pr)
    pending_inbound_connections: HashSet<ConnectionId>,
    pending_outbound_connections: HashSet<ConnectionId>,
    established_inbound_connections: HashSet<ConnectionId>,
    established_outbound_connections: HashSet<ConnectionId>,
    established_per_peer: HashMap<PeerId, HashSet<ConnectionId>>,
}

impl Default for Behaviour {
    fn default() -> Self {
        Self {
            limits: Default::default(),
            events: Default::default(),
            cleanup_interval: Interval::new_at(
                std::time::Instant::now() + Duration::from_secs(60),
                Duration::from_secs(60),
            ),
            pending_connections: Default::default(),
            pending_identify_timer: Default::default(),
            pending_identify: Default::default(),
            peer_info: Default::default(),
            peer_rtt: Default::default(),
            peer_connections: Default::default(),
            whitelist: Default::default(),
            protocols: Default::default(),
            pending_inbound_connections: Default::default(),
            pending_outbound_connections: Default::default(),
            established_inbound_connections: Default::default(),
            established_outbound_connections: Default::default(),
            established_per_peer: Default::default(),
        }
    }
}

impl Behaviour {
    pub fn connect(&mut self, opt: impl Into<DialOpts>) -> oneshot::Receiver<anyhow::Result<()>> {
        let opts: DialOpts = opt.into();
        let (tx, rx) = oneshot::channel();
        let id = opts.connection_id();
        self.events.push_back(NetworkBehaviourAction::Dial { opts });
        self.pending_connections.insert(id, tx);
        rx
    }

    pub fn protocols(&self) -> impl Iterator<Item = String> + '_ {
        self.protocols
            .iter()
            .map(|protocol| String::from_utf8_lossy(protocol).into_owned())
    }

    pub fn set_connection_limit(&mut self, limit: ConnectionLimits) {
        self.limits = limit;
    }

    pub fn add(&mut self, peer_id: PeerId) {
        self.whitelist.insert(peer_id);
    }

    pub fn remove(&mut self, peer_id: PeerId) {
        self.whitelist.remove(&peer_id);
    }

    pub fn inject_peer_info<I: Into<PeerInfo>>(&mut self, info: I) {
        let info: PeerInfo = info.into();
        let peer_id = info.peer_id;
        self.peer_info.insert(info.peer_id, info);
        if let Some(ch) = self.pending_identify.remove(&peer_id) {
            let _ = ch.send(Ok(()));
            if let Some((_, instant)) = self.pending_identify_timer.remove(&peer_id) {
                let elapse = instant.elapsed();
                log::debug!("Took {:?} to obtain identify for {peer_id}", elapse);
            }
        }
    }

    pub fn peers(&self) -> impl Iterator<Item = &PeerId> {
        self.peer_info.keys()
    }

    pub fn set_peer_rtt(&mut self, peer_id: PeerId, rtt: Duration) {
        if self.peer_info.contains_key(&peer_id) {
            self.peer_rtt
                .entry(peer_id)
                .and_modify(|r| {
                    r.rotate_left(1);
                    r[2] = rtt;
                })
                .or_insert([Duration::from_millis(0), Duration::from_millis(0), rtt]);
        }
    }

    pub fn get_peet_rtt(&self, peer_id: PeerId) -> Option<[Duration; 3]> {
        self.peer_rtt.get(&peer_id).copied()
    }

    pub fn get_peet_latest_rtt(&self, peer_id: PeerId) -> Option<Duration> {
        self.get_peet_rtt(peer_id).map(|rtt| rtt[2])
    }

    pub fn get_peer_info(&self, peer_id: PeerId) -> Option<&PeerInfo> {
        self.peer_info.get(&peer_id)
    }

    pub fn remove_peer_info(&mut self, peer_id: PeerId) {
        self.peer_info.remove(&peer_id);
<<<<<<< HEAD
    }

    pub fn peer_connections(&self, peer_id: PeerId) -> Option<Vec<Multiaddr>> {
        self.peer_connections
            .get(&peer_id)
            .map(|list| list.iter().map(|(_, addr)| addr).cloned().collect())
=======
>>>>>>> 6da4641b
    }

    fn check_limit(&mut self, limit: Option<u32>, current: usize) -> Result<(), ConnectionDenied> {
        let limit = limit.unwrap_or(u32::MAX);
        let current = current as u32;

        if current >= limit {
            return Err(ConnectionDenied::new(ConnectionLimit { limit, current }));
        }

        Ok(())
    }
}

impl NetworkBehaviour for Behaviour {
    type ConnectionHandler = DummyConnectionHandler;
    type OutEvent = void::Void;

    fn handle_pending_inbound_connection(
        &mut self,
        connection_id: ConnectionId,
        _: &Multiaddr,
        _: &Multiaddr,
    ) -> Result<(), ConnectionDenied> {
        self.check_limit(
            self.limits.max_pending_incoming,
            self.pending_inbound_connections.len(),
        )?;

        self.pending_inbound_connections.insert(connection_id);

        Ok(())
    }

    fn handle_pending_outbound_connection(
        &mut self,
        connection_id: ConnectionId,
        peer_id: Option<PeerId>,
        _: &[Multiaddr],
        _: Endpoint,
    ) -> Result<Vec<Multiaddr>, ConnectionDenied> {
        let mut is_whitelisted = false;

        if let Some(peer_id) = peer_id {
            is_whitelisted = self.whitelist.contains(&peer_id);
        }

        if !is_whitelisted {
            self.check_limit(
                self.limits.max_pending_outgoing,
                self.pending_outbound_connections.len(),
            )?;
        }

        self.pending_outbound_connections.insert(connection_id);

        Ok(vec![])
    }

    fn handle_established_inbound_connection(
        &mut self,
        connection_id: ConnectionId,
        peer_id: PeerId,
        _: &Multiaddr,
        _: &Multiaddr,
    ) -> Result<THandler<Self>, ConnectionDenied> {
        self.pending_inbound_connections.remove(&connection_id);

        if !self.whitelist.contains(&peer_id) {
            self.check_limit(
                self.limits.max_established_incoming,
                self.established_inbound_connections.len(),
            )?;
            self.check_limit(
                self.limits.max_established_per_peer,
                self.established_per_peer
                    .get(&peer_id)
                    .map(|connections| connections.len())
                    .unwrap_or(0),
            )?;
            self.check_limit(
                self.limits.max_established_total,
                self.established_inbound_connections.len()
                    + self.established_outbound_connections.len(),
            )?;
        }

        self.established_inbound_connections.insert(connection_id);
        self.established_per_peer
            .entry(peer_id)
            .or_default()
            .insert(connection_id);

        Ok(DummyConnectionHandler)
    }

    fn handle_established_outbound_connection(
        &mut self,
        connection_id: ConnectionId,
        peer_id: PeerId,
        _: &Multiaddr,
        _: Endpoint,
    ) -> Result<THandler<Self>, ConnectionDenied> {
        self.pending_outbound_connections.remove(&connection_id);

        if !self.whitelist.contains(&peer_id) {
            self.check_limit(
                self.limits.max_established_outgoing,
                self.established_outbound_connections.len(),
            )?;
            self.check_limit(
                self.limits.max_established_per_peer,
                self.established_per_peer
                    .get(&peer_id)
                    .map(|connections| connections.len())
                    .unwrap_or(0),
            )?;
            self.check_limit(
                self.limits.max_established_total,
                self.established_inbound_connections.len()
                    + self.established_outbound_connections.len(),
            )?;
        }

        self.established_outbound_connections.insert(connection_id);
        self.established_per_peer
            .entry(peer_id)
            .or_default()
            .insert(connection_id);

        Ok(DummyConnectionHandler)
    }

    fn on_connection_handler_event(
        &mut self,
        _: libp2p::PeerId,
        _: swarm::ConnectionId,
        _: swarm::THandlerOutEvent<Self>,
    ) {
    }

    #[allow(clippy::single_match)]
    fn on_swarm_event(&mut self, event: FromSwarm<Self::ConnectionHandler>) {
        match event {
            FromSwarm::ConnectionEstablished(ConnectionEstablished {
                peer_id,
                connection_id,
                endpoint,
                ..
            }) => {
                if let Some(ch) = self.pending_connections.remove(&connection_id) {
                    if self.get_peer_info(peer_id).is_none() {
                        self.pending_identify.insert(peer_id, ch);
                        self.pending_identify_timer.insert(
                            peer_id,
                            (
                                Interval::new_at(
                                    std::time::Instant::now() + Duration::from_secs(5),
                                    Duration::from_secs(5),
                                ),
                                Instant::now(),
                            ),
                        );
                    } else {
                        let _ = ch.send(Ok(()));
                    }
                }
                let multiaddr = match endpoint {
                    ConnectedPoint::Dialer { address, .. } => address.clone(),
                    ConnectedPoint::Listener { send_back_addr, .. } => send_back_addr.clone(),
                };

                self.peer_connections
                    .entry(peer_id)
                    .or_default()
                    .push((connection_id, multiaddr));
            }
            FromSwarm::DialFailure(DialFailure {
                error,
                connection_id,
                ..
            }) => {
                if let Some(ch) = self.pending_connections.remove(&connection_id) {
                    let _ = ch.send(Err(anyhow::anyhow!("{error}")));
                }
            }
            FromSwarm::ConnectionClosed(ConnectionClosed {
                peer_id,
                connection_id,
                ..
            }) => {
                self.established_inbound_connections.remove(&connection_id);
                self.established_outbound_connections.remove(&connection_id);
                if let Entry::Occupied(mut entry) = self.peer_connections.entry(peer_id) {
                    let list = entry.get_mut();
                    if let Some(index) = list.iter().position(|(id, _)| connection_id.eq(id)) {
                        list.swap_remove(index);
                    }
                    if list.is_empty() {
                        entry.remove();
                    }
                }
                if let Entry::Occupied(mut entry) = self.established_per_peer.entry(peer_id) {
                    entry.get_mut().remove(&connection_id);
                    if entry.get().is_empty() {
                        entry.remove();
                    }
                }
                if let Some(ch) = self.pending_connections.remove(&connection_id) {
                    let _ = ch.send(Ok(()));
                }
            }
            _ => {}
        }
    }

    fn poll(
        &mut self,
        cx: &mut Context,
        params: &mut impl PollParameters,
    ) -> Poll<swarm::NetworkBehaviourAction<Self::OutEvent, THandlerInEvent<Self>>> {
        let supported_protocols = params.supported_protocols();
        if supported_protocols.len() != self.protocols.len() {
            self.protocols = supported_protocols.collect();
        }

        if let Some(event) = self.events.pop_front() {
            return Poll::Ready(event);
        }

        let mut removal = vec![];
        for (peer_id, (timer, _)) in self.pending_identify_timer.iter_mut() {
            match timer.poll_next_unpin(cx) {
                Poll::Ready(Some(_)) => {
                    removal.push(*peer_id);
                    continue;
                }
                Poll::Ready(None) => {
                    log::error!("timer for {} was not available", peer_id);
                    removal.push(*peer_id);
                    continue;
                }
                Poll::Pending => continue,
            }
        }

        for peer_id in removal.iter() {
            if let Some(ch) = self.pending_identify.remove(peer_id) {
                let _ = ch.send(Ok(()));
            }
            if let Some((_, instant)) = self.pending_identify_timer.remove(peer_id) {
                let elapse = instant.elapsed();
                log::debug!("Took {:?} to complete", elapse);
            }
        }

        // Used to cleanup any info that may be left behind after a peer is no longer connected while giving time to all
        // Note: If a peer is whitelisted, this will retain the info as a cache, although this may change in the future
        //
        while let Poll::Ready(Some(_)) = self.cleanup_interval.poll_next_unpin(cx) {
            let list = self.peer_info.keys().copied().collect::<Vec<_>>();
            for peer_id in list {
                if !self.established_per_peer.contains_key(&peer_id)
                    && !self.whitelist.contains(&peer_id)
                {
                    self.peer_info.remove(&peer_id);
                    self.peer_rtt.remove(&peer_id);
                }
            }
        }

        Poll::Pending
    }
}

#[cfg(test)]
mod test {
    use super::Behaviour as PeerBook;
    use crate::p2p::{peerbook::ConnectionLimits, transport::build_transport};
    use futures::StreamExt;
    use libp2p::{
        identify::{self, Config},
        identity::Keypair,
        swarm::{
            behaviour::toggle::Toggle, keep_alive, NetworkBehaviour, SwarmBuilder, SwarmEvent,
        },
        Multiaddr, PeerId, Swarm,
    };

    #[derive(NetworkBehaviour)]
    struct Behaviour {
        peerbook: PeerBook,
        identify: Toggle<identify::Behaviour>,
        keep_alive: keep_alive::Behaviour,
    }

    //TODO: Expand test out
    #[tokio::test]
    async fn connection_limits() {
        let (_, addr1, mut swarm1) = build_swarm(false).await;
        let (peer2, _, mut swarm2) = build_swarm(false).await;
        let (peer3, _, mut swarm3) = build_swarm(false).await;
        let (peer4, _, mut swarm4) = build_swarm(false).await;

        swarm1
            .behaviour_mut()
            .peerbook
            .set_connection_limit(ConnectionLimits {
                max_established_incoming: Some(1),
                ..Default::default()
            });

        let mut oneshot = swarm2.behaviour_mut().peerbook.connect(addr1.clone());

        loop {
            tokio::select! {
                biased;
                _ = swarm1.next() => {},
                _ = swarm2.next() => {},
                conn_res = (&mut oneshot) => {
                    conn_res.unwrap().unwrap();
                    break;
                }
            }
        }
        swarm1.behaviour_mut().peerbook.add(peer3);
        let mut oneshot = swarm3.behaviour_mut().peerbook.connect(addr1.clone());

        loop {
            tokio::select! {
                biased;
                _ = swarm1.next() => {},
                _ = swarm3.next() => {},
                conn_res = (&mut oneshot) => {
                    conn_res.unwrap().unwrap();
                    break;
                }
            }
        }

        let mut oneshot = swarm4.behaviour_mut().peerbook.connect(addr1.clone());

        loop {
            tokio::select! {
                biased;
                e = swarm1.select_next_some() => {
                    if matches!(e, SwarmEvent::IncomingConnectionError { .. }) {
                        break;
                    }
                },
                _ = swarm4.next() => {},
                conn_res = (&mut oneshot) => {
                    assert!(conn_res.unwrap().is_err());
                    break;
                }
            }
        }

        let list = swarm1.connected_peers().copied().collect::<Vec<_>>();

        assert!(list.contains(&peer2));
        assert!(list.contains(&peer3));
        assert!(!list.contains(&peer4));
    }

    #[tokio::test]
    async fn connect_without_identify() {
        let (_, addr1, mut swarm1) = build_swarm(false).await;
        let (peer2, _, mut swarm2) = build_swarm(false).await;

        let mut oneshot = swarm2.behaviour_mut().peerbook.connect(addr1.clone());

        loop {
            tokio::select! {
                biased;
                _ = swarm1.next() => {},
                _ = swarm2.next() => {},
                conn_res = (&mut oneshot) => {
                    conn_res.unwrap().unwrap();
                    break;
                }
            }
        }

        let list = swarm1.connected_peers().copied().collect::<Vec<_>>();

        assert!(list.contains(&peer2));
    }

    #[tokio::test]
    async fn connect_with_identify() {
        let (_, addr1, mut swarm1) = build_swarm(true).await;
        let (peer2, _, mut swarm2) = build_swarm(true).await;

        let mut oneshot = swarm2.behaviour_mut().peerbook.connect(addr1.clone());
        let mut peer_1_identify = false;
        let mut peer_2_identify = false;
        loop {
            tokio::select! {
                biased;
                Some(e) = swarm1.next() => {
                    if let SwarmEvent::Behaviour(BehaviourEvent::Identify(identify::Event::Received { .. })) = e {
                        peer_2_identify = true;
                    }
                },
                Some(e) = swarm2.next() => {
                    if let SwarmEvent::Behaviour(BehaviourEvent::Identify(identify::Event::Received { .. })) = e {
                        peer_1_identify = true;
                    }
                },
                conn_res = (&mut oneshot) => {
                    conn_res.unwrap().unwrap();
                }
            }

            if peer_1_identify && peer_2_identify {
                break;
            }
        }

        let list = swarm1.connected_peers().copied().collect::<Vec<_>>();

        assert!(list.contains(&peer2));
    }

    async fn build_swarm(identify: bool) -> (PeerId, Multiaddr, libp2p::swarm::Swarm<Behaviour>) {
        let key = Keypair::generate_ed25519();
        let pubkey = key.public();
        let peer_id = pubkey.to_peer_id();
        let transport = build_transport(key, None, Default::default()).unwrap();

        let behaviour = Behaviour {
            peerbook: PeerBook::default(),
            identify: Toggle::from(identify.then_some(identify::Behaviour::new(Config::new(
                "/peerbook/0.1".into(),
                pubkey,
            )))),
            keep_alive: keep_alive::Behaviour,
        };

        let mut swarm = SwarmBuilder::with_tokio_executor(transport, behaviour, peer_id).build();

        Swarm::listen_on(&mut swarm, "/ip4/127.0.0.1/tcp/0".parse().unwrap()).unwrap();

        if let Some(SwarmEvent::NewListenAddr { address, .. }) = swarm.next().await {
            return (peer_id, address, swarm);
        }

        panic!("no new addrs")
    }
}<|MERGE_RESOLUTION|>--- conflicted
+++ resolved
@@ -245,15 +245,12 @@
 
     pub fn remove_peer_info(&mut self, peer_id: PeerId) {
         self.peer_info.remove(&peer_id);
-<<<<<<< HEAD
     }
 
     pub fn peer_connections(&self, peer_id: PeerId) -> Option<Vec<Multiaddr>> {
         self.peer_connections
             .get(&peer_id)
             .map(|list| list.iter().map(|(_, addr)| addr).cloned().collect())
-=======
->>>>>>> 6da4641b
     }
 
     fn check_limit(&mut self, limit: Option<u32>, current: usize) -> Result<(), ConnectionDenied> {
