--- conflicted
+++ resolved
@@ -67,18 +67,6 @@
             })
     }
 
-<<<<<<< HEAD
-    pub fn peer_rtt(&self, peer_id: &PeerId) -> Option<Duration> {
-        self.roundtrip_times.get(peer_id).copied()
-    }
-
-    pub fn set_rtt(&mut self, peer_id: &PeerId, rtt: Duration) {
-        // NOTE: this is for any connection
-        self.roundtrip_times.insert(*peer_id, rtt);
-    }
-
-=======
->>>>>>> 7eaaa6b5
     pub fn connect(
         &mut self,
         addr: MultiaddrWithPeerId,
