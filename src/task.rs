--- conflicted
+++ resolved
@@ -564,23 +564,18 @@
             }
             SwarmEvent::Behaviour(BehaviourEvent::Bitswap(event)) => match event {
                 BitswapEvent::Provide { key } => {
-                    let key = key.hash().to_bytes();
-                    let _id = self
-                        .swarm
-                        .behaviour_mut()
-                        .kademlia
-                        .start_providing(key.into())
-                        .ok();
+                    if let Some(kad) = self.swarm.behaviour_mut().kademlia.as_mut() {
+                        let key = key.hash().to_bytes();
+                        let _id = kad.start_providing(key.into()).ok();
+                    }
                 }
                 BitswapEvent::FindProviders { key, response, .. } => {
-                    println!("Looking for providers");
-                    let key = key.hash().to_bytes();
-                    let id = self
-                        .swarm
-                        .behaviour_mut()
-                        .kademlia
-                        .get_providers(key.into());
-                    self.bitswap_provider_stream.insert(id, response);
+                    if let Some(kad) = self.swarm.behaviour_mut().kademlia.as_mut() {
+                        println!("Looking for providers");
+                        let key = key.hash().to_bytes();
+                        let id = kad.get_providers(key.into());
+                        self.bitswap_provider_stream.insert(id, response);
+                    }
                 }
                 BitswapEvent::Ping { peer, response } => {
                     let duration = self.swarm.behaviour().peerbook.get_peet_latest_rtt(peer);
@@ -1142,7 +1137,6 @@
 
     fn handle_repo_event(&mut self, event: RepoEvent) {
         match event {
-<<<<<<< HEAD
             RepoEvent::WantBlock(cid) => {
                 let client = self.swarm.behaviour_mut().bitswap().client().clone();
                 let repo = self.repo.clone();
@@ -1153,35 +1147,7 @@
                         Err(e) => {
                             println!("Error getting block: {e}");
                             return;
-=======
-            RepoEvent::WantBlock(cid) => self.swarm.behaviour_mut().want_block(cid),
-            RepoEvent::UnwantBlock(cid) => self.swarm.behaviour_mut().bitswap().cancel_block(&cid),
-            RepoEvent::NewBlock(cid, ret) => {
-                // TODO: consider if cancel is applicable in cases where we provide the
-                // associated Block ourselves
-                self.swarm.behaviour_mut().bitswap().cancel_block(&cid);
-                // currently disabled; see https://github.com/rs-ipfs/rust-ipfs/pull/281#discussion_r465583345
-                // for details regarding the concerns about enabling this functionality as-is
-                if false {
-                    let key = Key::from(cid.hash().to_bytes());
-                    let future = match self
-                        .swarm
-                        .behaviour_mut()
-                        .kademlia
-                        .as_mut()
-                        .map(|kad| kad.start_providing(key))
-                    {
-                        Some(Ok(id)) => {
-                            let (tx, rx) = oneshot::channel();
-                            self.kad_subscriptions.insert(id, tx);
-                            Ok(rx)
-                        }
-                        Some(Err(e)) => {
-                            error!("kad: can't provide a key: {:?}", e);
-                            Err(anyhow!("kad: can't provide the key: {:?}", e))
->>>>>>> 06ae94bb
-                        }
-                        None => Err(anyhow!("kad protocol is disabled")),
+                        }
                     };
                     println!("Found block: {cid}");
                     if let Ok(block) = libipld::Block::new(block.cid, block.data.to_vec()) {
