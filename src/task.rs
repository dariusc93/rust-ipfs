use anyhow::{anyhow, format_err};
use either::Either;
use futures::{
    channel::{
        mpsc::{Receiver, UnboundedSender},
        oneshot,
    },
    sink::SinkExt,
    stream::Fuse,
    StreamExt,
};

use crate::{p2p::PeerInfo, Channel};
use crate::{
    p2p::{ProviderStream, RecordStream},
    TSwarmEvent,
};
use iroh_bitswap::BitswapEvent;
use tokio::sync::Notify;

use std::{
    collections::{hash_map::Entry, HashMap, HashSet},
    io,
    sync::Arc,
    time::Duration,
};

<<<<<<< HEAD
use crate::{config::BOOTSTRAP_NODES, IpfsEvent, IpfsTypes, TSwarmEventFn};
=======
use crate::{config::BOOTSTRAP_NODES, repo::BlockPut, IpfsEvent, TSwarmEventFn};
>>>>>>> 7eaaa6b5

use crate::{
    p2p::TSwarm,
    repo::{Repo, RepoEvent},
};

pub use crate::{
    error::Error,
    p2p::BehaviourEvent,
    p2p::{Connection, KadResult, MultiaddrWithPeerId, MultiaddrWithoutPeerId},
    path::IpfsPath,
    repo::{PinKind, PinMode},
};

use libipld::multibase::{self, Base};
pub use libp2p::{
    self,
    core::transport::ListenerId,
    gossipsub::{MessageId, PublishError},
    identity::Keypair,
    identity::PublicKey,
    kad::{record::Key, Quorum},
    multiaddr::multiaddr,
    multiaddr::Protocol,
    swarm::NetworkBehaviour,
    Multiaddr, PeerId,
};

use libp2p::{
    autonat,
    identify::{Event as IdentifyEvent, Info as IdentifyInfo},
    kad::{
        AddProviderError, AddProviderOk, BootstrapError, BootstrapOk, GetClosestPeersError,
        GetClosestPeersOk, GetProvidersError, GetProvidersOk, GetRecordError, GetRecordOk,
        KademliaEvent::*, PutRecordError, PutRecordOk, QueryId, QueryResult::*, Record,
    },
    mdns::Event as MdnsEvent,
    ping::Success as PingSuccess,
    swarm::SwarmEvent,
};

/// Background task of `Ipfs` created when calling `UninitializedIpfs::start`.
// The receivers are Fuse'd so that we don't have to manage state on them being exhausted.
#[allow(clippy::type_complexity)]
<<<<<<< HEAD
pub(crate) struct IpfsTask<Types: IpfsTypes> {
    pub(crate) swarm: TSwarm<Types>,
=======
pub(crate) struct IpfsTask {
    pub(crate) swarm: TSwarm,
>>>>>>> 7eaaa6b5
    pub(crate) repo_events: Fuse<Receiver<RepoEvent>>,
    pub(crate) from_facade: Fuse<Receiver<IpfsEvent>>,
    pub(crate) listening_addresses: HashMap<Multiaddr, ListenerId>,
    pub(crate) listeners: HashSet<ListenerId>,
    pub(crate) provider_stream: HashMap<QueryId, UnboundedSender<PeerId>>,
    pub(crate) bitswap_provider_stream:
        HashMap<QueryId, tokio::sync::mpsc::Sender<Result<HashSet<PeerId>, String>>>,
    pub(crate) record_stream: HashMap<QueryId, UnboundedSender<Record>>,
<<<<<<< HEAD
    pub(crate) repo: Repo<Types>,
=======
    pub(crate) repo: Repo,
>>>>>>> 7eaaa6b5
    pub(crate) kad_subscriptions: HashMap<QueryId, Channel<KadResult>>,
    pub(crate) dht_peer_lookup: HashMap<PeerId, Vec<Channel<PeerInfo>>>,
    pub(crate) listener_subscriptions:
        HashMap<ListenerId, oneshot::Sender<Either<Multiaddr, Result<(), io::Error>>>>,
    pub(crate) bootstraps: HashSet<MultiaddrWithPeerId>,
    pub(crate) swarm_event: Option<TSwarmEventFn<Types>>,
}

impl IpfsTask {
    pub(crate) async fn run(&mut self, delay: bool, notify: Arc<Notify>) {
        let mut first_run = false;
        let mut connected_peer_timer = tokio::time::interval(Duration::from_secs(60));
        loop {
            tokio::select! {
                Some(swarm) = self.swarm.next() => {
                    if delay {
                        tokio::time::sleep(Duration::from_nanos(10)).await;
                    }
                    self.handle_swarm_event(swarm);
                },
                Some(event) = self.from_facade.next() => {
                    if matches!(event, IpfsEvent::Exit) {
                        break;
                    }
                    if delay {
                        tokio::time::sleep(Duration::from_nanos(10)).await;
                    }
                    self.handle_event(event);
                },
                Some(repo) = self.repo_events.next() => {
                    self.handle_repo_event(repo);
                },
                _ = connected_peer_timer.tick() => {
                    info!("Connected Peers: {}", self.swarm.connected_peers().count());
                }
            }
            if !first_run {
                first_run = true;
                notify.notify_one();
            }
        }
    }

    fn handle_swarm_event(&mut self, swarm_event: TSwarmEvent<TRepoTypes>) {
        if let Some(handler) = self.swarm_event.clone() {
            handler(&mut self.swarm, &swarm_event)
        }
        match swarm_event {
            SwarmEvent::NewListenAddr {
                listener_id,
                address,
            } => {
                self.listening_addresses
                    .insert(address.clone(), listener_id);

                if let Some(ret) = self.listener_subscriptions.remove(&listener_id) {
                    let _ = ret.send(Either::Left(address));
                }
            }
            SwarmEvent::ExpiredListenAddr {
                listener_id,
                address,
            } => {
                self.listeners.remove(&listener_id);
                self.listening_addresses.remove(&address);
                if let Some(ret) = self.listener_subscriptions.remove(&listener_id) {
                    //TODO: Determine if we want to return the address or use the right side and return an error?
                    let _ = ret.send(Either::Left(address));
                }
            }
            SwarmEvent::ListenerClosed {
                listener_id,
                reason,
                addresses,
            } => {
                self.listeners.remove(&listener_id);
                for address in addresses {
                    self.listening_addresses.remove(&address);
                }
                if let Some(ret) = self.listener_subscriptions.remove(&listener_id) {
                    let _ = ret.send(Either::Right(reason));
                }
            }
            SwarmEvent::ListenerError { listener_id, error } => {
                self.listeners.remove(&listener_id);
                if let Some(ret) = self.listener_subscriptions.remove(&listener_id) {
                    let _ = ret.send(Either::Right(Err(error)));
                }
            }
            SwarmEvent::Behaviour(BehaviourEvent::Mdns(event)) => match event {
                MdnsEvent::Discovered(list) => {
                    for (peer, addr) in list {
                        trace!("mdns: Discovered peer {}", peer.to_base58());
                        self.swarm.behaviour_mut().add_peer(peer, Some(addr));
                    }
                }
                MdnsEvent::Expired(list) => {
                    for (peer, _) in list {
                        if let Some(mdns) = self.swarm.behaviour().mdns.as_ref() {
                            if !mdns.has_node(&peer) {
                                trace!("mdns: Expired peer {}", peer.to_base58());
                                self.swarm.behaviour_mut().remove_peer(&peer, false);
                            }
                        }
                    }
                }
            },
            SwarmEvent::Behaviour(BehaviourEvent::Kad(event)) => {
                match event {
                    InboundRequest { request } => {
                        trace!("kad: inbound {:?} request handled", request);
                    }
                    OutboundQueryProgressed {
                        result, id, step, ..
                    } => {
                        // make sure the query is exhausted
                        if self.swarm.behaviour().kademlia.query(&id).is_none() {
                            match result {
                                // these subscriptions return actual values
                                GetClosestPeers(_) | GetProviders(_) | GetRecord(_) => {}
                                // we want to return specific errors for the following
                                Bootstrap(Err(_)) | StartProviding(Err(_)) | PutRecord(Err(_)) => {}
                                // and the rest can just return a general KadResult::Complete
                                _ => {
                                    if let Some(ret) = self.kad_subscriptions.remove(&id) {
                                        let _ = ret.send(Ok(KadResult::Complete));
                                    }
                                }
                            }
                        }

                        match result {
                            Bootstrap(Ok(BootstrapOk {
                                peer,
                                num_remaining,
                            })) => {
                                debug!(
                                    "kad: bootstrapped with {}, {} peers remain",
                                    peer, num_remaining
                                );
                            }
                            Bootstrap(Err(BootstrapError::Timeout { .. })) => {
                                warn!("kad: timed out while trying to bootstrap");

                                if self.swarm.behaviour().kademlia.query(&id).is_none() {
                                    if let Some(ret) = self.kad_subscriptions.remove(&id) {
                                        let _ = ret.send(Err(anyhow::anyhow!(
                                            "kad: timed out while trying to bootstrap"
                                        )));
                                    }
                                }
                            }
                            GetClosestPeers(Ok(GetClosestPeersOk { key, peers })) => {
                                if self.swarm.behaviour().kademlia.query(&id).is_none() {
                                    if let Some(ret) = self.kad_subscriptions.remove(&id) {
                                        let _ = ret.send(Ok(KadResult::Peers(peers.clone())));
                                    }
                                    if let Ok(peer_id) = PeerId::from_bytes(&key) {
                                        if let Some(rets) = self.dht_peer_lookup.remove(&peer_id) {
                                            if !peers.contains(&peer_id) {
                                                for ret in rets {
                                                    let _ = ret.send(Err(anyhow::anyhow!(
                                                        "Could not locate peer"
                                                    )));
                                                }
                                            }
                                        }
                                    }
                                }
                            }
                            GetClosestPeers(Err(GetClosestPeersError::Timeout {
                                key,
                                peers: _,
                            })) => {
                                // don't mention the key here, as this is just the id of our node
                                warn!("kad: timed out while trying to find all closest peers");

                                if self.swarm.behaviour().kademlia.query(&id).is_none() {
                                    if let Some(ret) = self.kad_subscriptions.remove(&id) {
                                        let _ = ret.send(Err(anyhow::anyhow!(
                                            "timed out while trying to find all closest peers"
                                        )));
                                    }
                                    if let Ok(peer_id) = PeerId::from_bytes(&key) {
                                        if let Some(rets) = self.dht_peer_lookup.remove(&peer_id) {
                                            for ret in rets {
                                                let _ = ret.send(Err(anyhow::anyhow!(
                                                    "timed out while trying to find all closest peers"
                                                )));
                                            }
                                        }
                                    }
                                }
                            }
                            GetProviders(Ok(GetProvidersOk::FoundProviders {
                                key: _,
                                providers,
                            })) => {
                                if let Entry::Occupied(entry) = self.provider_stream.entry(id) {
                                    if !providers.is_empty() {
                                        tokio::spawn({
                                            let mut tx = entry.get().clone();
                                            async move {
                                                for provider in providers {
                                                    let _ = tx.send(provider).await;
                                                }
                                            }
                                        });
                                    }
                                }
                            }
                            GetProviders(Ok(GetProvidersOk::FinishedWithNoAdditionalRecord {
                                ..
                            })) => {
                                if step.last {
                                    if let Some(tx) = self.provider_stream.remove(&id) {
                                        tx.close_channel();
                                    }
                                }
                            }
                            GetProviders(Err(GetProvidersError::Timeout { key, .. })) => {
                                let key = multibase::encode(Base::Base32Lower, key);
                                warn!("kad: timed out while trying to get providers for {}", key);

                                if self.swarm.behaviour().kademlia.query(&id).is_none() {
                                    if let Some(ret) = self.kad_subscriptions.remove(&id) {
                                        let _ = ret.send(Err(anyhow::anyhow!("timed out while trying to get providers for the given key")));
                                    }
                                }
                            }
                            StartProviding(Ok(AddProviderOk { key })) => {
                                let key = multibase::encode(Base::Base32Lower, key);
                                debug!("kad: providing {}", key);
                            }
                            StartProviding(Err(AddProviderError::Timeout { key })) => {
                                let key = multibase::encode(Base::Base32Lower, key);
                                warn!("kad: timed out while trying to provide {}", key);

                                if self.swarm.behaviour().kademlia.query(&id).is_none() {
                                    if let Some(ret) = self.kad_subscriptions.remove(&id) {
                                        let _ = ret.send(Err(anyhow::anyhow!(
                                            "kad: timed out while trying to provide the record"
                                        )));
                                    }
                                }
                            }
                            RepublishProvider(Ok(AddProviderOk { key })) => {
                                let key = multibase::encode(Base::Base32Lower, key);
                                debug!("kad: republished provider {}", key);
                            }
                            RepublishProvider(Err(AddProviderError::Timeout { key })) => {
                                let key = multibase::encode(Base::Base32Lower, key);
                                warn!("kad: timed out while trying to republish provider {}", key);
                            }
                            GetRecord(Ok(GetRecordOk::FoundRecord(record))) => {
                                if let Entry::Occupied(entry) = self.record_stream.entry(id) {
                                    tokio::spawn({
                                        let mut tx = entry.get().clone();
                                        async move {
                                            let _ = tx.send(record.record).await;
                                        }
                                    });
                                }
                            }
                            GetRecord(Ok(GetRecordOk::FinishedWithNoAdditionalRecord {
                                ..
                            })) => {
                                if step.last {
                                    if let Some(tx) = self.record_stream.remove(&id) {
                                        tx.close_channel();
                                    }
                                }
                            }
                            GetRecord(Err(GetRecordError::NotFound {
                                key,
                                closest_peers: _,
                            })) => {
                                let key = multibase::encode(Base::Base32Lower, key);
                                warn!("kad: couldn't find record {}", key);

                                if self.swarm.behaviour().kademlia.query(&id).is_none() {
                                    if let Some(tx) = self.record_stream.remove(&id) {
                                        tx.close_channel();
                                    }
                                }
                            }
                            GetRecord(Err(GetRecordError::QuorumFailed {
                                key,
                                records: _,
                                quorum,
                            })) => {
                                let key = multibase::encode(Base::Base32Lower, key);
                                warn!(
                                    "kad: quorum failed {} when trying to get key {}",
                                    quorum, key
                                );

                                if self.swarm.behaviour().kademlia.query(&id).is_none() {
                                    if let Some(tx) = self.record_stream.remove(&id) {
                                        tx.close_channel();
                                    }
                                }
                            }
                            GetRecord(Err(GetRecordError::Timeout { key })) => {
                                let key = multibase::encode(Base::Base32Lower, key);
                                warn!("kad: timed out while trying to get key {}", key);

                                if self.swarm.behaviour().kademlia.query(&id).is_none() {
                                    if let Some(tx) = self.record_stream.remove(&id) {
                                        tx.close_channel();
                                    }
                                }
                            }
                            PutRecord(Ok(PutRecordOk { key }))
                            | RepublishRecord(Ok(PutRecordOk { key })) => {
                                let key = multibase::encode(Base::Base32Lower, key);
                                debug!("kad: successfully put record {}", key);
                            }
                            PutRecord(Err(PutRecordError::QuorumFailed {
                                key,
                                success: _,
                                quorum,
                            }))
                            | RepublishRecord(Err(PutRecordError::QuorumFailed {
                                key,
                                success: _,
                                quorum,
                            })) => {
                                let key = multibase::encode(Base::Base32Lower, key);
                                warn!(
                                    "kad: quorum failed ({}) when trying to put record {}",
                                    quorum, key
                                );

                                if self.swarm.behaviour().kademlia.query(&id).is_none() {
                                    if let Some(ret) = self.kad_subscriptions.remove(&id) {
                                        let _ = ret.send(Err(anyhow::anyhow!(
                                            "kad: quorum failed when trying to put the record"
                                        )));
                                    }
                                }
                            }
                            PutRecord(Err(PutRecordError::Timeout {
                                key,
                                success: _,
                                quorum: _,
                            })) => {
                                let key = multibase::encode(Base::Base32Lower, key);
                                warn!("kad: timed out while trying to put record {}", key);

                                if self.swarm.behaviour().kademlia.query(&id).is_none() {
                                    if let Some(ret) = self.kad_subscriptions.remove(&id) {
                                        let _ = ret.send(Err(anyhow::anyhow!(
                                            "kad: timed out while trying to put record {}",
                                            key
                                        )));
                                    }
                                }
                            }
                            RepublishRecord(Err(PutRecordError::Timeout {
                                key,
                                success: _,
                                quorum: _,
                            })) => {
                                let key = multibase::encode(Base::Base32Lower, key);
                                warn!("kad: timed out while trying to republish record {}", key);
                            }
                        }
                    }
                    RoutingUpdated {
                        peer,
                        is_new_peer: _,
                        addresses,
                        bucket_range: _,
                        old_peer: _,
                    } => {
                        trace!("kad: routing updated; {}: {:?}", peer, addresses);
                    }
                    UnroutablePeer { peer } => {
                        trace!("kad: peer {} is unroutable", peer);
                    }
                    RoutablePeer { peer, address } => {
                        trace!("kad: peer {} ({}) is routable", peer, address);
                    }
                    PendingRoutablePeer { peer, address } => {
                        trace!("kad: pending routable peer {} ({})", peer, address);
                    }
                }
            }
            SwarmEvent::Behaviour(BehaviourEvent::Bitswap(event)) => match event {
                BitswapEvent::Provide { key } => {
                    let key = key.hash().to_bytes();
                    let _id = self
                        .swarm
                        .behaviour_mut()
                        .kademlia
                        .start_providing(key.into())
                        .ok();
                }
                BitswapEvent::FindProviders { key, response, .. } => {
                    let key = key.hash().to_bytes();
                    let id = self
                        .swarm
                        .behaviour_mut()
                        .kademlia
                        .get_providers(key.into());
                    self.bitswap_provider_stream.insert(id, response);
                }
                BitswapEvent::Ping { peer, response } => {
                    let duration = self.swarm.behaviour().swarm.peer_rtt(&peer);
                    let _ = response.send(duration).ok();
                }
            },
            SwarmEvent::Behaviour(BehaviourEvent::Ping(event)) => match event {
                libp2p::ping::Event {
                    peer,
                    result: Result::Ok(PingSuccess::Ping { rtt }),
                } => {
                    trace!(
                        "ping: rtt to {} is {} ms",
                        peer.to_base58(),
                        rtt.as_millis()
                    );
                    self.swarm.behaviour_mut().peerbook.set_peer_rtt(peer, rtt);
                }
                libp2p::ping::Event {
                    peer,
                    result: Result::Ok(PingSuccess::Pong),
                } => {
                    trace!("ping: pong from {}", peer);
                }
                libp2p::ping::Event {
                    peer,
                    result: Result::Err(libp2p::ping::Failure::Timeout),
                } => {
                    trace!("ping: timeout to {}", peer);
                    self.swarm.behaviour_mut().remove_peer(&peer, false);
                }
                libp2p::ping::Event {
                    peer,
                    result: Result::Err(libp2p::ping::Failure::Other { error }),
                } => {
                    error!("ping: failure with {}: {}", peer.to_base58(), error);
                }
                libp2p::ping::Event {
                    peer,
                    result: Result::Err(libp2p::ping::Failure::Unsupported),
                } => {
                    error!("ping: failure with {}: unsupported", peer.to_base58());
                }
            },
            SwarmEvent::Behaviour(BehaviourEvent::Identify(event)) => match event {
                IdentifyEvent::Received { peer_id, info } => {
                    self.swarm
                        .behaviour_mut()
                        .peerbook
                        .inject_peer_info(info.clone());

                    if let Some(rets) = self.dht_peer_lookup.remove(&peer_id) {
                        for ret in rets {
                            let _ = ret.send(Ok(info.clone().into()));
                        }
                    }

                    let IdentifyInfo {
                        listen_addrs,
                        protocols,
                        ..
                    } = info;

                    if protocols
                        .iter()
                        .any(|p| p.as_bytes() == libp2p::kad::protocol::DEFAULT_PROTO_NAME)
                    {
                        for addr in &listen_addrs {
                            self.swarm
                                .behaviour_mut()
                                .kademlia()
                                .add_address(&peer_id, addr.clone());
                        }
                    }

                    if protocols
                        .iter()
                        .any(|p| p.as_bytes() == libp2p::autonat::DEFAULT_PROTOCOL_NAME)
                    {
                        for addr in listen_addrs {
                            self.swarm
                                .behaviour_mut()
                                .autonat
                                .add_server(peer_id, Some(addr));
                        }
                    }
                }
                event => trace!("identify: {:?}", event),
            },
            SwarmEvent::Behaviour(BehaviourEvent::Autonat(autonat::Event::StatusChanged {
                old,
                new,
            })) => {
                //TODO: Use status to indicate if we should use a relay or not
                debug!("Old Nat Status: {:?}", old);
                debug!("New Nat Status: {:?}", new);
            }
            _ => trace!("Swarm event: {:?}", swarm_event),
        }
    }

    #[allow(deprecated)]
    //TODO: Replace addresses_of_peer
    fn handle_event(&mut self, event: IpfsEvent) {
        match event {
            IpfsEvent::Connect(target, ret) => {
                let rx = self.swarm.behaviour_mut().peerbook.connect(target);
                let _ = ret.send(rx);
            }
            IpfsEvent::Protocol(ret) => {
                let info = self.swarm.behaviour().supported_protocols();
                let _ = ret.send(info);
            }
            IpfsEvent::Addresses(ret) => {
                let addrs = self.swarm.behaviour_mut().addrs();
                ret.send(Ok(addrs)).ok();
            }
            IpfsEvent::Listeners(ret) => {
                let listeners = self.swarm.listeners().cloned().collect::<Vec<Multiaddr>>();
                ret.send(Ok(listeners)).ok();
            }
            IpfsEvent::Connections(ret) => {
                let connections = self.swarm.behaviour_mut().connections();
                ret.send(Ok(connections.collect())).ok();
            }
            IpfsEvent::IsConnected(peer_id, ret) => {
                let connected = self.swarm.is_connected(&peer_id);
                ret.send(Ok(connected)).ok();
            }
            IpfsEvent::Connected(ret) => {
                let connections = self.swarm.connected_peers().cloned();
                ret.send(Ok(connections.collect())).ok();
            }
            IpfsEvent::Disconnect(peer, ret) => {
                let _ = ret.send(
                    self.swarm
                        .disconnect_peer_id(peer)
                        .map_err(|_| anyhow::anyhow!("Peer was not connected")),
                );
            }
            IpfsEvent::Ban(peer, ret) => {
                self.swarm.ban_peer_id(peer);
                let _ = ret.send(Ok(()));
            }
            IpfsEvent::Unban(peer, ret) => {
                self.swarm.unban_peer_id(peer);
                let _ = ret.send(Ok(()));
            }
            IpfsEvent::GetAddresses(ret) => {
                // perhaps this could be moved under `IpfsEvent` or free functions?
                let mut addresses = Vec::new();
                addresses.extend(self.swarm.listeners().map(|a| a.to_owned()));
                addresses.extend(self.swarm.external_addresses().map(|ar| ar.addr.to_owned()));
                // ignore error, perhaps caller went away already
                let _ = ret.send(addresses);
            }
            IpfsEvent::PubsubSubscribe(topic, ret) => {
                let pubsub = self.swarm.behaviour_mut().pubsub().subscribe(topic).ok();
                let _ = ret.send(pubsub);
            }
            IpfsEvent::PubsubUnsubscribe(topic, ret) => {
                let _ = ret.send(self.swarm.behaviour_mut().pubsub().unsubscribe(topic));
            }
            IpfsEvent::PubsubPublish(topic, data, ret) => {
                let _ = ret.send(self.swarm.behaviour_mut().pubsub().publish(topic, data));
            }
            IpfsEvent::PubsubPeers(Some(topic), ret) => {
                let _ = ret.send(self.swarm.behaviour_mut().pubsub().subscribed_peers(&topic));
            }
            IpfsEvent::PubsubPeers(None, ret) => {
                let _ = ret.send(self.swarm.behaviour_mut().pubsub().known_peers());
            }
            IpfsEvent::PubsubSubscribed(ret) => {
                let _ = ret.send(self.swarm.behaviour_mut().pubsub().subscribed_topics());
            }
            // IpfsEvent::WantList(peer, ret) => {
            //     let list = if let Some(peer) = peer {
            //         self.swarm
            //             .behaviour_mut()
            //             .bitswap()
            //             .peer_wantlist(&peer)
            //             .unwrap_or_default()
            //     } else {
            //         self.swarm.behaviour_mut().bitswap().local_wantlist()
            //     };
            //     let _ = ret.send(list);
            // }
            // IpfsEvent::BitswapStats(ret) => {
            //     let stats = self.swarm.behaviour_mut().bitswap().stats();
            //     let peers = self.swarm.behaviour_mut().bitswap().peers();
            //     let wantlist = self.swarm.behaviour_mut().bitswap().local_wantlist();
            //     let _ = ret.send((stats, peers, wantlist).into());
            // }
            IpfsEvent::AddListeningAddress(addr, ret) => match self.swarm.listen_on(addr) {
                Ok(id) => {
                    self.listeners.insert(id);
                    let (tx, rx) = oneshot::channel();
                    self.listener_subscriptions.insert(id, tx);
                    let _ = ret.send(Ok(rx));
                }
                Err(e) => {
                    let _ = ret.send(Err(anyhow::anyhow!(e)));
                }
            },
            IpfsEvent::RemoveListeningAddress(addr, ret) => {
                if let Some(id) = self.listening_addresses.remove(&addr) {
                    match self.swarm.remove_listener(id) {
                        true => {
                            self.listeners.remove(&id);
                            let (tx, rx) = oneshot::channel();
                            self.listener_subscriptions.insert(id, tx);
                            let _ = ret.send(Ok(rx));
                        }
                        false => {
                            let _ = ret.send(Err(anyhow::anyhow!(
                                "Failed to remove previously added listening address: {}",
                                addr
                            )));
                        }
                    }
                } else {
                    let _ = ret.send(Err(format_err!(
                        "Address was not listened to before: {}",
                        addr
                    )));
                }
            }
            IpfsEvent::Bootstrap(ret) => {
                let future = match self.swarm.behaviour_mut().kademlia.bootstrap() {
                    Ok(id) => {
                        let (tx, rx) = oneshot::channel();
                        self.kad_subscriptions.insert(id, tx);
                        Ok(rx)
                    }
                    Err(e) => {
                        error!("kad: can't bootstrap the node: {:?}", e);
                        Err(anyhow!("kad: can't bootstrap the node: {:?}", e))
                    }
                };
                let _ = ret.send(future);
            }
            IpfsEvent::AddPeer(peer_id, addr) => {
                self.swarm.behaviour_mut().add_peer(peer_id, addr);
            }
            IpfsEvent::GetClosestPeers(peer_id, ret) => {
                let id = self
                    .swarm
                    .behaviour_mut()
                    .kademlia
                    .get_closest_peers(peer_id);

                let (tx, rx) = oneshot::channel();
                self.kad_subscriptions.insert(id, tx);

                let _ = ret.send(rx);
            }
            // IpfsEvent::GetBitswapPeers(ret) => {
            //     let peers = self
            //         .swarm
            //         .behaviour_mut()
            //         .bitswap()
            //         .connected_peers
            //         .keys()
            //         .cloned()
            //         .collect();
            //     let _ = ret.send(peers);
            // }
            IpfsEvent::FindPeerIdentity(peer_id, ret) => {
                let locally_known = self.swarm.behaviour().peerbook.get_peer_info(peer_id);

                let (tx, rx) = oneshot::channel();

                match locally_known {
                    Some(info) => {
                        let _ = tx.send(Ok(info.clone()));
                    }
                    None => {
                        self.swarm
                            .behaviour_mut()
                            .kademlia
                            .get_closest_peers(peer_id);

                        self.dht_peer_lookup.entry(peer_id).or_default().push(tx);
                    }
                }

                let _ = ret.send(rx);
            }
            IpfsEvent::FindPeer(peer_id, local_only, ret) => {
                let swarm_addrs = self.swarm.behaviour_mut().swarm.connections_to(&peer_id);
                let locally_known_addrs = if !swarm_addrs.is_empty() {
                    swarm_addrs
                } else {
                    self.swarm
                        .behaviour_mut()
                        .kademlia()
                        .addresses_of_peer(&peer_id)
                };
                let addrs = if !locally_known_addrs.is_empty() || local_only {
                    Either::Left(locally_known_addrs)
                } else {
                    Either::Right({
                        let id = self
                            .swarm
                            .behaviour_mut()
                            .kademlia
                            .get_closest_peers(peer_id);
                        let (tx, rx) = oneshot::channel();
                        self.kad_subscriptions.insert(id, tx);
                        rx
                    })
                };
                let _ = ret.send(addrs);
            }
            IpfsEvent::WhitelistPeer(peer_id, ret) => {
                self.swarm.behaviour_mut().peerbook.add(peer_id);
                let _ = ret.send(Ok(()));
            }
            IpfsEvent::RemoveWhitelistPeer(peer_id, ret) => {
                self.swarm.behaviour_mut().peerbook.remove(peer_id);
                let _ = ret.send(Ok(()));
            }
            IpfsEvent::GetProviders(cid, ret) => {
                let key = Key::from(cid.hash().to_bytes());
                let id = self.swarm.behaviour_mut().kademlia.get_providers(key);
                let (tx, mut rx) = futures::channel::mpsc::unbounded();
                let stream = async_stream::stream! {
                    let mut current_providers: HashSet<PeerId> = Default::default();
                    while let Some(provider) = rx.next().await {
                        if current_providers.insert(provider) {
                            yield provider;
                        }
                    }
                };
                self.provider_stream.insert(id, tx);

                let _ = ret.send(Some(ProviderStream(stream.boxed())));
            }
            IpfsEvent::Provide(cid, ret) => {
                let key = Key::from(cid.hash().to_bytes());
                let future = match self.swarm.behaviour_mut().kademlia.start_providing(key) {
                    Ok(id) => {
                        let (tx, rx) = oneshot::channel();
                        self.kad_subscriptions.insert(id, tx);
                        Ok(rx)
                    }
                    Err(e) => {
                        error!("kad: can't provide a key: {:?}", e);
                        Err(anyhow!("kad: can't provide the key: {:?}", e))
                    }
                };
                let _ = ret.send(future);
            }
            IpfsEvent::DhtGet(key, ret) => {
                let id = self.swarm.behaviour_mut().kademlia.get_record(key);
                let (tx, mut rx) = futures::channel::mpsc::unbounded();
                let stream = async_stream::stream! {
                    while let Some(record) = rx.next().await {
                            yield record;
                    }
                };
                self.record_stream.insert(id, tx);

                let _ = ret.send(RecordStream(stream.boxed()));
            }
            IpfsEvent::DhtPut(key, value, quorum, ret) => {
                let record = Record {
                    key,
                    value,
                    publisher: None,
                    expires: None,
                };
                let future = match self
                    .swarm
                    .behaviour_mut()
                    .kademlia
                    .put_record(record, quorum)
                {
                    Ok(id) => {
                        let (tx, rx) = oneshot::channel();
                        self.kad_subscriptions.insert(id, tx);
                        Ok(rx)
                    }
                    Err(e) => {
                        error!("kad: can't put a record: {:?}", e);
                        Err(anyhow!("kad: can't provide the record: {:?}", e))
                    }
                };
                let _ = ret.send(future);
            }
            IpfsEvent::GetBootstrappers(ret) => {
                let list = self
                    .bootstraps
                    .iter()
                    .map(MultiaddrWithPeerId::clone)
                    .map(Multiaddr::from)
                    .collect::<Vec<_>>();
                let _ = ret.send(list);
            }
            IpfsEvent::AddBootstrapper(addr, ret) => {
                let ret_addr = addr.clone().into();
                if self.bootstraps.insert(addr.clone()) {
                    let MultiaddrWithPeerId {
                        multiaddr: ma,
                        peer_id,
                    } = addr;

                    self.swarm
                        .behaviour_mut()
                        .kademlia
                        .add_address(&peer_id, ma.into());
                    self.swarm.behaviour_mut().peerbook.add(peer_id);
                    // the return value of add_address doesn't implement Debug
                    trace!(peer_id=%peer_id, "tried to add a bootstrapper");
                }
                let _ = ret.send(Ok(ret_addr));
            }
            IpfsEvent::RemoveBootstrapper(addr, ret) => {
                let result = addr.clone().into();
                if self.bootstraps.remove(&addr) {
                    let peer_id = addr.peer_id;
                    let prefix: Multiaddr = addr.multiaddr.into();

                    if let Some(e) = self
                        .swarm
                        .behaviour_mut()
                        .kademlia
                        .remove_address(&peer_id, &prefix)
                    {
                        info!(peer_id=%peer_id, status=?e.status, "removed bootstrapper");
                    } else {
                        warn!(peer_id=%peer_id, "attempted to remove an unknown bootstrapper");
                    }
                    self.swarm.behaviour_mut().peerbook.remove(peer_id);
                }
                let _ = ret.send(Ok(result));
            }
            IpfsEvent::ClearBootstrappers(ret) => {
                let removed = self.bootstraps.drain().collect::<Vec<_>>();
                let mut list = Vec::with_capacity(removed.len());
                for addr_with_peer_id in removed {
                    let peer_id = addr_with_peer_id.peer_id;
                    let prefix: Multiaddr = addr_with_peer_id.multiaddr.clone().into();

                    if let Some(e) = self
                        .swarm
                        .behaviour_mut()
                        .kademlia
                        .remove_address(&peer_id, &prefix)
                    {
                        info!(peer_id=%peer_id, status=?e.status, "cleared bootstrapper");
                        list.push(addr_with_peer_id.into());
                    } else {
                        error!(peer_id=%peer_id, "attempted to clear an unknown bootstrapper");
                    }
                    self.swarm.behaviour_mut().peerbook.remove(peer_id);
                }
                let _ = ret.send(list);
            }
            IpfsEvent::DefaultBootstrap(ret) => {
                let mut rets = Vec::new();
                for addr in BOOTSTRAP_NODES {
                    let addr = addr
                        .parse::<MultiaddrWithPeerId>()
                        .expect("see test bootstrap_nodes_are_multiaddr_with_peerid");
                    if self.bootstraps.insert(addr.clone()) {
                        let MultiaddrWithPeerId {
                            multiaddr: ma,
                            peer_id,
                        } = addr.clone();

                        // this is intentionally the multiaddr without peerid turned into plain multiaddr:
                        // libp2p cannot dial addresses which include peerids.
                        let ma: Multiaddr = ma.into();

                        // same as with add_bootstrapper: the return value from kademlia.add_address
                        // doesn't implement Debug
                        self.swarm
                            .behaviour_mut()
                            .kademlia
                            .add_address(&peer_id, ma.clone());
                        trace!(peer_id=%peer_id, "tried to restore a bootstrapper");
                        self.swarm.behaviour_mut().peerbook.add(peer_id);
                        // report with the peerid
                        let reported: Multiaddr = addr.into();
                        rets.push(reported);
                    }
                }

                let _ = ret.send(Ok(rets));
            }
            IpfsEvent::Exit => {
                // FIXME: we could do a proper teardown
            }
        }
    }

    fn handle_repo_event(&mut self, event: RepoEvent) {
        match event {
            RepoEvent::WantBlock(cid) => {
                let client = self.swarm.behaviour_mut().bitswap().client().clone();
                let repo = self.repo.clone();
                tokio::spawn(async move {
                    let session = client.new_session().await;
                    if let Some(block) =
                        session.get_block(&cid).await.ok().and_then(|block| {
                            libipld::Block::new(block.cid, block.data.to_vec()).ok()
                        })
                    {
                        let res = repo.put_block(block).await;
                        if let Err(e) = res {
                            debug!("Got block {} but failed to store it: {}", cid, e);
                        }
                    }
                    let _ = session.stop().await.ok();
                });
            }
            RepoEvent::UnwantBlock(_cid) => {}
            RepoEvent::NewBlock(block, ret) => {
                let client = self.swarm.behaviour_mut().bitswap().client().clone();
                let server = self.swarm.behaviour_mut().bitswap().server().cloned();
                tokio::task::spawn(async move {
                    let block = iroh_bitswap::Block::new(
                        bytes::Bytes::copy_from_slice(block.data()),
                        *block.cid(),
                    );
                    if let Err(err) = client.notify_new_blocks(&[block.clone()]).await {
                        warn!("failed to notify bitswap about blocks: {:?}", err);
                    }
                    if let Some(server) = server {
                        if let Err(err) = server.notify_new_blocks(&[block]).await {
                            warn!("failed to notify bitswap about blocks: {:?}", err);
                        }
                    }
                });
                let _ = ret.send(Err(anyhow!("not actively providing blocks yet")));
            }
            RepoEvent::RemovedBlock(cid) => self.swarm.behaviour_mut().stop_providing_block(&cid),
        }
    }
}<|MERGE_RESOLUTION|>--- conflicted
+++ resolved
@@ -25,11 +25,7 @@
     time::Duration,
 };
 
-<<<<<<< HEAD
-use crate::{config::BOOTSTRAP_NODES, IpfsEvent, IpfsTypes, TSwarmEventFn};
-=======
-use crate::{config::BOOTSTRAP_NODES, repo::BlockPut, IpfsEvent, TSwarmEventFn};
->>>>>>> 7eaaa6b5
+use crate::{config::BOOTSTRAP_NODES, IpfsEvent, TSwarmEventFn};
 
 use crate::{
     p2p::TSwarm,
@@ -74,13 +70,8 @@
 /// Background task of `Ipfs` created when calling `UninitializedIpfs::start`.
 // The receivers are Fuse'd so that we don't have to manage state on them being exhausted.
 #[allow(clippy::type_complexity)]
-<<<<<<< HEAD
-pub(crate) struct IpfsTask<Types: IpfsTypes> {
-    pub(crate) swarm: TSwarm<Types>,
-=======
 pub(crate) struct IpfsTask {
     pub(crate) swarm: TSwarm,
->>>>>>> 7eaaa6b5
     pub(crate) repo_events: Fuse<Receiver<RepoEvent>>,
     pub(crate) from_facade: Fuse<Receiver<IpfsEvent>>,
     pub(crate) listening_addresses: HashMap<Multiaddr, ListenerId>,
@@ -89,17 +80,13 @@
     pub(crate) bitswap_provider_stream:
         HashMap<QueryId, tokio::sync::mpsc::Sender<Result<HashSet<PeerId>, String>>>,
     pub(crate) record_stream: HashMap<QueryId, UnboundedSender<Record>>,
-<<<<<<< HEAD
-    pub(crate) repo: Repo<Types>,
-=======
     pub(crate) repo: Repo,
->>>>>>> 7eaaa6b5
     pub(crate) kad_subscriptions: HashMap<QueryId, Channel<KadResult>>,
     pub(crate) dht_peer_lookup: HashMap<PeerId, Vec<Channel<PeerInfo>>>,
     pub(crate) listener_subscriptions:
         HashMap<ListenerId, oneshot::Sender<Either<Multiaddr, Result<(), io::Error>>>>,
     pub(crate) bootstraps: HashSet<MultiaddrWithPeerId>,
-    pub(crate) swarm_event: Option<TSwarmEventFn<Types>>,
+    pub(crate) swarm_event: Option<TSwarmEventFn>,
 }
 
 impl IpfsTask {
@@ -137,7 +124,7 @@
         }
     }
 
-    fn handle_swarm_event(&mut self, swarm_event: TSwarmEvent<TRepoTypes>) {
+    fn handle_swarm_event(&mut self, swarm_event: TSwarmEvent) {
         if let Some(handler) = self.swarm_event.clone() {
             handler(&mut self.swarm, &swarm_event)
         }
@@ -292,6 +279,17 @@
                                 key: _,
                                 providers,
                             })) => {
+                                if !providers.is_empty() {
+                                    if let Entry::Occupied(entry) =
+                                        self.bitswap_provider_stream.entry(id)
+                                    {
+                                        let providers = providers.clone();
+                                        let tx = entry.get().clone();
+                                        tokio::spawn(async move {
+                                            let _ = tx.send(Ok(providers)).await;
+                                        });
+                                    }
+                                }
                                 if let Entry::Occupied(entry) = self.provider_stream.entry(id) {
                                     if !providers.is_empty() {
                                         tokio::spawn({
@@ -312,6 +310,9 @@
                                     if let Some(tx) = self.provider_stream.remove(&id) {
                                         tx.close_channel();
                                     }
+                                    if let Some(tx) = self.bitswap_provider_stream.remove(&id) {
+                                        drop(tx);
+                                    }
                                 }
                             }
                             GetProviders(Err(GetProvidersError::Timeout { key, .. })) => {
@@ -494,6 +495,7 @@
                         .ok();
                 }
                 BitswapEvent::FindProviders { key, response, .. } => {
+                    println!("Looking for providers");
                     let key = key.hash().to_bytes();
                     let id = self
                         .swarm
@@ -503,7 +505,7 @@
                     self.bitswap_provider_stream.insert(id, response);
                 }
                 BitswapEvent::Ping { peer, response } => {
-                    let duration = self.swarm.behaviour().swarm.peer_rtt(&peer);
+                    let duration = self.swarm.behaviour().peerbook.get_peet_latest_rtt(peer);
                     let _ = response.send(duration).ok();
                 }
             },
@@ -1005,14 +1007,18 @@
                 let repo = self.repo.clone();
                 tokio::spawn(async move {
                     let session = client.new_session().await;
-                    if let Some(block) =
-                        session.get_block(&cid).await.ok().and_then(|block| {
-                            libipld::Block::new(block.cid, block.data.to_vec()).ok()
-                        })
-                    {
+                    let block = match session.get_block(&cid).await {
+                        Ok(block) => block,
+                        Err(e) => {
+                            println!("Error getting block: {e}");
+                            return;
+                        }
+                    };
+                    println!("Found block: {cid}");
+                    if let Ok(block) = libipld::Block::new(block.cid, block.data.to_vec()) {
                         let res = repo.put_block(block).await;
                         if let Err(e) = res {
-                            debug!("Got block {} but failed to store it: {}", cid, e);
+                            println!("Got block {} but failed to store it: {}", cid, e);
                         }
                     }
                     let _ = session.stop().await.ok();
