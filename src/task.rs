--- conflicted
+++ resolved
@@ -105,8 +105,14 @@
         let mut connected_peer_timer = tokio::time::interval(Duration::from_secs(60));
         let mut session_cleanup = tokio::time::interval(Duration::from_secs(5));
         let mut event_cleanup = tokio::time::interval(Duration::from_secs(5));
-        let mut external_check = tokio::time::interval_at(tokio::time::Instant::now() + Duration::from_secs(1), Duration::from_secs(1));
-        let mut local_check = tokio::time::interval_at(tokio::time::Instant::now() + Duration::from_secs(1), Duration::from_secs(1));
+        let mut external_check = tokio::time::interval_at(
+            tokio::time::Instant::now() + Duration::from_secs(1),
+            Duration::from_secs(1),
+        );
+        let mut local_check = tokio::time::interval_at(
+            tokio::time::Instant::now() + Duration::from_secs(1),
+            Duration::from_secs(1),
+        );
         loop {
             tokio::select! {
                 Some(swarm) = self.swarm.next() => {
@@ -155,7 +161,7 @@
                     }
                 }
                 _ = external_check.tick() => {
-                    let addrs = self.swarm.external_addresses().cloned().map(|a| a.addr).collect::<Vec<_>>();
+                    let addrs = self.swarm.external_addresses().cloned().collect::<Vec<_>>();
                     if !addrs.is_empty() {
                         for ch in self.external_listener.drain(..) {
                             tokio::spawn({
@@ -868,7 +874,6 @@
                     .swarm
                     .external_addresses()
                     .cloned()
-                    .map(|a| a.addr)
                     .collect::<Vec<Multiaddr>>();
 
                 let res = match external.is_empty() {
@@ -910,16 +915,6 @@
                 self.swarm.behaviour_mut().block_list.unblock_peer(peer);
                 let _ = ret.send(Ok(()));
             }
-<<<<<<< HEAD
-            IpfsEvent::GetAddresses(ret) => {
-                // perhaps this could be moved under `IpfsEvent` or free functions?
-                let mut addresses = Vec::new();
-                addresses.extend(self.swarm.listeners().map(|a| a.to_owned()));
-                addresses.extend(self.swarm.external_addresses().map(|ar| ar.to_owned()));
-                let _ = ret.send(addresses);
-            }
-=======
->>>>>>> 73bdb2ae
             IpfsEvent::PubsubSubscribe(topic, ret) => {
                 let _ = ret.send(self.swarm.behaviour_mut().pubsub().subscribe(topic).ok());
             }
