use anyhow::{anyhow, format_err};
use either::Either;
use futures::{
    channel::{
        mpsc::{unbounded, Receiver, UnboundedSender},
        oneshot,
    },
    sink::SinkExt,
    stream::Fuse,
    FutureExt, StreamExt,
};

use crate::{
    p2p::{addr::extract_peer_id_from_multiaddr, MultiaddrExt, PeerInfo},
    Channel, InnerConnectionEvent, InnerPubsubEvent,
};
use crate::{
    p2p::{ProviderStream, RecordStream},
    TSwarmEvent,
};
use beetle_bitswap_next::BitswapEvent;
use tokio::task::JoinHandle;

use std::{
    collections::{hash_map::Entry, HashMap, HashSet},
    io,
    sync::atomic::AtomicU64,
    time::Duration,
};

use crate::{config::BOOTSTRAP_NODES, IpfsEvent, TSwarmEventFn};

use crate::{
    p2p::TSwarm,
    repo::{Repo, RepoEvent},
};

pub use crate::{
    error::Error,
    p2p::BehaviourEvent,
    p2p::KadResult,
    path::IpfsPath,
    repo::{PinKind, PinMode},
};

use libipld::multibase::{self, Base};
pub use libp2p::{
    self,
    core::transport::ListenerId,
    gossipsub::{MessageId, PublishError},
    identity::Keypair,
    identity::PublicKey,
    kad::{record::Key, Quorum},
    multiaddr::multiaddr,
    multiaddr::Protocol,
    swarm::NetworkBehaviour,
    Multiaddr, PeerId,
};

use libp2p::{
    autonat,
    identify::{Event as IdentifyEvent, Info as IdentifyInfo},
    kad::{
        AddProviderError, AddProviderOk, BootstrapError, BootstrapOk, GetClosestPeersError,
        GetClosestPeersOk, GetProvidersError, GetProvidersOk, GetRecordError, GetRecordOk,
        KademliaEvent::*, PutRecordError, PutRecordOk, QueryId, QueryResult::*, Record,
    },
    mdns::Event as MdnsEvent,
    swarm::{ConnectionId, SwarmEvent},
};

#[allow(dead_code)]
static BITSWAP_ID: AtomicU64 = AtomicU64::new(0);

/// Background task of `Ipfs` created when calling `UninitializedIpfs::start`.
// The receivers are Fuse'd so that we don't have to manage state on them being exhausted.
#[allow(clippy::type_complexity)]
pub(crate) struct IpfsTask {
    pub(crate) swarm: TSwarm,
    pub(crate) repo_events: Fuse<Receiver<RepoEvent>>,
    pub(crate) from_facade: Fuse<Receiver<IpfsEvent>>,
    pub(crate) listening_addresses: HashMap<Multiaddr, ListenerId>,
    pub(crate) listeners: HashSet<ListenerId>,
    pub(crate) provider_stream: HashMap<QueryId, UnboundedSender<PeerId>>,
    pub(crate) bitswap_provider_stream:
        HashMap<QueryId, tokio::sync::mpsc::Sender<Result<HashSet<PeerId>, String>>>,
    pub(crate) record_stream: HashMap<QueryId, UnboundedSender<Record>>,
    pub(crate) repo: Repo,
    pub(crate) kad_subscriptions: HashMap<QueryId, Channel<KadResult>>,
    pub(crate) dht_peer_lookup: HashMap<PeerId, Vec<Channel<PeerInfo>>>,
    pub(crate) listener_subscriptions:
        HashMap<ListenerId, oneshot::Sender<Either<Multiaddr, Result<(), io::Error>>>>,
    pub(crate) bootstraps: HashSet<Multiaddr>,
    pub(crate) swarm_event: Option<TSwarmEventFn>,
    pub(crate) bitswap_sessions: HashMap<u64, Vec<(oneshot::Sender<()>, JoinHandle<()>)>>,
    pub(crate) disconnect_confirmation: HashMap<PeerId, Vec<Channel<()>>>,
    pub(crate) failed_ping: HashMap<ConnectionId, usize>,
    pub(crate) pubsub_event_stream: Vec<UnboundedSender<InnerPubsubEvent>>,
    pub(crate) connection_event_stream: Vec<UnboundedSender<InnerConnectionEvent>>,
    pub(crate) external_listener: Vec<oneshot::Sender<Vec<Multiaddr>>>,
    pub(crate) local_listener: Vec<oneshot::Sender<Vec<Multiaddr>>>,
}

impl IpfsTask {
    pub(crate) async fn run(&mut self, delay: bool) {
        let mut session_cleanup = tokio::time::interval(Duration::from_secs(5));
<<<<<<< HEAD
        let mut event_cleanup = tokio::time::interval(Duration::from_secs(5));
=======
        let mut event_cleanup = tokio::time::interval(Duration::from_secs(60));
>>>>>>> f9f500c7
        let mut external_check = tokio::time::interval_at(
            tokio::time::Instant::now() + Duration::from_secs(1),
            Duration::from_secs(1),
        );
        let mut local_check = tokio::time::interval_at(
            tokio::time::Instant::now() + Duration::from_secs(1),
            Duration::from_secs(1),
        );
        loop {
            tokio::select! {
                Some(swarm) = self.swarm.next() => {
                    if delay {
                        tokio::time::sleep(Duration::from_nanos(10)).await;
                    }
                    self.handle_swarm_event(swarm);
                },
                Some(event) = self.from_facade.next() => {
                    if matches!(event, IpfsEvent::Exit) {
                        break;
                    }
                    if delay {
                        tokio::time::sleep(Duration::from_nanos(10)).await;
                    }
                    self.handle_event(event);
                },
                Some(repo) = self.repo_events.next() => {
                    self.handle_repo_event(repo);
                },
                _ = event_cleanup.tick() => {
                    self.pubsub_event_stream.retain(|ch| !ch.is_closed());
                    self.connection_event_stream.retain(|ch| !ch.is_closed());
                }
                _ = session_cleanup.tick() => {
                    let mut to_remove = Vec::new();
                    for (id, tasks) in &mut self.bitswap_sessions {
                        tasks.retain(|(_, task)| !task.is_finished());

                        if tasks.is_empty() {
                            to_remove.push(*id);
                        }

                        // Only do a small chunk of cleanup on each iteration
                        // TODO(arqu): magic number
                        if to_remove.len() >= 10 {
                            break;
                        }
                    }

                    for id in to_remove {
                        let (tx, _rx) = oneshot::channel();
                        self.destroy_bs_session(id, tx);
                    }
                }
                _ = external_check.tick() => {
                    let addrs = self.swarm.external_addresses().cloned().collect::<Vec<_>>();
                    if !addrs.is_empty() {
                        for ch in self.external_listener.drain(..) {
                            tokio::spawn({
                                let addrs = addrs.clone();
                                async move {
                                    let _ = ch.send(addrs);
                                }
                            });
                        }
                    }
                }
                _ = local_check.tick() => {
                    let addrs = self.swarm.listeners().cloned().collect::<Vec<_>>();
                    if !addrs.is_empty() {
                        for ch in self.local_listener.drain(..) {
                            tokio::spawn({
                                let addrs = addrs.clone();
                                async move {
                                    let _ = ch.send(addrs);
                                }
                            });
                        }
                    }
                }
            }
        }
    }

    fn destroy_bs_session(&mut self, ctx: u64, ret: oneshot::Sender<anyhow::Result<()>>) {
        if let Some(bitswap) = self.swarm.behaviour().bitswap.as_ref() {
            let client = bitswap.client().clone();
            let workers: Option<Vec<(oneshot::Sender<()>, JoinHandle<()>)>> =
                self.bitswap_sessions.remove(&ctx);
            tokio::task::spawn(async move {
                debug!("stopping session {}", ctx);
                if let Some(workers) = workers {
                    debug!("stopping workers {} for session {}", workers.len(), ctx);
                    // first shutdown workers
                    for (closer, worker) in workers {
                        if closer.send(()).is_ok() {
                            worker.await.ok();
                        }
                    }
                    debug!("all workers stopped for session {}", ctx);
                }
                if let Err(err) = client.stop_session(ctx).await {
                    warn!("failed to stop session {}: {:?}", ctx, err);
                }
                if let Err(err) = ret.send(Ok(())) {
                    warn!("session {} failed to send stop response: {:?}", ctx, err);
                }
                debug!("session {} stopped", ctx);
            });
        }
    }

    fn emit_pubsub_event(&self, event: InnerPubsubEvent) {
        for ch in &self.pubsub_event_stream {
            let ch = ch.clone();
            let event = event.clone();
            tokio::spawn(async move {
                let _ = ch.unbounded_send(event);
            });
        }
    }

    fn emit_connection_event(&self, event: InnerConnectionEvent) {
        for ch in &self.connection_event_stream {
            let ch = ch.clone();
            let event = event.clone();
            tokio::spawn(async move {
                let _ = ch.unbounded_send(event);
            });
        }
    }

    fn handle_swarm_event(&mut self, swarm_event: TSwarmEvent) {
        if let Some(handler) = self.swarm_event.clone() {
            handler(&mut self.swarm, &swarm_event)
        }
        match swarm_event {
            SwarmEvent::NewListenAddr {
                listener_id,
                address,
            } => {
                self.listening_addresses
                    .insert(address.clone(), listener_id);

                for ch in self.local_listener.drain(..) {
                    tokio::spawn({
                        let addr = address.clone();
                        async move {
                            let _ = ch.send(vec![addr]);
                        }
                    });
                }

                if let Some(ret) = self.listener_subscriptions.remove(&listener_id) {
                    let _ = ret.send(Either::Left(address));
                }
            }
            SwarmEvent::ConnectionEstablished {
                peer_id, endpoint, ..
            } => {
                let address = match endpoint {
                    libp2p::core::ConnectedPoint::Dialer { address, .. } => address,
                    libp2p::core::ConnectedPoint::Listener { send_back_addr, .. } => send_back_addr,
                };
                self.emit_connection_event(InnerConnectionEvent::ConnectionEstablished {
                    peer_id,
                    address,
                })
            }
            SwarmEvent::ConnectionClosed {
                peer_id, endpoint, ..
            } => {
                let address = match endpoint {
                    libp2p::core::ConnectedPoint::Dialer { address, .. } => address,
                    libp2p::core::ConnectedPoint::Listener { send_back_addr, .. } => send_back_addr,
                };
                self.emit_connection_event(InnerConnectionEvent::ConnectionClosed {
                    peer_id,
                    address,
                });

                if let Some(ch) = self.disconnect_confirmation.remove(&peer_id) {
                    tokio::spawn(async move {
                        for ch in ch {
                            let _ = ch.send(Ok(()));
                        }
                    });
                }
            }
            SwarmEvent::ExpiredListenAddr {
                listener_id,
                address,
            } => {
                self.listeners.remove(&listener_id);
                self.listening_addresses.remove(&address);
                if let Some(ret) = self.listener_subscriptions.remove(&listener_id) {
                    //TODO: Determine if we want to return the address or use the right side and return an error?
                    let _ = ret.send(Either::Left(address));
                }
            }
            SwarmEvent::ListenerClosed {
                listener_id,
                reason,
                addresses,
            } => {
                self.listeners.remove(&listener_id);
                for address in addresses {
                    self.listening_addresses.remove(&address);
                }
                if let Some(ret) = self.listener_subscriptions.remove(&listener_id) {
                    let _ = ret.send(Either::Right(reason));
                }
            }
            SwarmEvent::ListenerError { listener_id, error } => {
                self.listeners.remove(&listener_id);
                if let Some(ret) = self.listener_subscriptions.remove(&listener_id) {
                    let _ = ret.send(Either::Right(Err(error)));
                }
            }
            SwarmEvent::Behaviour(BehaviourEvent::Mdns(event)) => match event {
                MdnsEvent::Discovered(list) => {
                    for (peer, addr) in list {
                        self.swarm.behaviour_mut().add_peer(peer, addr.clone());
                    }
                }
                MdnsEvent::Expired(list) => {
                    for (peer, _) in list {
                        if let Some(mdns) = self.swarm.behaviour().mdns.as_ref() {
                            if !mdns.has_node(&peer) {
                                trace!("mdns: Expired peer {}", peer.to_base58());
                            }
                        }
                    }
                }
            },
            SwarmEvent::Behaviour(BehaviourEvent::Kad(event)) => {
                match event {
                    InboundRequest { request } => {
                        trace!("kad: inbound {:?} request handled", request);
                    }
                    OutboundQueryProgressed {
                        result, id, step, ..
                    } => {
                        // make sure the query is exhausted

                        if self
                            .swarm
                            .behaviour()
                            .kademlia
                            .as_ref()
                            .and_then(|kad| kad.query(&id))
                            .is_none()
                        {
                            match result {
                                // these subscriptions return actual values
                                GetClosestPeers(_) | GetProviders(_) | GetRecord(_) => {}
                                // we want to return specific errors for the following
                                Bootstrap(Err(_)) | StartProviding(Err(_)) | PutRecord(Err(_)) => {}
                                // and the rest can just return a general KadResult::Complete
                                _ => {
                                    if let Some(ret) = self.kad_subscriptions.remove(&id) {
                                        let _ = ret.send(Ok(KadResult::Complete));
                                    }
                                }
                            }
                        }

                        match result {
                            Bootstrap(Ok(BootstrapOk {
                                peer,
                                num_remaining,
                            })) => {
                                debug!(
                                    "kad: bootstrapped with {}, {} peers remain",
                                    peer, num_remaining
                                );
                            }
                            Bootstrap(Err(BootstrapError::Timeout { .. })) => {
                                warn!("kad: timed out while trying to bootstrap");

                                if self
                                    .swarm
                                    .behaviour()
                                    .kademlia
                                    .as_ref()
                                    .and_then(|kad| kad.query(&id))
                                    .is_none()
                                {
                                    if let Some(ret) = self.kad_subscriptions.remove(&id) {
                                        let _ = ret.send(Err(anyhow::anyhow!(
                                            "kad: timed out while trying to bootstrap"
                                        )));
                                    }
                                }
                            }
                            GetClosestPeers(Ok(GetClosestPeersOk { key, peers })) => {
                                if self
                                    .swarm
                                    .behaviour()
                                    .kademlia
                                    .as_ref()
                                    .and_then(|kad| kad.query(&id))
                                    .is_none()
                                {
                                    if let Some(ret) = self.kad_subscriptions.remove(&id) {
                                        let _ = ret.send(Ok(KadResult::Peers(peers.clone())));
                                    }
                                    if let Ok(peer_id) = PeerId::from_bytes(&key) {
                                        if let Some(rets) = self.dht_peer_lookup.remove(&peer_id) {
                                            if !peers.contains(&peer_id) {
                                                for ret in rets {
                                                    let _ = ret.send(Err(anyhow::anyhow!(
                                                        "Could not locate peer"
                                                    )));
                                                }
                                            }
                                        }
                                    }
                                }
                            }
                            GetClosestPeers(Err(GetClosestPeersError::Timeout {
                                key,
                                peers: _,
                            })) => {
                                // don't mention the key here, as this is just the id of our node
                                warn!("kad: timed out while trying to find all closest peers");

                                if self
                                    .swarm
                                    .behaviour()
                                    .kademlia
                                    .as_ref()
                                    .and_then(|kad| kad.query(&id))
                                    .is_none()
                                {
                                    if let Some(ret) = self.kad_subscriptions.remove(&id) {
                                        let _ = ret.send(Err(anyhow::anyhow!(
                                            "timed out while trying to find all closest peers"
                                        )));
                                    }
                                    if let Ok(peer_id) = PeerId::from_bytes(&key) {
                                        if let Some(rets) = self.dht_peer_lookup.remove(&peer_id) {
                                            for ret in rets {
                                                let _ = ret.send(Err(anyhow::anyhow!(
                                                    "timed out while trying to find all closest peers"
                                                )));
                                            }
                                        }
                                    }
                                }
                            }
                            GetProviders(Ok(GetProvidersOk::FoundProviders {
                                key: _,
                                providers,
                            })) => {
                                if !providers.is_empty() {
                                    if let Entry::Occupied(entry) =
                                        self.bitswap_provider_stream.entry(id)
                                    {
                                        let providers = providers.clone();
                                        let tx = entry.get().clone();
                                        tokio::spawn(async move {
                                            let _ = tx.send(Ok(providers)).await;
                                        });
                                    }
                                }
                                if let Entry::Occupied(entry) = self.provider_stream.entry(id) {
                                    if !providers.is_empty() {
                                        tokio::spawn({
                                            let mut tx = entry.get().clone();
                                            async move {
                                                for provider in providers {
                                                    let _ = tx.send(provider).await;
                                                }
                                            }
                                        });
                                    }
                                }
                            }
                            GetProviders(Ok(GetProvidersOk::FinishedWithNoAdditionalRecord {
                                ..
                            })) => {
                                if step.last {
                                    if let Some(tx) = self.provider_stream.remove(&id) {
                                        tx.close_channel();
                                    }
                                    if let Some(tx) = self.bitswap_provider_stream.remove(&id) {
                                        drop(tx);
                                    }
                                }
                            }
                            GetProviders(Err(GetProvidersError::Timeout { key, .. })) => {
                                let key = multibase::encode(Base::Base32Lower, key);
                                warn!("kad: timed out while trying to get providers for {}", key);

                                if self
                                    .swarm
                                    .behaviour()
                                    .kademlia
                                    .as_ref()
                                    .and_then(|kad| kad.query(&id))
                                    .is_none()
                                {
                                    if let Some(ret) = self.kad_subscriptions.remove(&id) {
                                        let _ = ret.send(Err(anyhow::anyhow!("timed out while trying to get providers for the given key")));
                                    }
                                }
                            }
                            StartProviding(Ok(AddProviderOk { key })) => {
                                let key = multibase::encode(Base::Base32Lower, key);
                                debug!("kad: providing {}", key);
                            }
                            StartProviding(Err(AddProviderError::Timeout { key })) => {
                                let key = multibase::encode(Base::Base32Lower, key);
                                warn!("kad: timed out while trying to provide {}", key);

                                if self
                                    .swarm
                                    .behaviour()
                                    .kademlia
                                    .as_ref()
                                    .and_then(|kad| kad.query(&id))
                                    .is_none()
                                {
                                    if let Some(ret) = self.kad_subscriptions.remove(&id) {
                                        let _ = ret.send(Err(anyhow::anyhow!(
                                            "kad: timed out while trying to provide the record"
                                        )));
                                    }
                                }
                            }
                            RepublishProvider(Ok(AddProviderOk { key })) => {
                                let key = multibase::encode(Base::Base32Lower, key);
                                debug!("kad: republished provider {}", key);
                            }
                            RepublishProvider(Err(AddProviderError::Timeout { key })) => {
                                let key = multibase::encode(Base::Base32Lower, key);
                                warn!("kad: timed out while trying to republish provider {}", key);
                            }
                            GetRecord(Ok(GetRecordOk::FoundRecord(record))) => {
                                if let Entry::Occupied(entry) = self.record_stream.entry(id) {
                                    tokio::spawn({
                                        let mut tx = entry.get().clone();
                                        async move {
                                            let _ = tx.send(record.record).await;
                                        }
                                    });
                                }
                            }
                            GetRecord(Ok(GetRecordOk::FinishedWithNoAdditionalRecord {
                                ..
                            })) => {
                                if step.last {
                                    if let Some(tx) = self.record_stream.remove(&id) {
                                        tx.close_channel();
                                    }
                                }
                            }
                            GetRecord(Err(GetRecordError::NotFound {
                                key,
                                closest_peers: _,
                            })) => {
                                let key = multibase::encode(Base::Base32Lower, key);
                                warn!("kad: couldn't find record {}", key);

                                if self
                                    .swarm
                                    .behaviour()
                                    .kademlia
                                    .as_ref()
                                    .and_then(|kad| kad.query(&id))
                                    .is_none()
                                {
                                    if let Some(tx) = self.record_stream.remove(&id) {
                                        tx.close_channel();
                                    }
                                }
                            }
                            GetRecord(Err(GetRecordError::QuorumFailed {
                                key,
                                records: _,
                                quorum,
                            })) => {
                                let key = multibase::encode(Base::Base32Lower, key);
                                warn!(
                                    "kad: quorum failed {} when trying to get key {}",
                                    quorum, key
                                );

                                if self
                                    .swarm
                                    .behaviour()
                                    .kademlia
                                    .as_ref()
                                    .and_then(|kad| kad.query(&id))
                                    .is_none()
                                {
                                    if let Some(tx) = self.record_stream.remove(&id) {
                                        tx.close_channel();
                                    }
                                }
                            }
                            GetRecord(Err(GetRecordError::Timeout { key })) => {
                                let key = multibase::encode(Base::Base32Lower, key);
                                warn!("kad: timed out while trying to get key {}", key);

                                if self
                                    .swarm
                                    .behaviour()
                                    .kademlia
                                    .as_ref()
                                    .and_then(|kad| kad.query(&id))
                                    .is_none()
                                {
                                    if let Some(tx) = self.record_stream.remove(&id) {
                                        tx.close_channel();
                                    }
                                }
                            }
                            PutRecord(Ok(PutRecordOk { key }))
                            | RepublishRecord(Ok(PutRecordOk { key })) => {
                                let key = multibase::encode(Base::Base32Lower, key);
                                debug!("kad: successfully put record {}", key);
                            }
                            PutRecord(Err(PutRecordError::QuorumFailed {
                                key,
                                success: _,
                                quorum,
                            }))
                            | RepublishRecord(Err(PutRecordError::QuorumFailed {
                                key,
                                success: _,
                                quorum,
                            })) => {
                                let key = multibase::encode(Base::Base32Lower, key);
                                warn!(
                                    "kad: quorum failed ({}) when trying to put record {}",
                                    quorum, key
                                );

                                if self
                                    .swarm
                                    .behaviour()
                                    .kademlia
                                    .as_ref()
                                    .and_then(|kad| kad.query(&id))
                                    .is_none()
                                {
                                    if let Some(ret) = self.kad_subscriptions.remove(&id) {
                                        let _ = ret.send(Err(anyhow::anyhow!(
                                            "kad: quorum failed when trying to put the record"
                                        )));
                                    }
                                }
                            }
                            PutRecord(Err(PutRecordError::Timeout {
                                key,
                                success: _,
                                quorum: _,
                            })) => {
                                let key = multibase::encode(Base::Base32Lower, key);
                                warn!("kad: timed out while trying to put record {}", key);

                                if self
                                    .swarm
                                    .behaviour()
                                    .kademlia
                                    .as_ref()
                                    .and_then(|kad| kad.query(&id))
                                    .is_none()
                                {
                                    if let Some(ret) = self.kad_subscriptions.remove(&id) {
                                        let _ = ret.send(Err(anyhow::anyhow!(
                                            "kad: timed out while trying to put record {}",
                                            key
                                        )));
                                    }
                                }
                            }
                            RepublishRecord(Err(PutRecordError::Timeout {
                                key,
                                success: _,
                                quorum: _,
                            })) => {
                                let key = multibase::encode(Base::Base32Lower, key);
                                warn!("kad: timed out while trying to republish record {}", key);
                            }
                        }
                    }
                    RoutingUpdated {
                        peer,
                        is_new_peer: _,
                        addresses,
                        bucket_range: _,
                        old_peer: _,
                    } => {
                        trace!("kad: routing updated; {}: {:?}", peer, addresses);
                    }
                    UnroutablePeer { peer } => {
                        trace!("kad: peer {} is unroutable", peer);
                    }
                    RoutablePeer { peer, address } => {
                        trace!("kad: peer {} ({}) is routable", peer, address);
                    }
                    PendingRoutablePeer { peer, address } => {
                        trace!("kad: pending routable peer {} ({})", peer, address);
                    }
                }
            }
            SwarmEvent::Behaviour(BehaviourEvent::Bitswap(event)) => match event {
                BitswapEvent::Provide { key } => {
                    if let Some(kad) = self.swarm.behaviour_mut().kademlia.as_mut() {
                        let key = key.hash().to_bytes();
                        let _id = kad.start_providing(key.into()).ok();
                    }
                }
                BitswapEvent::FindProviders { key, response, .. } => {
                    if let Some(kad) = self.swarm.behaviour_mut().kademlia.as_mut() {
                        info!("Looking for providers for {key}");
                        let key = key.hash().to_bytes();
                        let id = kad.get_providers(key.into());
                        self.bitswap_provider_stream.insert(id, response);
                    }
                }
                BitswapEvent::Ping { peer, response } => {
                    let duration = self.swarm.behaviour().peerbook.get_peer_latest_rtt(peer);
                    let _ = response.send(duration).ok();
                }
            },
            SwarmEvent::Behaviour(BehaviourEvent::Gossipsub(
                libp2p::gossipsub::Event::Subscribed { peer_id, topic },
            )) => self.emit_pubsub_event(InnerPubsubEvent::Subscribe {
                topic: topic.to_string(),
                peer_id,
            }),
            SwarmEvent::Behaviour(BehaviourEvent::Gossipsub(
                libp2p::gossipsub::Event::Unsubscribed { peer_id, topic },
            )) => self.emit_pubsub_event(InnerPubsubEvent::Unsubscribe {
                topic: topic.to_string(),
                peer_id,
            }),
            SwarmEvent::Behaviour(BehaviourEvent::Ping(event)) => match event {
                libp2p::ping::Event {
                    peer,
                    result: Result::Ok(rtt),
                    connection,
                } => {
                    trace!(
                        "ping: rtt to {} is {} ms",
                        peer.to_base58(),
                        rtt.as_millis()
                    );
                    self.swarm.behaviour_mut().peerbook.set_peer_rtt(peer, rtt);
                    self.failed_ping.remove(&connection);
                }
                libp2p::ping::Event {
                    peer,
                    result: Result::Err(libp2p::ping::Failure::Timeout),
                    connection,
                } => match self.failed_ping.entry(connection) {
                    Entry::Occupied(mut entry) => {
                        if *entry.get() > 1 {
                            self.swarm.close_connection(connection);
                            trace!("ping: timeout to {}", peer);
                        }

                        *entry.get_mut() += 1;
                    }
                    Entry::Vacant(entry) => {
                        entry.insert(1);
                    }
                },
                libp2p::ping::Event {
                    peer,
                    result: Result::Err(libp2p::ping::Failure::Other { error }),
                    connection,
                } => match self.failed_ping.entry(connection) {
                    Entry::Occupied(mut entry) => {
                        if *entry.get() > 1 {
                            self.swarm.close_connection(connection);
                            error!("ping: failure with {}: {}", peer.to_base58(), error);
                        }

                        *entry.get_mut() += 1;
                    }
                    Entry::Vacant(entry) => {
                        entry.insert(1);
                    }
                },
                libp2p::ping::Event {
                    peer,
                    result: Result::Err(libp2p::ping::Failure::Unsupported),
                    connection,
                } => {
                    error!("ping: failure with {}: unsupported", peer.to_base58());
                    match self.failed_ping.entry(connection) {
                        Entry::Occupied(mut entry) => {
                            if *entry.get() > 1 {
                                self.swarm.close_connection(connection);
                            }

                            *entry.get_mut() += 1;
                        }
                        Entry::Vacant(entry) => {
                            entry.insert(1);
                        }
                    }
                }
            },
            SwarmEvent::Behaviour(BehaviourEvent::Identify(event)) => match event {
                IdentifyEvent::Received { peer_id, info } => {
                    self.swarm
                        .behaviour_mut()
                        .peerbook
                        .inject_peer_info(info.clone());

                    if let Some(rets) = self.dht_peer_lookup.remove(&peer_id) {
                        for ret in rets {
                            let _ = ret.send(Ok(info.clone().into()));
                        }
                    }

                    let IdentifyInfo {
                        listen_addrs,
                        protocols,
                        ..
                    } = info;

                    if let Some(bitswap) = self.swarm.behaviour_mut().bitswap() {
                        bitswap.on_identify(&peer_id, &protocols)
                    }

                    if let Some(kad) = self.swarm.behaviour_mut().kademlia.as_mut() {
                        if protocols.iter().any(|p| libp2p::kad::PROTOCOL_NAME.eq(p)) {
                            for addr in &listen_addrs {
                                kad.add_address(&peer_id, addr.clone());
                            }
                        }
                    }

                    if protocols
                        .iter()
                        .any(|p| libp2p::autonat::DEFAULT_PROTOCOL_NAME.eq(p))
                    {
                        for addr in listen_addrs {
                            self.swarm
                                .behaviour_mut()
                                .autonat
                                .add_server(peer_id, Some(addr));
                        }
                    }
                }
                event => trace!("identify: {:?}", event),
            },
            SwarmEvent::Behaviour(BehaviourEvent::Autonat(autonat::Event::StatusChanged {
                old,
                new,
            })) => {
                //TODO: Use status to indicate if we should use a relay or not
                debug!("Old Nat Status: {:?}", old);
                debug!("New Nat Status: {:?}", new);
            }
            _ => trace!("Swarm event: {:?}", swarm_event),
        }
    }

    fn handle_event(&mut self, event: IpfsEvent) {
        match event {
            IpfsEvent::Connect(target, ret) => {
                let rx = self.swarm.behaviour_mut().peerbook.connect(target);
                let _ = ret.send(rx);
            }
            IpfsEvent::Protocol(ret) => {
                let info = self.swarm.behaviour().supported_protocols();
                let _ = ret.send(info);
            }
            IpfsEvent::Addresses(ret) => {
                let addrs = self.swarm.behaviour_mut().addrs();
                ret.send(Ok(addrs)).ok();
            }
            IpfsEvent::Listeners(ret) => {
                let listeners = self.swarm.listeners().cloned().collect::<Vec<Multiaddr>>();
                let res = match listeners.is_empty() {
                    true => {
                        let (tx, rx) = oneshot::channel();
                        self.local_listener.push(tx);
                        Either::Right(async move { rx.await.unwrap_or_default() }.boxed())
                    }
                    false => Either::Left(listeners),
                };
                ret.send(Ok(res)).ok();
            }
            IpfsEvent::ExternalAddresses(ret) => {
                let external = self
                    .swarm
                    .external_addresses()
                    .cloned()
                    .collect::<Vec<Multiaddr>>();

                let res = match external.is_empty() {
                    true => {
                        let (tx, rx) = oneshot::channel();
                        self.external_listener.push(tx);
                        Either::Right(async move { rx.await.unwrap_or_default() }.boxed())
                    }
                    false => Either::Left(external),
                };
                ret.send(Ok(res)).ok();
            }
            IpfsEvent::IsConnected(peer_id, ret) => {
                let connected = self.swarm.is_connected(&peer_id);
                ret.send(Ok(connected)).ok();
            }
            IpfsEvent::Connected(ret) => {
                let connections = self.swarm.connected_peers().copied();
                ret.send(Ok(connections.collect())).ok();
            }
            IpfsEvent::Disconnect(peer, ret) => {
                let recv = self.swarm.behaviour_mut().peerbook.disconnect(peer);
                let (tx, rx) = oneshot::channel();
                if !self.swarm.is_connected(&peer) {
                    let _ = tx.send(Err(anyhow::anyhow!("Peer not connected")));
                } else {
                    self.disconnect_confirmation
                        .entry(peer)
                        .or_default()
                        .push(tx);
                }
                let _ = ret.send((recv, rx));
            }
            IpfsEvent::Ban(peer, ret) => {
                self.swarm.behaviour_mut().block_list.block_peer(peer);
                let _ = ret.send(Ok(()));
            }
            IpfsEvent::Unban(peer, ret) => {
                self.swarm.behaviour_mut().block_list.unblock_peer(peer);
                let _ = ret.send(Ok(()));
            }
            IpfsEvent::PubsubSubscribe(topic, ret) => {
                let _ = ret.send(self.swarm.behaviour_mut().pubsub().subscribe(topic).ok());
            }
            IpfsEvent::PubsubUnsubscribe(topic, ret) => {
                let _ = ret.send(self.swarm.behaviour_mut().pubsub().unsubscribe(topic));
            }
            IpfsEvent::PubsubPublish(topic, data, ret) => {
                let _ = ret.send(self.swarm.behaviour_mut().pubsub().publish(topic, data));
            }
            IpfsEvent::PubsubPeers(Some(topic), ret) => {
                let _ = ret.send(self.swarm.behaviour_mut().pubsub().subscribed_peers(&topic));
            }
            IpfsEvent::PubsubPeers(None, ret) => {
                let _ = ret.send(self.swarm.behaviour_mut().pubsub().known_peers());
            }
            IpfsEvent::PubsubSubscribed(ret) => {
                let _ = ret.send(self.swarm.behaviour_mut().pubsub().subscribed_topics());
            }
            // IpfsEvent::WantList(peer, ret) => {
            //     let list = if let Some(peer) = peer {
            //         self.swarm
            //             .behaviour_mut()
            //             .bitswap()
            //             .peer_wantlist(&peer)
            //             .unwrap_or_default()
            //     } else {
            //         self.swarm.behaviour_mut().bitswap().local_wantlist()
            //     };
            //     let _ = ret.send(list);
            // }
            // IpfsEvent::BitswapStats(ret) => {
            //     let stats = self.swarm.behaviour_mut().bitswap().stats();
            //     let peers = self.swarm.behaviour_mut().bitswap().peers();
            //     let wantlist = self.swarm.behaviour_mut().bitswap().local_wantlist();
            //     let _ = ret.send((stats, peers, wantlist).into());
            // }
            IpfsEvent::PubsubEventStream(ret) => {
                let (tx, rx) = unbounded();
                self.pubsub_event_stream.push(tx);
                let _ = ret.send(rx);
            }
            IpfsEvent::ConnectionEventStream(ret) => {
                let (tx, rx) = unbounded();
                self.connection_event_stream.push(tx);
                let _ = ret.send(rx);
            }
            IpfsEvent::AddListeningAddress(addr, ret) => match self.swarm.listen_on(addr) {
                Ok(id) => {
                    self.listeners.insert(id);
                    let (tx, rx) = oneshot::channel();
                    self.listener_subscriptions.insert(id, tx);
                    let _ = ret.send(Ok(rx));
                }
                Err(e) => {
                    let _ = ret.send(Err(anyhow::anyhow!(e)));
                }
            },
            IpfsEvent::RemoveListeningAddress(addr, ret) => {
                if let Some(id) = self.listening_addresses.remove(&addr) {
                    match self.swarm.remove_listener(id) {
                        true => {
                            self.listeners.remove(&id);
                            let (tx, rx) = oneshot::channel();
                            self.listener_subscriptions.insert(id, tx);
                            let _ = ret.send(Ok(rx));
                        }
                        false => {
                            let _ = ret.send(Err(anyhow::anyhow!(
                                "Failed to remove previously added listening address: {}",
                                addr
                            )));
                        }
                    }
                } else {
                    let _ = ret.send(Err(format_err!(
                        "Address was not listened to before: {}",
                        addr
                    )));
                }
            }
            IpfsEvent::Bootstrap(ret) => {
                let future = match self
                    .swarm
                    .behaviour_mut()
                    .kademlia
                    .as_mut()
                    .map(|kad| kad.bootstrap())
                {
                    Some(Ok(id)) => {
                        let (tx, rx) = oneshot::channel();
                        self.kad_subscriptions.insert(id, tx);
                        Ok(rx)
                    }
                    Some(Err(e)) => {
                        error!("kad: can't bootstrap the node: {:?}", e);
                        Err(anyhow!("kad: can't bootstrap the node: {:?}", e))
                    }
                    None => Err(anyhow!("kad protocol is disabled")),
                };
                let _ = ret.send(future);
            }
            IpfsEvent::AddPeer(peer_id, addr, ret) => {
                let result = match self
                    .swarm
                    .behaviour_mut()
                    .addressbook
                    .add_address(peer_id, addr.clone())
                {
                    true => Ok(()),
                    false => Err(anyhow::anyhow!(
                        "Unable to add {addr}. It either contains a `PeerId` or already exist."
                    )),
                };

                let _ = ret.send(result);
            }
            IpfsEvent::RemovePeer(peer_id, addr, ret) => {
                let result = match addr {
                    Some(addr) => Ok(self
                        .swarm
                        .behaviour_mut()
                        .addressbook
                        .remove_address(&peer_id, &addr)),
                    None => Ok(self.swarm.behaviour_mut().addressbook.remove_peer(&peer_id)),
                };

                let _ = ret.send(result);
            }
            IpfsEvent::GetClosestPeers(peer_id, ret) => {
                let id = self
                    .swarm
                    .behaviour_mut()
                    .kademlia
                    .as_mut()
                    .map(|kad| kad.get_closest_peers(peer_id));

                let (tx, rx) = oneshot::channel();
                let _ = ret.send(rx);
                match id {
                    Some(id) => {
                        self.kad_subscriptions.insert(id, tx);
                    }
                    None => {
                        let _ = tx.send(Err(anyhow::anyhow!("kad protocol is disabled")));
                    }
                };
            }
            IpfsEvent::WantList(peer, ret) => {
                if let Some(bitswap) = self.swarm.behaviour().bitswap.as_ref() {
                    let client = bitswap.client().clone();
                    let server = bitswap.server().cloned();

                    let _ = ret.send(
                        async move {
                            if let Some(peer) = peer {
                                if let Some(server) = server {
                                    server.wantlist_for_peer(&peer).await
                                } else {
                                    Vec::new()
                                }
                            } else {
                                Vec::from_iter(client.get_wantlist().await)
                            }
                        }
                        .boxed(),
                    );
                } else {
                    let _ = ret.send(futures::future::ready(vec![]).boxed());
                }
            }
            IpfsEvent::GetBitswapPeers(ret) => {
                if let Some(bitswap) = self.swarm.behaviour().bitswap.as_ref() {
                    let client = bitswap.client().clone();
                    let _ = ret.send(async move { client.get_peers().await }.boxed());
                } else {
                    let _ = ret.send(futures::future::ready(vec![]).boxed());
                }
            }
            IpfsEvent::FindPeerIdentity(peer_id, ret) => {
                let locally_known = self.swarm.behaviour().peerbook.get_peer_info(peer_id);

                let (tx, rx) = oneshot::channel();

                match locally_known {
                    Some(info) => {
                        let _ = tx.send(Ok(info.clone()));
                    }
                    None => {
                        self.swarm
                            .behaviour_mut()
                            .kademlia
                            .as_mut()
                            .map(|kad| kad.get_closest_peers(peer_id));

                        self.dht_peer_lookup.entry(peer_id).or_default().push(tx);
                    }
                }

                let _ = ret.send(rx);
            }
            IpfsEvent::FindPeer(peer_id, local_only, ret) => {
                let listener_addrs = self
                    .swarm
                    .behaviour_mut()
                    .peerbook
                    .peer_connections(peer_id)
                    .unwrap_or_default()
                    .iter()
                    .map(|addr| extract_peer_id_from_multiaddr(addr.clone()))
                    .map(|(_, addr)| addr)
                    .collect::<Vec<_>>();

                let locally_known_addrs = if !listener_addrs.is_empty() {
                    listener_addrs
                } else {
                    self.swarm
                        .behaviour()
                        .addressbook
                        .get_peer_addresses(&peer_id)
                        .cloned()
                        .unwrap_or_default()
                };

                let addrs = if !locally_known_addrs.is_empty() || local_only {
                    Either::Left(locally_known_addrs)
                } else {
                    Either::Right({
                        let id = self
                            .swarm
                            .behaviour_mut()
                            .kademlia
                            .as_mut()
                            .map(|kad| kad.get_closest_peers(peer_id));

                        let (tx, rx) = oneshot::channel();
                        if let Some(id) = id {
                            self.kad_subscriptions.insert(id, tx);
                        }
                        rx
                    })
                };
                let _ = ret.send(addrs);
            }
            IpfsEvent::WhitelistPeer(peer_id, ret) => {
                self.swarm.behaviour_mut().peerbook.add(peer_id);
                let _ = ret.send(Ok(()));
            }
            IpfsEvent::RemoveWhitelistPeer(peer_id, ret) => {
                self.swarm.behaviour_mut().peerbook.remove(peer_id);
                let _ = ret.send(Ok(()));
            }
            IpfsEvent::GetProviders(cid, ret) => {
                let key = Key::from(cid.hash().to_bytes());
                let id = self
                    .swarm
                    .behaviour_mut()
                    .kademlia
                    .as_mut()
                    .map(|kad| kad.get_providers(key));

                let mut provider_stream = None;

                let (tx, mut rx) = futures::channel::mpsc::unbounded();
                if let Some(id) = id {
                    let stream = async_stream::stream! {
                        let mut current_providers: HashSet<PeerId> = Default::default();
                        while let Some(provider) = rx.next().await {
                            if current_providers.insert(provider) {
                                yield provider;
                            }
                        }
                    };
                    self.provider_stream.insert(id, tx);
                    provider_stream = Some(ProviderStream(stream.boxed()));
                }

                let _ = ret.send(provider_stream);
            }
            IpfsEvent::Provide(cid, ret) => {
                let key = Key::from(cid.hash().to_bytes());
                let future = match self
                    .swarm
                    .behaviour_mut()
                    .kademlia
                    .as_mut()
                    .map(|kad| kad.start_providing(key))
                {
                    Some(Ok(id)) => {
                        let (tx, rx) = oneshot::channel();
                        self.kad_subscriptions.insert(id, tx);
                        Ok(rx)
                    }
                    Some(Err(e)) => {
                        error!("kad: can't provide a key: {:?}", e);
                        Err(anyhow!("kad: can't provide the key: {:?}", e))
                    }
                    None => Err(anyhow!("kad protocol is disabled")),
                };
                let _ = ret.send(future);
            }
            IpfsEvent::DhtGet(key, ret) => {
                let id = self
                    .swarm
                    .behaviour_mut()
                    .kademlia
                    .as_mut()
                    .map(|kad| kad.get_record(key));

                let (tx, mut rx) = futures::channel::mpsc::unbounded();
                let stream = async_stream::stream! {
                    while let Some(record) = rx.next().await {
                            yield record;
                    }
                };
                if let Some(id) = id {
                    self.record_stream.insert(id, tx);
                }

                let _ = ret.send(RecordStream(stream.boxed()));
            }
            IpfsEvent::DhtPut(key, value, quorum, ret) => {
                let record = Record {
                    key,
                    value,
                    publisher: None,
                    expires: None,
                };
                let future = match self
                    .swarm
                    .behaviour_mut()
                    .kademlia
                    .as_mut()
                    .map(|kad| kad.put_record(record, quorum))
                {
                    Some(Ok(id)) => {
                        let (tx, rx) = oneshot::channel();
                        self.kad_subscriptions.insert(id, tx);
                        Ok(rx)
                    }
                    Some(Err(e)) => {
                        error!("kad: can't put a record: {:?}", e);
                        Err(anyhow!("kad: can't provide the record: {:?}", e))
                    }
                    None => Err(anyhow!("kad protocol is not enabled")),
                };
                let _ = ret.send(future);
            }
            IpfsEvent::GetBootstrappers(ret) => {
                let list = Vec::from_iter(self.bootstraps.iter().cloned());
                let _ = ret.send(list);
            }
            IpfsEvent::AddBootstrapper(mut addr, ret) => {
                let ret_addr = addr.clone();
                if !self.swarm.behaviour().kademlia.is_enabled() {
                    let _ = ret.send(Err(anyhow::anyhow!("kad protocol is disabled")));
                } else {
                    if self.bootstraps.insert(addr.clone()) {
                        if let Some(peer_id) = addr.extract_peer_id() {
                            self.swarm
                                .behaviour_mut()
                                .kademlia
                                .as_mut()
                                .map(|kad| kad.add_address(&peer_id, addr));
                            self.swarm.behaviour_mut().peerbook.add(peer_id);
                            // the return value of add_address doesn't implement Debug
                            trace!(peer_id=%peer_id, "tried to add a bootstrapper");
                        }
                    }
                    let _ = ret.send(Ok(ret_addr));
                }
            }
            IpfsEvent::RemoveBootstrapper(mut addr, ret) => {
                let result = addr.clone();
                if !self.swarm.behaviour().kademlia.is_enabled() {
                    let _ = ret.send(Err(anyhow::anyhow!("kad protocol is disabled")));
                } else {
                    if self.bootstraps.remove(&addr) {
                        if let Some(peer_id) = addr.extract_peer_id() {
                            let prefix: Multiaddr = addr;

                            if let Some(Some(e)) = self
                                .swarm
                                .behaviour_mut()
                                .kademlia
                                .as_mut()
                                .map(|kad| kad.remove_address(&peer_id, &prefix))
                            {
                                info!(peer_id=%peer_id, status=?e.status, "removed bootstrapper");
                            } else {
                                warn!(peer_id=%peer_id, "attempted to remove an unknown bootstrapper");
                            }
                            self.swarm.behaviour_mut().peerbook.remove(peer_id);
                        }
                    }
                    let _ = ret.send(Ok(result));
                }
            }
            IpfsEvent::ClearBootstrappers(ret) => {
                let removed = self.bootstraps.drain().collect::<Vec<_>>();
                let mut list = Vec::with_capacity(removed.len());
                if self.swarm.behaviour().kademlia.is_enabled() {
                    for mut addr_with_peer_id in removed {
                        let priginal = addr_with_peer_id.clone();
                        let Some(peer_id) = addr_with_peer_id.extract_peer_id() else {
                            continue;
                        };
                        let prefix: Multiaddr = addr_with_peer_id;

                        if let Some(Some(e)) = self
                            .swarm
                            .behaviour_mut()
                            .kademlia
                            .as_mut()
                            .map(|kad| kad.remove_address(&peer_id, &prefix))
                        {
                            info!(peer_id=%peer_id, status=?e.status, "cleared bootstrapper");
                            list.push(priginal);
                        } else {
                            error!(peer_id=%peer_id, "attempted to clear an unknown bootstrapper");
                        }
                        self.swarm.behaviour_mut().peerbook.remove(peer_id);
                    }
                }
                let _ = ret.send(list);
            }
            IpfsEvent::DefaultBootstrap(ret) => {
                let mut rets = Vec::new();
                if self.swarm.behaviour().kademlia.is_enabled() {
                    for addr in BOOTSTRAP_NODES {
                        let mut addr = addr
                            .parse::<Multiaddr>()
                            .expect("see test bootstrap_nodes_are_multiaddr_with_peerid");
                        let original: Multiaddr = addr.clone();
                        if self.bootstraps.insert(addr.clone()) {
                            let Some(peer_id) = addr.extract_peer_id() else {
                                continue;
                            };

                            self.swarm
                                .behaviour_mut()
                                .kademlia
                                .as_mut()
                                .map(|kad| kad.add_address(&peer_id, addr.clone()));
                            trace!(peer_id=%peer_id, "tried to restore a bootstrapper");
                            self.swarm.behaviour_mut().peerbook.add(peer_id);
                            // report with the peerid
                            rets.push(original);
                        }
                    }
                }

                let _ = ret.send(Ok(rets));
            }
            IpfsEvent::Exit => {
                // FIXME: we could do a proper teardown
            }
        }
    }

    fn handle_repo_event(&mut self, event: RepoEvent) {
        match event {
            RepoEvent::WantBlock(session, cid, peers) => {
                if let Some(bitswap) = self.swarm.behaviour().bitswap.as_ref() {
                    let client = bitswap.client().clone();
                    let repo = self.repo.clone();
                    let (closer_s, closer_r) = oneshot::channel();
                    //If there is no session context defined, we will use 0 as its root context
                    let ctx = session.unwrap_or(0);
                    let entry = self.bitswap_sessions.entry(ctx).or_default();

                    let worker = tokio::task::spawn(async move {
                        tokio::select! {
                            _ = closer_r => {
                                // Explicit sesssion stop.
                                debug!("session {}: stopped: closed", ctx);
                            }
                            block = client.get_block_with_session_id(ctx, &cid, &peers) => match block {
                                Ok(block) => {
                                    info!("Found {cid}");
                                    let block = libipld::Block::new_unchecked(block.cid, block.data.to_vec());
                                    let res = repo.put_block(block).await;
                                    if let Err(e) = res {
                                        error!("Got block {} but failed to store it: {}", cid, e);
                                    }

                                }
                                Err(err) => {
                                    error!("Failed to get {}: {}", cid, err);
                                }
                            },
                        }
                    });
                    entry.push((closer_s, worker));
                }
            }
            RepoEvent::UnwantBlock(_cid) => {}
            RepoEvent::NewBlock(block, ret) => {
                if let Some(bitswap) = self.swarm.behaviour().bitswap.as_ref() {
                    let client = bitswap.client().clone();
                    let server = bitswap.server().cloned();
                    tokio::task::spawn(async move {
                        let block = beetle_bitswap_next::Block::new(
                            bytes::Bytes::copy_from_slice(block.data()),
                            *block.cid(),
                        );
                        if let Err(err) = client.notify_new_blocks(&[block.clone()]).await {
                            warn!("failed to notify bitswap about blocks: {:?}", err);
                        }
                        if let Some(server) = server {
                            if let Err(err) = server.notify_new_blocks(&[block]).await {
                                warn!("failed to notify bitswap about blocks: {:?}", err);
                            }
                        }
                    });
                }
                let _ = ret.send(Err(anyhow!("not actively providing blocks yet")));
            }
            RepoEvent::RemovedBlock(cid) => self.swarm.behaviour_mut().stop_providing_block(&cid),
        }
    }
}<|MERGE_RESOLUTION|>--- conflicted
+++ resolved
@@ -104,11 +104,8 @@
 impl IpfsTask {
     pub(crate) async fn run(&mut self, delay: bool) {
         let mut session_cleanup = tokio::time::interval(Duration::from_secs(5));
-<<<<<<< HEAD
-        let mut event_cleanup = tokio::time::interval(Duration::from_secs(5));
-=======
         let mut event_cleanup = tokio::time::interval(Duration::from_secs(60));
->>>>>>> f9f500c7
+
         let mut external_check = tokio::time::interval_at(
             tokio::time::Instant::now() + Duration::from_secs(1),
             Duration::from_secs(1),
