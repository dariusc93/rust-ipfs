--- conflicted
+++ resolved
@@ -377,13 +377,8 @@
     UnwantBlock(Cid),
     /// Signals the posession of a new block.
     NewBlock(
-<<<<<<< HEAD
         Block,
-        oneshot::Sender<Result<SubscriptionFuture<KadResult, String>, anyhow::Error>>,
-=======
-        Cid,
         oneshot::Sender<Result<ReceiverChannel<KadResult>, anyhow::Error>>,
->>>>>>> 294b6b07
     ),
     /// Signals the removal of a block.
     RemovedBlock(Cid),
